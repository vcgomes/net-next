/*
 * Copyright © 2008 Keith Packard
 *
 * Permission to use, copy, modify, distribute, and sell this software and its
 * documentation for any purpose is hereby granted without fee, provided that
 * the above copyright notice appear in all copies and that both that copyright
 * notice and this permission notice appear in supporting documentation, and
 * that the name of the copyright holders not be used in advertising or
 * publicity pertaining to distribution of the software without specific,
 * written prior permission.  The copyright holders make no representations
 * about the suitability of this software for any purpose.  It is provided "as
 * is" without express or implied warranty.
 *
 * THE COPYRIGHT HOLDERS DISCLAIM ALL WARRANTIES WITH REGARD TO THIS SOFTWARE,
 * INCLUDING ALL IMPLIED WARRANTIES OF MERCHANTABILITY AND FITNESS, IN NO
 * EVENT SHALL THE COPYRIGHT HOLDERS BE LIABLE FOR ANY SPECIAL, INDIRECT OR
 * CONSEQUENTIAL DAMAGES OR ANY DAMAGES WHATSOEVER RESULTING FROM LOSS OF USE,
 * DATA OR PROFITS, WHETHER IN AN ACTION OF CONTRACT, NEGLIGENCE OR OTHER
 * TORTIOUS ACTION, ARISING OUT OF OR IN CONNECTION WITH THE USE OR PERFORMANCE
 * OF THIS SOFTWARE.
 */

#ifndef _DRM_DP_H_
#define _DRM_DP_H_

#include <linux/types.h>

/*
 * Unless otherwise noted, all values are from the DP 1.1a spec.  Note that
 * DP and DPCD versions are independent.  Differences from 1.0 are not noted,
 * 1.0 devices basically don't exist in the wild.
 *
 * Abbreviations, in chronological order:
 *
 * eDP: Embedded DisplayPort version 1
 * DPI: DisplayPort Interoperability Guideline v1.1a
 * 1.2: DisplayPort 1.2
 * MST: Multistream Transport - part of DP 1.2a
 *
 * 1.2 formally includes both eDP and DPI definitions.
 */

/* MSA (Main Stream Attribute) MISC bits (as MISC1<<8|MISC0) */
#define DP_MSA_MISC_SYNC_CLOCK			(1 << 0)
#define DP_MSA_MISC_INTERLACE_VTOTAL_EVEN	(1 << 8)
#define DP_MSA_MISC_STEREO_NO_3D		(0 << 9)
#define DP_MSA_MISC_STEREO_PROG_RIGHT_EYE	(1 << 9)
#define DP_MSA_MISC_STEREO_PROG_LEFT_EYE	(3 << 9)
/* bits per component for non-RAW */
#define DP_MSA_MISC_6_BPC			(0 << 5)
#define DP_MSA_MISC_8_BPC			(1 << 5)
#define DP_MSA_MISC_10_BPC			(2 << 5)
#define DP_MSA_MISC_12_BPC			(3 << 5)
#define DP_MSA_MISC_16_BPC			(4 << 5)
/* bits per component for RAW */
#define DP_MSA_MISC_RAW_6_BPC			(1 << 5)
#define DP_MSA_MISC_RAW_7_BPC			(2 << 5)
#define DP_MSA_MISC_RAW_8_BPC			(3 << 5)
#define DP_MSA_MISC_RAW_10_BPC			(4 << 5)
#define DP_MSA_MISC_RAW_12_BPC			(5 << 5)
#define DP_MSA_MISC_RAW_14_BPC			(6 << 5)
#define DP_MSA_MISC_RAW_16_BPC			(7 << 5)
/* pixel encoding/colorimetry format */
#define _DP_MSA_MISC_COLOR(misc1_7, misc0_21, misc0_3, misc0_4) \
	((misc1_7) << 15 | (misc0_4) << 4 | (misc0_3) << 3 | ((misc0_21) << 1))
#define DP_MSA_MISC_COLOR_RGB			_DP_MSA_MISC_COLOR(0, 0, 0, 0)
#define DP_MSA_MISC_COLOR_CEA_RGB		_DP_MSA_MISC_COLOR(0, 0, 1, 0)
#define DP_MSA_MISC_COLOR_RGB_WIDE_FIXED	_DP_MSA_MISC_COLOR(0, 3, 0, 0)
#define DP_MSA_MISC_COLOR_RGB_WIDE_FLOAT	_DP_MSA_MISC_COLOR(0, 3, 0, 1)
#define DP_MSA_MISC_COLOR_Y_ONLY		_DP_MSA_MISC_COLOR(1, 0, 0, 0)
#define DP_MSA_MISC_COLOR_RAW			_DP_MSA_MISC_COLOR(1, 1, 0, 0)
#define DP_MSA_MISC_COLOR_YCBCR_422_BT601	_DP_MSA_MISC_COLOR(0, 1, 1, 0)
#define DP_MSA_MISC_COLOR_YCBCR_422_BT709	_DP_MSA_MISC_COLOR(0, 1, 1, 1)
#define DP_MSA_MISC_COLOR_YCBCR_444_BT601	_DP_MSA_MISC_COLOR(0, 2, 1, 0)
#define DP_MSA_MISC_COLOR_YCBCR_444_BT709	_DP_MSA_MISC_COLOR(0, 2, 1, 1)
#define DP_MSA_MISC_COLOR_XVYCC_422_BT601	_DP_MSA_MISC_COLOR(0, 1, 0, 0)
#define DP_MSA_MISC_COLOR_XVYCC_422_BT709	_DP_MSA_MISC_COLOR(0, 1, 0, 1)
#define DP_MSA_MISC_COLOR_XVYCC_444_BT601	_DP_MSA_MISC_COLOR(0, 2, 0, 0)
#define DP_MSA_MISC_COLOR_XVYCC_444_BT709	_DP_MSA_MISC_COLOR(0, 2, 0, 1)
#define DP_MSA_MISC_COLOR_OPRGB			_DP_MSA_MISC_COLOR(0, 0, 1, 1)
#define DP_MSA_MISC_COLOR_DCI_P3		_DP_MSA_MISC_COLOR(0, 3, 1, 0)
#define DP_MSA_MISC_COLOR_COLOR_PROFILE		_DP_MSA_MISC_COLOR(0, 3, 1, 1)
#define DP_MSA_MISC_COLOR_VSC_SDP		(1 << 14)

#define DP_AUX_MAX_PAYLOAD_BYTES	16

#define DP_AUX_I2C_WRITE		0x0
#define DP_AUX_I2C_READ			0x1
#define DP_AUX_I2C_WRITE_STATUS_UPDATE	0x2
#define DP_AUX_I2C_MOT			0x4
#define DP_AUX_NATIVE_WRITE		0x8
#define DP_AUX_NATIVE_READ		0x9

#define DP_AUX_NATIVE_REPLY_ACK		(0x0 << 0)
#define DP_AUX_NATIVE_REPLY_NACK	(0x1 << 0)
#define DP_AUX_NATIVE_REPLY_DEFER	(0x2 << 0)
#define DP_AUX_NATIVE_REPLY_MASK	(0x3 << 0)

#define DP_AUX_I2C_REPLY_ACK		(0x0 << 2)
#define DP_AUX_I2C_REPLY_NACK		(0x1 << 2)
#define DP_AUX_I2C_REPLY_DEFER		(0x2 << 2)
#define DP_AUX_I2C_REPLY_MASK		(0x3 << 2)

/* DPCD Field Address Mapping */

/* Receiver Capability */
#define DP_DPCD_REV                         0x000
# define DP_DPCD_REV_10                     0x10
# define DP_DPCD_REV_11                     0x11
# define DP_DPCD_REV_12                     0x12
# define DP_DPCD_REV_13                     0x13
# define DP_DPCD_REV_14                     0x14

#define DP_MAX_LINK_RATE                    0x001

#define DP_MAX_LANE_COUNT                   0x002
# define DP_MAX_LANE_COUNT_MASK		    0x1f
# define DP_TPS3_SUPPORTED		    (1 << 6) /* 1.2 */
# define DP_ENHANCED_FRAME_CAP		    (1 << 7)

#define DP_MAX_DOWNSPREAD                   0x003
# define DP_MAX_DOWNSPREAD_0_5		    (1 << 0)
# define DP_STREAM_REGENERATION_STATUS_CAP  (1 << 1) /* 2.0 */
# define DP_NO_AUX_HANDSHAKE_LINK_TRAINING  (1 << 6)
# define DP_TPS4_SUPPORTED                  (1 << 7)

#define DP_NORP                             0x004

#define DP_DOWNSTREAMPORT_PRESENT           0x005
# define DP_DWN_STRM_PORT_PRESENT           (1 << 0)
# define DP_DWN_STRM_PORT_TYPE_MASK         0x06
# define DP_DWN_STRM_PORT_TYPE_DP           (0 << 1)
# define DP_DWN_STRM_PORT_TYPE_ANALOG       (1 << 1)
# define DP_DWN_STRM_PORT_TYPE_TMDS         (2 << 1)
# define DP_DWN_STRM_PORT_TYPE_OTHER        (3 << 1)
# define DP_FORMAT_CONVERSION               (1 << 3)
# define DP_DETAILED_CAP_INFO_AVAILABLE	    (1 << 4) /* DPI */

#define DP_MAIN_LINK_CHANNEL_CODING         0x006
# define DP_CAP_ANSI_8B10B		    (1 << 0)
# define DP_CAP_ANSI_128B132B               (1 << 1) /* 2.0 */

#define DP_DOWN_STREAM_PORT_COUNT	    0x007
# define DP_PORT_COUNT_MASK		    0x0f
# define DP_MSA_TIMING_PAR_IGNORED	    (1 << 6) /* eDP */
# define DP_OUI_SUPPORT			    (1 << 7)

#define DP_RECEIVE_PORT_0_CAP_0		    0x008
# define DP_LOCAL_EDID_PRESENT		    (1 << 1)
# define DP_ASSOCIATED_TO_PRECEDING_PORT    (1 << 2)

#define DP_RECEIVE_PORT_0_BUFFER_SIZE	    0x009

#define DP_RECEIVE_PORT_1_CAP_0		    0x00a
#define DP_RECEIVE_PORT_1_BUFFER_SIZE       0x00b

#define DP_I2C_SPEED_CAP		    0x00c    /* DPI */
# define DP_I2C_SPEED_1K		    0x01
# define DP_I2C_SPEED_5K		    0x02
# define DP_I2C_SPEED_10K		    0x04
# define DP_I2C_SPEED_100K		    0x08
# define DP_I2C_SPEED_400K		    0x10
# define DP_I2C_SPEED_1M		    0x20

#define DP_EDP_CONFIGURATION_CAP            0x00d   /* XXX 1.2? */
# define DP_ALTERNATE_SCRAMBLER_RESET_CAP   (1 << 0)
# define DP_FRAMING_CHANGE_CAP		    (1 << 1)
# define DP_DPCD_DISPLAY_CONTROL_CAPABLE     (1 << 3) /* edp v1.2 or higher */

#define DP_TRAINING_AUX_RD_INTERVAL             0x00e   /* XXX 1.2? */
# define DP_TRAINING_AUX_RD_MASK                0x7F    /* DP 1.3 */
# define DP_EXTENDED_RECEIVER_CAP_FIELD_PRESENT	(1 << 7) /* DP 1.3 */

#define DP_ADAPTER_CAP			    0x00f   /* 1.2 */
# define DP_FORCE_LOAD_SENSE_CAP	    (1 << 0)
# define DP_ALTERNATE_I2C_PATTERN_CAP	    (1 << 1)

#define DP_SUPPORTED_LINK_RATES		    0x010 /* eDP 1.4 */
# define DP_MAX_SUPPORTED_RATES		     8	    /* 16-bit little-endian */

/* Multiple stream transport */
#define DP_FAUX_CAP			    0x020   /* 1.2 */
# define DP_FAUX_CAP_1			    (1 << 0)

#define DP_SINK_VIDEO_FALLBACK_FORMATS      0x020   /* 2.0 */
# define DP_FALLBACK_1024x768_60HZ_24BPP    (1 << 0)
# define DP_FALLBACK_1280x720_60HZ_24BPP    (1 << 1)
# define DP_FALLBACK_1920x1080_60HZ_24BPP   (1 << 2)

#define DP_MSTM_CAP			    0x021   /* 1.2 */
# define DP_MST_CAP			    (1 << 0)
# define DP_SINGLE_STREAM_SIDEBAND_MSG      (1 << 1) /* 2.0 */

#define DP_NUMBER_OF_AUDIO_ENDPOINTS	    0x022   /* 1.2 */

/* AV_SYNC_DATA_BLOCK                                  1.2 */
#define DP_AV_GRANULARITY		    0x023
# define DP_AG_FACTOR_MASK		    (0xf << 0)
# define DP_AG_FACTOR_3MS		    (0 << 0)
# define DP_AG_FACTOR_2MS		    (1 << 0)
# define DP_AG_FACTOR_1MS		    (2 << 0)
# define DP_AG_FACTOR_500US		    (3 << 0)
# define DP_AG_FACTOR_200US		    (4 << 0)
# define DP_AG_FACTOR_100US		    (5 << 0)
# define DP_AG_FACTOR_10US		    (6 << 0)
# define DP_AG_FACTOR_1US		    (7 << 0)
# define DP_VG_FACTOR_MASK		    (0xf << 4)
# define DP_VG_FACTOR_3MS		    (0 << 4)
# define DP_VG_FACTOR_2MS		    (1 << 4)
# define DP_VG_FACTOR_1MS		    (2 << 4)
# define DP_VG_FACTOR_500US		    (3 << 4)
# define DP_VG_FACTOR_200US		    (4 << 4)
# define DP_VG_FACTOR_100US		    (5 << 4)

#define DP_AUD_DEC_LAT0			    0x024
#define DP_AUD_DEC_LAT1			    0x025

#define DP_AUD_PP_LAT0			    0x026
#define DP_AUD_PP_LAT1			    0x027

#define DP_VID_INTER_LAT		    0x028

#define DP_VID_PROG_LAT			    0x029

#define DP_REP_LAT			    0x02a

#define DP_AUD_DEL_INS0			    0x02b
#define DP_AUD_DEL_INS1			    0x02c
#define DP_AUD_DEL_INS2			    0x02d
/* End of AV_SYNC_DATA_BLOCK */

#define DP_RECEIVER_ALPM_CAP		    0x02e   /* eDP 1.4 */
# define DP_ALPM_CAP			    (1 << 0)

#define DP_SINK_DEVICE_AUX_FRAME_SYNC_CAP   0x02f   /* eDP 1.4 */
# define DP_AUX_FRAME_SYNC_CAP		    (1 << 0)

#define DP_GUID				    0x030   /* 1.2 */

#define DP_DSC_SUPPORT                      0x060   /* DP 1.4 */
# define DP_DSC_DECOMPRESSION_IS_SUPPORTED  (1 << 0)
# define DP_DSC_PASSTHROUGH_IS_SUPPORTED    (1 << 1)
# define DP_DSC_DYNAMIC_PPS_UPDATE_SUPPORT_COMP_TO_COMP    (1 << 2)
# define DP_DSC_DYNAMIC_PPS_UPDATE_SUPPORT_UNCOMP_TO_COMP  (1 << 3)

#define DP_DSC_REV                          0x061
# define DP_DSC_MAJOR_MASK                  (0xf << 0)
# define DP_DSC_MINOR_MASK                  (0xf << 4)
# define DP_DSC_MAJOR_SHIFT                 0
# define DP_DSC_MINOR_SHIFT                 4

#define DP_DSC_RC_BUF_BLK_SIZE              0x062
# define DP_DSC_RC_BUF_BLK_SIZE_1           0x0
# define DP_DSC_RC_BUF_BLK_SIZE_4           0x1
# define DP_DSC_RC_BUF_BLK_SIZE_16          0x2
# define DP_DSC_RC_BUF_BLK_SIZE_64          0x3

#define DP_DSC_RC_BUF_SIZE                  0x063

#define DP_DSC_SLICE_CAP_1                  0x064
# define DP_DSC_1_PER_DP_DSC_SINK           (1 << 0)
# define DP_DSC_2_PER_DP_DSC_SINK           (1 << 1)
# define DP_DSC_4_PER_DP_DSC_SINK           (1 << 3)
# define DP_DSC_6_PER_DP_DSC_SINK           (1 << 4)
# define DP_DSC_8_PER_DP_DSC_SINK           (1 << 5)
# define DP_DSC_10_PER_DP_DSC_SINK          (1 << 6)
# define DP_DSC_12_PER_DP_DSC_SINK          (1 << 7)

#define DP_DSC_LINE_BUF_BIT_DEPTH           0x065
# define DP_DSC_LINE_BUF_BIT_DEPTH_MASK     (0xf << 0)
# define DP_DSC_LINE_BUF_BIT_DEPTH_9        0x0
# define DP_DSC_LINE_BUF_BIT_DEPTH_10       0x1
# define DP_DSC_LINE_BUF_BIT_DEPTH_11       0x2
# define DP_DSC_LINE_BUF_BIT_DEPTH_12       0x3
# define DP_DSC_LINE_BUF_BIT_DEPTH_13       0x4
# define DP_DSC_LINE_BUF_BIT_DEPTH_14       0x5
# define DP_DSC_LINE_BUF_BIT_DEPTH_15       0x6
# define DP_DSC_LINE_BUF_BIT_DEPTH_16       0x7
# define DP_DSC_LINE_BUF_BIT_DEPTH_8        0x8

#define DP_DSC_BLK_PREDICTION_SUPPORT       0x066
# define DP_DSC_BLK_PREDICTION_IS_SUPPORTED (1 << 0)
# define DP_DSC_RGB_COLOR_CONV_BYPASS_SUPPORT (1 << 1)

#define DP_DSC_MAX_BITS_PER_PIXEL_LOW       0x067   /* eDP 1.4 */

#define DP_DSC_MAX_BITS_PER_PIXEL_HI        0x068   /* eDP 1.4 */
# define DP_DSC_MAX_BITS_PER_PIXEL_HI_MASK  (0x3 << 0)
<<<<<<< HEAD
# define DP_DSC_MAX_BITS_PER_PIXEL_HI_SHIFT 8
# define DP_DSC_MAX_BPP_DELTA_VERSION_MASK  0x06
# define DP_DSC_MAX_BPP_DELTA_AVAILABILITY  0x08
=======
# define DP_DSC_MAX_BPP_DELTA_VERSION_MASK  (0x3 << 5)	/* eDP 1.5 & DP 2.0 */
# define DP_DSC_MAX_BPP_DELTA_AVAILABILITY  (1 << 7)	/* eDP 1.5 & DP 2.0 */
>>>>>>> ea3f4119

#define DP_DSC_DEC_COLOR_FORMAT_CAP         0x069
# define DP_DSC_RGB                         (1 << 0)
# define DP_DSC_YCbCr444                    (1 << 1)
# define DP_DSC_YCbCr422_Simple             (1 << 2)
# define DP_DSC_YCbCr422_Native             (1 << 3)
# define DP_DSC_YCbCr420_Native             (1 << 4)

#define DP_DSC_DEC_COLOR_DEPTH_CAP          0x06A
# define DP_DSC_8_BPC                       (1 << 1)
# define DP_DSC_10_BPC                      (1 << 2)
# define DP_DSC_12_BPC                      (1 << 3)

#define DP_DSC_PEAK_THROUGHPUT              0x06B
# define DP_DSC_THROUGHPUT_MODE_0_MASK      (0xf << 0)
# define DP_DSC_THROUGHPUT_MODE_0_SHIFT     0
# define DP_DSC_THROUGHPUT_MODE_0_UNSUPPORTED 0
# define DP_DSC_THROUGHPUT_MODE_0_340       (1 << 0)
# define DP_DSC_THROUGHPUT_MODE_0_400       (2 << 0)
# define DP_DSC_THROUGHPUT_MODE_0_450       (3 << 0)
# define DP_DSC_THROUGHPUT_MODE_0_500       (4 << 0)
# define DP_DSC_THROUGHPUT_MODE_0_550       (5 << 0)
# define DP_DSC_THROUGHPUT_MODE_0_600       (6 << 0)
# define DP_DSC_THROUGHPUT_MODE_0_650       (7 << 0)
# define DP_DSC_THROUGHPUT_MODE_0_700       (8 << 0)
# define DP_DSC_THROUGHPUT_MODE_0_750       (9 << 0)
# define DP_DSC_THROUGHPUT_MODE_0_800       (10 << 0)
# define DP_DSC_THROUGHPUT_MODE_0_850       (11 << 0)
# define DP_DSC_THROUGHPUT_MODE_0_900       (12 << 0)
# define DP_DSC_THROUGHPUT_MODE_0_950       (13 << 0)
# define DP_DSC_THROUGHPUT_MODE_0_1000      (14 << 0)
# define DP_DSC_THROUGHPUT_MODE_0_170       (15 << 0) /* 1.4a */
# define DP_DSC_THROUGHPUT_MODE_1_MASK      (0xf << 4)
# define DP_DSC_THROUGHPUT_MODE_1_SHIFT     4
# define DP_DSC_THROUGHPUT_MODE_1_UNSUPPORTED 0
# define DP_DSC_THROUGHPUT_MODE_1_340       (1 << 4)
# define DP_DSC_THROUGHPUT_MODE_1_400       (2 << 4)
# define DP_DSC_THROUGHPUT_MODE_1_450       (3 << 4)
# define DP_DSC_THROUGHPUT_MODE_1_500       (4 << 4)
# define DP_DSC_THROUGHPUT_MODE_1_550       (5 << 4)
# define DP_DSC_THROUGHPUT_MODE_1_600       (6 << 4)
# define DP_DSC_THROUGHPUT_MODE_1_650       (7 << 4)
# define DP_DSC_THROUGHPUT_MODE_1_700       (8 << 4)
# define DP_DSC_THROUGHPUT_MODE_1_750       (9 << 4)
# define DP_DSC_THROUGHPUT_MODE_1_800       (10 << 4)
# define DP_DSC_THROUGHPUT_MODE_1_850       (11 << 4)
# define DP_DSC_THROUGHPUT_MODE_1_900       (12 << 4)
# define DP_DSC_THROUGHPUT_MODE_1_950       (13 << 4)
# define DP_DSC_THROUGHPUT_MODE_1_1000      (14 << 4)
# define DP_DSC_THROUGHPUT_MODE_1_170       (15 << 4)

#define DP_DSC_MAX_SLICE_WIDTH              0x06C
#define DP_DSC_MIN_SLICE_WIDTH_VALUE        2560
#define DP_DSC_SLICE_WIDTH_MULTIPLIER       320

#define DP_DSC_SLICE_CAP_2                  0x06D
# define DP_DSC_16_PER_DP_DSC_SINK          (1 << 0)
# define DP_DSC_20_PER_DP_DSC_SINK          (1 << 1)
# define DP_DSC_24_PER_DP_DSC_SINK          (1 << 2)

#define DP_DSC_BITS_PER_PIXEL_INC           0x06F
# define DP_DSC_RGB_YCbCr444_MAX_BPP_DELTA_MASK 0x1f
# define DP_DSC_RGB_YCbCr420_MAX_BPP_DELTA_MASK 0xe0
# define DP_DSC_BITS_PER_PIXEL_1_16         0x0
# define DP_DSC_BITS_PER_PIXEL_1_8          0x1
# define DP_DSC_BITS_PER_PIXEL_1_4          0x2
# define DP_DSC_BITS_PER_PIXEL_1_2          0x3
# define DP_DSC_BITS_PER_PIXEL_1_1          0x4

#define DP_PSR_SUPPORT                      0x070   /* XXX 1.2? */
# define DP_PSR_IS_SUPPORTED                1
# define DP_PSR2_IS_SUPPORTED		    2	    /* eDP 1.4 */
# define DP_PSR2_WITH_Y_COORD_IS_SUPPORTED  3	    /* eDP 1.4a */
# define DP_PSR2_WITH_Y_COORD_ET_SUPPORTED  4	    /* eDP 1.5, adopted eDP 1.4b SCR */

#define DP_PSR_CAPS                         0x071   /* XXX 1.2? */
# define DP_PSR_NO_TRAIN_ON_EXIT            1
# define DP_PSR_SETUP_TIME_330              (0 << 1)
# define DP_PSR_SETUP_TIME_275              (1 << 1)
# define DP_PSR_SETUP_TIME_220              (2 << 1)
# define DP_PSR_SETUP_TIME_165              (3 << 1)
# define DP_PSR_SETUP_TIME_110              (4 << 1)
# define DP_PSR_SETUP_TIME_55               (5 << 1)
# define DP_PSR_SETUP_TIME_0                (6 << 1)
# define DP_PSR_SETUP_TIME_MASK             (7 << 1)
# define DP_PSR_SETUP_TIME_SHIFT            1
# define DP_PSR2_SU_Y_COORDINATE_REQUIRED   (1 << 4)  /* eDP 1.4a */
# define DP_PSR2_SU_GRANULARITY_REQUIRED    (1 << 5)  /* eDP 1.4b */
# define DP_PSR2_SU_AUX_FRAME_SYNC_NOT_NEEDED (1 << 6)/* eDP 1.5, adopted eDP 1.4b SCR */

#define DP_PSR2_SU_X_GRANULARITY	    0x072 /* eDP 1.4b */
#define DP_PSR2_SU_Y_GRANULARITY	    0x074 /* eDP 1.4b */

/*
 * 0x80-0x8f describe downstream port capabilities, but there are two layouts
 * based on whether DP_DETAILED_CAP_INFO_AVAILABLE was set.  If it was not,
 * each port's descriptor is one byte wide.  If it was set, each port's is
 * four bytes wide, starting with the one byte from the base info.  As of
 * DP interop v1.1a only VGA defines additional detail.
 */

/* offset 0 */
#define DP_DOWNSTREAM_PORT_0		    0x80
# define DP_DS_PORT_TYPE_MASK		    (7 << 0)
# define DP_DS_PORT_TYPE_DP		    0
# define DP_DS_PORT_TYPE_VGA		    1
# define DP_DS_PORT_TYPE_DVI		    2
# define DP_DS_PORT_TYPE_HDMI		    3
# define DP_DS_PORT_TYPE_NON_EDID	    4
# define DP_DS_PORT_TYPE_DP_DUALMODE        5
# define DP_DS_PORT_TYPE_WIRELESS           6
# define DP_DS_PORT_HPD			    (1 << 3)
# define DP_DS_NON_EDID_MASK		    (0xf << 4)
# define DP_DS_NON_EDID_720x480i_60	    (1 << 4)
# define DP_DS_NON_EDID_720x480i_50	    (2 << 4)
# define DP_DS_NON_EDID_1920x1080i_60	    (3 << 4)
# define DP_DS_NON_EDID_1920x1080i_50	    (4 << 4)
# define DP_DS_NON_EDID_1280x720_60	    (5 << 4)
# define DP_DS_NON_EDID_1280x720_50	    (7 << 4)
/* offset 1 for VGA is maximum megapixels per second / 8 */
/* offset 1 for DVI/HDMI is maximum TMDS clock in Mbps / 2.5 */
/* offset 2 for VGA/DVI/HDMI */
# define DP_DS_MAX_BPC_MASK	            (3 << 0)
# define DP_DS_8BPC		            0
# define DP_DS_10BPC		            1
# define DP_DS_12BPC		            2
# define DP_DS_16BPC		            3
/* HDMI2.1 PCON FRL CONFIGURATION */
# define DP_PCON_MAX_FRL_BW                 (7 << 2)
# define DP_PCON_MAX_0GBPS                  (0 << 2)
# define DP_PCON_MAX_9GBPS                  (1 << 2)
# define DP_PCON_MAX_18GBPS                 (2 << 2)
# define DP_PCON_MAX_24GBPS                 (3 << 2)
# define DP_PCON_MAX_32GBPS                 (4 << 2)
# define DP_PCON_MAX_40GBPS                 (5 << 2)
# define DP_PCON_MAX_48GBPS                 (6 << 2)
# define DP_PCON_SOURCE_CTL_MODE            (1 << 5)

/* offset 3 for DVI */
# define DP_DS_DVI_DUAL_LINK		    (1 << 1)
# define DP_DS_DVI_HIGH_COLOR_DEPTH	    (1 << 2)
/* offset 3 for HDMI */
# define DP_DS_HDMI_FRAME_SEQ_TO_FRAME_PACK (1 << 0)
# define DP_DS_HDMI_YCBCR422_PASS_THROUGH   (1 << 1)
# define DP_DS_HDMI_YCBCR420_PASS_THROUGH   (1 << 2)
# define DP_DS_HDMI_YCBCR444_TO_422_CONV    (1 << 3)
# define DP_DS_HDMI_YCBCR444_TO_420_CONV    (1 << 4)

/*
 * VESA DP-to-HDMI PCON Specification adds caps for colorspace
 * conversion in DFP cap DPCD 83h. Sec6.1 Table-3.
 * Based on the available support the source can enable
 * color conversion by writing into PROTOCOL_COVERTER_CONTROL_2
 * DPCD 3052h.
 */
# define DP_DS_HDMI_BT601_RGB_YCBCR_CONV    (1 << 5)
# define DP_DS_HDMI_BT709_RGB_YCBCR_CONV    (1 << 6)
# define DP_DS_HDMI_BT2020_RGB_YCBCR_CONV   (1 << 7)

#define DP_MAX_DOWNSTREAM_PORTS		    0x10

/* DP Forward error Correction Registers */
#define DP_FEC_CAPABILITY		    0x090    /* 1.4 */
# define DP_FEC_CAPABLE			    (1 << 0)
# define DP_FEC_UNCORR_BLK_ERROR_COUNT_CAP  (1 << 1)
# define DP_FEC_CORR_BLK_ERROR_COUNT_CAP    (1 << 2)
# define DP_FEC_BIT_ERROR_COUNT_CAP	    (1 << 3)
#define DP_FEC_CAPABILITY_1			0x091   /* 2.0 */

/* DP-HDMI2.1 PCON DSC ENCODER SUPPORT */
#define DP_PCON_DSC_ENCODER_CAP_SIZE        0xD	/* 0x92 through 0x9E */
#define DP_PCON_DSC_ENCODER                 0x092
# define DP_PCON_DSC_ENCODER_SUPPORTED      (1 << 0)
# define DP_PCON_DSC_PPS_ENC_OVERRIDE       (1 << 1)

/* DP-HDMI2.1 PCON DSC Version */
#define DP_PCON_DSC_VERSION                 0x093
# define DP_PCON_DSC_MAJOR_MASK		    (0xF << 0)
# define DP_PCON_DSC_MINOR_MASK		    (0xF << 4)
# define DP_PCON_DSC_MAJOR_SHIFT	    0
# define DP_PCON_DSC_MINOR_SHIFT	    4

/* DP-HDMI2.1 PCON DSC RC Buffer block size */
#define DP_PCON_DSC_RC_BUF_BLK_INFO	    0x094
# define DP_PCON_DSC_RC_BUF_BLK_SIZE	    (0x3 << 0)
# define DP_PCON_DSC_RC_BUF_BLK_1KB	    0
# define DP_PCON_DSC_RC_BUF_BLK_4KB	    1
# define DP_PCON_DSC_RC_BUF_BLK_16KB	    2
# define DP_PCON_DSC_RC_BUF_BLK_64KB	    3

/* DP-HDMI2.1 PCON DSC RC Buffer size */
#define DP_PCON_DSC_RC_BUF_SIZE		    0x095

/* DP-HDMI2.1 PCON DSC Slice capabilities-1 */
#define DP_PCON_DSC_SLICE_CAP_1		    0x096
# define DP_PCON_DSC_1_PER_DSC_ENC     (0x1 << 0)
# define DP_PCON_DSC_2_PER_DSC_ENC     (0x1 << 1)
# define DP_PCON_DSC_4_PER_DSC_ENC     (0x1 << 3)
# define DP_PCON_DSC_6_PER_DSC_ENC     (0x1 << 4)
# define DP_PCON_DSC_8_PER_DSC_ENC     (0x1 << 5)
# define DP_PCON_DSC_10_PER_DSC_ENC    (0x1 << 6)
# define DP_PCON_DSC_12_PER_DSC_ENC    (0x1 << 7)

#define DP_PCON_DSC_BUF_BIT_DEPTH	    0x097
# define DP_PCON_DSC_BIT_DEPTH_MASK	    (0xF << 0)
# define DP_PCON_DSC_DEPTH_9_BITS	    0
# define DP_PCON_DSC_DEPTH_10_BITS	    1
# define DP_PCON_DSC_DEPTH_11_BITS	    2
# define DP_PCON_DSC_DEPTH_12_BITS	    3
# define DP_PCON_DSC_DEPTH_13_BITS	    4
# define DP_PCON_DSC_DEPTH_14_BITS	    5
# define DP_PCON_DSC_DEPTH_15_BITS	    6
# define DP_PCON_DSC_DEPTH_16_BITS	    7
# define DP_PCON_DSC_DEPTH_8_BITS	    8

#define DP_PCON_DSC_BLOCK_PREDICTION	    0x098
# define DP_PCON_DSC_BLOCK_PRED_SUPPORT	    (0x1 << 0)

#define DP_PCON_DSC_ENC_COLOR_FMT_CAP	    0x099
# define DP_PCON_DSC_ENC_RGB		    (0x1 << 0)
# define DP_PCON_DSC_ENC_YUV444		    (0x1 << 1)
# define DP_PCON_DSC_ENC_YUV422_S	    (0x1 << 2)
# define DP_PCON_DSC_ENC_YUV422_N	    (0x1 << 3)
# define DP_PCON_DSC_ENC_YUV420_N	    (0x1 << 4)

#define DP_PCON_DSC_ENC_COLOR_DEPTH_CAP	    0x09A
# define DP_PCON_DSC_ENC_8BPC		    (0x1 << 1)
# define DP_PCON_DSC_ENC_10BPC		    (0x1 << 2)
# define DP_PCON_DSC_ENC_12BPC		    (0x1 << 3)

#define DP_PCON_DSC_MAX_SLICE_WIDTH	    0x09B

/* DP-HDMI2.1 PCON DSC Slice capabilities-2 */
#define DP_PCON_DSC_SLICE_CAP_2             0x09C
# define DP_PCON_DSC_16_PER_DSC_ENC	    (0x1 << 0)
# define DP_PCON_DSC_20_PER_DSC_ENC         (0x1 << 1)
# define DP_PCON_DSC_24_PER_DSC_ENC         (0x1 << 2)

/* DP-HDMI2.1 PCON HDMI TX Encoder Bits/pixel increment */
#define DP_PCON_DSC_BPP_INCR		    0x09E
# define DP_PCON_DSC_BPP_INCR_MASK	    (0x7 << 0)
# define DP_PCON_DSC_ONE_16TH_BPP	    0
# define DP_PCON_DSC_ONE_8TH_BPP	    1
# define DP_PCON_DSC_ONE_4TH_BPP	    2
# define DP_PCON_DSC_ONE_HALF_BPP	    3
# define DP_PCON_DSC_ONE_BPP		    4

/* DP Extended DSC Capabilities */
#define DP_DSC_BRANCH_OVERALL_THROUGHPUT_0  0x0a0   /* DP 1.4a SCR */
#define DP_DSC_BRANCH_OVERALL_THROUGHPUT_1  0x0a1
#define DP_DSC_BRANCH_MAX_LINE_WIDTH        0x0a2

/* DFP Capability Extension */
#define DP_DFP_CAPABILITY_EXTENSION_SUPPORT	0x0a3	/* 2.0 */

/* Link Configuration */
#define	DP_LINK_BW_SET		            0x100
# define DP_LINK_RATE_TABLE		    0x00    /* eDP 1.4 */
# define DP_LINK_BW_1_62		    0x06
# define DP_LINK_BW_2_7			    0x0a
# define DP_LINK_BW_5_4			    0x14    /* 1.2 */
# define DP_LINK_BW_8_1			    0x1e    /* 1.4 */
# define DP_LINK_BW_10                      0x01    /* 2.0 128b/132b Link Layer */
# define DP_LINK_BW_13_5                    0x04    /* 2.0 128b/132b Link Layer */
# define DP_LINK_BW_20                      0x02    /* 2.0 128b/132b Link Layer */

#define DP_LANE_COUNT_SET	            0x101
# define DP_LANE_COUNT_MASK		    0x0f
# define DP_LANE_COUNT_ENHANCED_FRAME_EN    (1 << 7)

#define DP_TRAINING_PATTERN_SET	            0x102
# define DP_TRAINING_PATTERN_DISABLE	    0
# define DP_TRAINING_PATTERN_1		    1
# define DP_TRAINING_PATTERN_2		    2
# define DP_TRAINING_PATTERN_2_CDS	    3	    /* 2.0 E11 */
# define DP_TRAINING_PATTERN_3		    3	    /* 1.2 */
# define DP_TRAINING_PATTERN_4              7       /* 1.4 */
# define DP_TRAINING_PATTERN_MASK	    0x3
# define DP_TRAINING_PATTERN_MASK_1_4	    0xf

/* DPCD 1.1 only. For DPCD >= 1.2 see per-lane DP_LINK_QUAL_LANEn_SET */
# define DP_LINK_QUAL_PATTERN_11_DISABLE    (0 << 2)
# define DP_LINK_QUAL_PATTERN_11_D10_2	    (1 << 2)
# define DP_LINK_QUAL_PATTERN_11_ERROR_RATE (2 << 2)
# define DP_LINK_QUAL_PATTERN_11_PRBS7	    (3 << 2)
# define DP_LINK_QUAL_PATTERN_11_MASK	    (3 << 2)

# define DP_RECOVERED_CLOCK_OUT_EN	    (1 << 4)
# define DP_LINK_SCRAMBLING_DISABLE	    (1 << 5)

# define DP_SYMBOL_ERROR_COUNT_BOTH	    (0 << 6)
# define DP_SYMBOL_ERROR_COUNT_DISPARITY    (1 << 6)
# define DP_SYMBOL_ERROR_COUNT_SYMBOL	    (2 << 6)
# define DP_SYMBOL_ERROR_COUNT_MASK	    (3 << 6)

#define DP_TRAINING_LANE0_SET		    0x103
#define DP_TRAINING_LANE1_SET		    0x104
#define DP_TRAINING_LANE2_SET		    0x105
#define DP_TRAINING_LANE3_SET		    0x106

# define DP_TRAIN_VOLTAGE_SWING_MASK	    0x3
# define DP_TRAIN_VOLTAGE_SWING_SHIFT	    0
# define DP_TRAIN_MAX_SWING_REACHED	    (1 << 2)
# define DP_TRAIN_VOLTAGE_SWING_LEVEL_0 (0 << 0)
# define DP_TRAIN_VOLTAGE_SWING_LEVEL_1 (1 << 0)
# define DP_TRAIN_VOLTAGE_SWING_LEVEL_2 (2 << 0)
# define DP_TRAIN_VOLTAGE_SWING_LEVEL_3 (3 << 0)

# define DP_TRAIN_PRE_EMPHASIS_MASK	    (3 << 3)
# define DP_TRAIN_PRE_EMPH_LEVEL_0		(0 << 3)
# define DP_TRAIN_PRE_EMPH_LEVEL_1		(1 << 3)
# define DP_TRAIN_PRE_EMPH_LEVEL_2		(2 << 3)
# define DP_TRAIN_PRE_EMPH_LEVEL_3		(3 << 3)

# define DP_TRAIN_PRE_EMPHASIS_SHIFT	    3
# define DP_TRAIN_MAX_PRE_EMPHASIS_REACHED  (1 << 5)

# define DP_TX_FFE_PRESET_VALUE_MASK        (0xf << 0) /* 2.0 128b/132b Link Layer */

#define DP_DOWNSPREAD_CTRL		    0x107
# define DP_SPREAD_AMP_0_5		    (1 << 4)
# define DP_FIXED_VTOTAL_AS_SDP_EN_IN_PR_ACTIVE  (1 << 6)
# define DP_MSA_TIMING_PAR_IGNORE_EN	    (1 << 7) /* eDP */

#define DP_MAIN_LINK_CHANNEL_CODING_SET	    0x108
# define DP_SET_ANSI_8B10B		    (1 << 0)
# define DP_SET_ANSI_128B132B               (1 << 1)

#define DP_I2C_SPEED_CONTROL_STATUS	    0x109   /* DPI */
/* bitmask as for DP_I2C_SPEED_CAP */

#define DP_EDP_CONFIGURATION_SET            0x10a   /* XXX 1.2? */
# define DP_ALTERNATE_SCRAMBLER_RESET_ENABLE (1 << 0)
# define DP_FRAMING_CHANGE_ENABLE	    (1 << 1)
# define DP_PANEL_SELF_TEST_ENABLE	    (1 << 7)

#define DP_LINK_QUAL_LANE0_SET		    0x10b   /* DPCD >= 1.2 */
#define DP_LINK_QUAL_LANE1_SET		    0x10c
#define DP_LINK_QUAL_LANE2_SET		    0x10d
#define DP_LINK_QUAL_LANE3_SET		    0x10e
# define DP_LINK_QUAL_PATTERN_DISABLE	    0
# define DP_LINK_QUAL_PATTERN_D10_2	    1
# define DP_LINK_QUAL_PATTERN_ERROR_RATE    2
# define DP_LINK_QUAL_PATTERN_PRBS7	    3
# define DP_LINK_QUAL_PATTERN_80BIT_CUSTOM  4
# define DP_LINK_QUAL_PATTERN_CP2520_PAT_1  5
# define DP_LINK_QUAL_PATTERN_CP2520_PAT_2  6
# define DP_LINK_QUAL_PATTERN_CP2520_PAT_3  7
/* DP 2.0 UHBR10, UHBR13.5, UHBR20 */
# define DP_LINK_QUAL_PATTERN_128B132B_TPS1 0x08
# define DP_LINK_QUAL_PATTERN_128B132B_TPS2 0x10
# define DP_LINK_QUAL_PATTERN_PRSBS9        0x18
# define DP_LINK_QUAL_PATTERN_PRSBS11       0x20
# define DP_LINK_QUAL_PATTERN_PRSBS15       0x28
# define DP_LINK_QUAL_PATTERN_PRSBS23       0x30
# define DP_LINK_QUAL_PATTERN_PRSBS31       0x38
# define DP_LINK_QUAL_PATTERN_CUSTOM        0x40
# define DP_LINK_QUAL_PATTERN_SQUARE        0x48

#define DP_TRAINING_LANE0_1_SET2	    0x10f
#define DP_TRAINING_LANE2_3_SET2	    0x110
# define DP_LANE02_POST_CURSOR2_SET_MASK    (3 << 0)
# define DP_LANE02_MAX_POST_CURSOR2_REACHED (1 << 2)
# define DP_LANE13_POST_CURSOR2_SET_MASK    (3 << 4)
# define DP_LANE13_MAX_POST_CURSOR2_REACHED (1 << 6)

#define DP_MSTM_CTRL			    0x111   /* 1.2 */
# define DP_MST_EN			    (1 << 0)
# define DP_UP_REQ_EN			    (1 << 1)
# define DP_UPSTREAM_IS_SRC		    (1 << 2)

#define DP_AUDIO_DELAY0			    0x112   /* 1.2 */
#define DP_AUDIO_DELAY1			    0x113
#define DP_AUDIO_DELAY2			    0x114

#define DP_LINK_RATE_SET		    0x115   /* eDP 1.4 */
# define DP_LINK_RATE_SET_SHIFT		    0
# define DP_LINK_RATE_SET_MASK		    (7 << 0)

#define DP_RECEIVER_ALPM_CONFIG		    0x116   /* eDP 1.4 */
# define DP_ALPM_ENABLE			    (1 << 0)
# define DP_ALPM_LOCK_ERROR_IRQ_HPD_ENABLE  (1 << 1)

#define DP_SINK_DEVICE_AUX_FRAME_SYNC_CONF  0x117   /* eDP 1.4 */
# define DP_AUX_FRAME_SYNC_ENABLE	    (1 << 0)
# define DP_IRQ_HPD_ENABLE		    (1 << 1)

#define DP_UPSTREAM_DEVICE_DP_PWR_NEED	    0x118   /* 1.2 */
# define DP_PWR_NOT_NEEDED		    (1 << 0)

#define DP_FEC_CONFIGURATION		    0x120    /* 1.4 */
# define DP_FEC_READY			    (1 << 0)
# define DP_FEC_ERR_COUNT_SEL_MASK	    (7 << 1)
# define DP_FEC_ERR_COUNT_DIS		    (0 << 1)
# define DP_FEC_UNCORR_BLK_ERROR_COUNT	    (1 << 1)
# define DP_FEC_CORR_BLK_ERROR_COUNT	    (2 << 1)
# define DP_FEC_BIT_ERROR_COUNT		    (3 << 1)
# define DP_FEC_LANE_SELECT_MASK	    (3 << 4)
# define DP_FEC_LANE_0_SELECT		    (0 << 4)
# define DP_FEC_LANE_1_SELECT		    (1 << 4)
# define DP_FEC_LANE_2_SELECT		    (2 << 4)
# define DP_FEC_LANE_3_SELECT		    (3 << 4)

#define DP_AUX_FRAME_SYNC_VALUE		    0x15c   /* eDP 1.4 */
# define DP_AUX_FRAME_SYNC_VALID	    (1 << 0)

#define DP_DSC_ENABLE                       0x160   /* DP 1.4 */
# define DP_DECOMPRESSION_EN                (1 << 0)
#define DP_DSC_CONFIGURATION				0x161	/* DP 2.0 */

#define DP_PSR_EN_CFG				0x170   /* XXX 1.2? */
# define DP_PSR_ENABLE				BIT(0)
# define DP_PSR_MAIN_LINK_ACTIVE		BIT(1)
# define DP_PSR_CRC_VERIFICATION		BIT(2)
# define DP_PSR_FRAME_CAPTURE			BIT(3)
# define DP_PSR_SU_REGION_SCANLINE_CAPTURE	BIT(4) /* eDP 1.4a */
# define DP_PSR_IRQ_HPD_WITH_CRC_ERRORS		BIT(5) /* eDP 1.4a */
# define DP_PSR_ENABLE_PSR2			BIT(6) /* eDP 1.4a */

#define DP_ADAPTER_CTRL			    0x1a0
# define DP_ADAPTER_CTRL_FORCE_LOAD_SENSE   (1 << 0)

#define DP_BRANCH_DEVICE_CTRL		    0x1a1
# define DP_BRANCH_DEVICE_IRQ_HPD	    (1 << 0)

#define DP_PAYLOAD_ALLOCATE_SET		    0x1c0
#define DP_PAYLOAD_ALLOCATE_START_TIME_SLOT 0x1c1
#define DP_PAYLOAD_ALLOCATE_TIME_SLOT_COUNT 0x1c2

/* Link/Sink Device Status */
#define DP_SINK_COUNT			    0x200
/* prior to 1.2 bit 7 was reserved mbz */
# define DP_GET_SINK_COUNT(x)		    ((((x) & 0x80) >> 1) | ((x) & 0x3f))
# define DP_SINK_CP_READY		    (1 << 6)

#define DP_DEVICE_SERVICE_IRQ_VECTOR	    0x201
# define DP_REMOTE_CONTROL_COMMAND_PENDING  (1 << 0)
# define DP_AUTOMATED_TEST_REQUEST	    (1 << 1)
# define DP_CP_IRQ			    (1 << 2)
# define DP_MCCS_IRQ			    (1 << 3)
# define DP_DOWN_REP_MSG_RDY		    (1 << 4) /* 1.2 MST */
# define DP_UP_REQ_MSG_RDY		    (1 << 5) /* 1.2 MST */
# define DP_SINK_SPECIFIC_IRQ		    (1 << 6)

#define DP_LANE0_1_STATUS		    0x202
#define DP_LANE2_3_STATUS		    0x203
# define DP_LANE_CR_DONE		    (1 << 0)
# define DP_LANE_CHANNEL_EQ_DONE	    (1 << 1)
# define DP_LANE_SYMBOL_LOCKED		    (1 << 2)

#define DP_CHANNEL_EQ_BITS (DP_LANE_CR_DONE |		\
			    DP_LANE_CHANNEL_EQ_DONE |	\
			    DP_LANE_SYMBOL_LOCKED)

#define DP_LANE_ALIGN_STATUS_UPDATED                    0x204
#define  DP_INTERLANE_ALIGN_DONE                        (1 << 0)
#define  DP_128B132B_DPRX_EQ_INTERLANE_ALIGN_DONE       (1 << 2) /* 2.0 E11 */
#define  DP_128B132B_DPRX_CDS_INTERLANE_ALIGN_DONE      (1 << 3) /* 2.0 E11 */
#define  DP_128B132B_LT_FAILED                          (1 << 4) /* 2.0 E11 */
#define  DP_DOWNSTREAM_PORT_STATUS_CHANGED              (1 << 6)
#define  DP_LINK_STATUS_UPDATED                         (1 << 7)

#define DP_SINK_STATUS			    0x205
# define DP_RECEIVE_PORT_0_STATUS	    (1 << 0)
# define DP_RECEIVE_PORT_1_STATUS	    (1 << 1)
# define DP_STREAM_REGENERATION_STATUS      (1 << 2) /* 2.0 */
# define DP_INTRA_HOP_AUX_REPLY_INDICATION	(1 << 3) /* 2.0 */

#define DP_ADJUST_REQUEST_LANE0_1	    0x206
#define DP_ADJUST_REQUEST_LANE2_3	    0x207
# define DP_ADJUST_VOLTAGE_SWING_LANE0_MASK  0x03
# define DP_ADJUST_VOLTAGE_SWING_LANE0_SHIFT 0
# define DP_ADJUST_PRE_EMPHASIS_LANE0_MASK   0x0c
# define DP_ADJUST_PRE_EMPHASIS_LANE0_SHIFT  2
# define DP_ADJUST_VOLTAGE_SWING_LANE1_MASK  0x30
# define DP_ADJUST_VOLTAGE_SWING_LANE1_SHIFT 4
# define DP_ADJUST_PRE_EMPHASIS_LANE1_MASK   0xc0
# define DP_ADJUST_PRE_EMPHASIS_LANE1_SHIFT  6

/* DP 2.0 128b/132b Link Layer */
# define DP_ADJUST_TX_FFE_PRESET_LANE0_MASK  (0xf << 0)
# define DP_ADJUST_TX_FFE_PRESET_LANE0_SHIFT 0
# define DP_ADJUST_TX_FFE_PRESET_LANE1_MASK  (0xf << 4)
# define DP_ADJUST_TX_FFE_PRESET_LANE1_SHIFT 4

#define DP_ADJUST_REQUEST_POST_CURSOR2      0x20c
# define DP_ADJUST_POST_CURSOR2_LANE0_MASK  0x03
# define DP_ADJUST_POST_CURSOR2_LANE0_SHIFT 0
# define DP_ADJUST_POST_CURSOR2_LANE1_MASK  0x0c
# define DP_ADJUST_POST_CURSOR2_LANE1_SHIFT 2
# define DP_ADJUST_POST_CURSOR2_LANE2_MASK  0x30
# define DP_ADJUST_POST_CURSOR2_LANE2_SHIFT 4
# define DP_ADJUST_POST_CURSOR2_LANE3_MASK  0xc0
# define DP_ADJUST_POST_CURSOR2_LANE3_SHIFT 6

#define DP_TEST_REQUEST			    0x218
# define DP_TEST_LINK_TRAINING		    (1 << 0)
# define DP_TEST_LINK_VIDEO_PATTERN	    (1 << 1)
# define DP_TEST_LINK_EDID_READ		    (1 << 2)
# define DP_TEST_LINK_PHY_TEST_PATTERN	    (1 << 3) /* DPCD >= 1.1 */
# define DP_TEST_LINK_FAUX_PATTERN	    (1 << 4) /* DPCD >= 1.2 */
# define DP_TEST_LINK_AUDIO_PATTERN         (1 << 5) /* DPCD >= 1.2 */
# define DP_TEST_LINK_AUDIO_DISABLED_VIDEO  (1 << 6) /* DPCD >= 1.2 */

#define DP_TEST_LINK_RATE		    0x219
# define DP_LINK_RATE_162		    (0x6)
# define DP_LINK_RATE_27		    (0xa)

#define DP_TEST_LANE_COUNT		    0x220

#define DP_TEST_PATTERN			    0x221
# define DP_NO_TEST_PATTERN                 0x0
# define DP_COLOR_RAMP                      0x1
# define DP_BLACK_AND_WHITE_VERTICAL_LINES  0x2
# define DP_COLOR_SQUARE                    0x3

#define DP_TEST_H_TOTAL_HI                  0x222
#define DP_TEST_H_TOTAL_LO                  0x223

#define DP_TEST_V_TOTAL_HI                  0x224
#define DP_TEST_V_TOTAL_LO                  0x225

#define DP_TEST_H_START_HI                  0x226
#define DP_TEST_H_START_LO                  0x227

#define DP_TEST_V_START_HI                  0x228
#define DP_TEST_V_START_LO                  0x229

#define DP_TEST_HSYNC_HI                    0x22A
# define DP_TEST_HSYNC_POLARITY             (1 << 7)
# define DP_TEST_HSYNC_WIDTH_HI_MASK        (127 << 0)
#define DP_TEST_HSYNC_WIDTH_LO              0x22B

#define DP_TEST_VSYNC_HI                    0x22C
# define DP_TEST_VSYNC_POLARITY             (1 << 7)
# define DP_TEST_VSYNC_WIDTH_HI_MASK        (127 << 0)
#define DP_TEST_VSYNC_WIDTH_LO              0x22D

#define DP_TEST_H_WIDTH_HI                  0x22E
#define DP_TEST_H_WIDTH_LO                  0x22F

#define DP_TEST_V_HEIGHT_HI                 0x230
#define DP_TEST_V_HEIGHT_LO                 0x231

#define DP_TEST_MISC0                       0x232
# define DP_TEST_SYNC_CLOCK                 (1 << 0)
# define DP_TEST_COLOR_FORMAT_MASK          (3 << 1)
# define DP_TEST_COLOR_FORMAT_SHIFT         1
# define DP_COLOR_FORMAT_RGB                (0 << 1)
# define DP_COLOR_FORMAT_YCbCr422           (1 << 1)
# define DP_COLOR_FORMAT_YCbCr444           (2 << 1)
# define DP_TEST_DYNAMIC_RANGE_VESA         (0 << 3)
# define DP_TEST_DYNAMIC_RANGE_CEA          (1 << 3)
# define DP_TEST_YCBCR_COEFFICIENTS         (1 << 4)
# define DP_YCBCR_COEFFICIENTS_ITU601       (0 << 4)
# define DP_YCBCR_COEFFICIENTS_ITU709       (1 << 4)
# define DP_TEST_BIT_DEPTH_MASK             (7 << 5)
# define DP_TEST_BIT_DEPTH_SHIFT            5
# define DP_TEST_BIT_DEPTH_6                (0 << 5)
# define DP_TEST_BIT_DEPTH_8                (1 << 5)
# define DP_TEST_BIT_DEPTH_10               (2 << 5)
# define DP_TEST_BIT_DEPTH_12               (3 << 5)
# define DP_TEST_BIT_DEPTH_16               (4 << 5)

#define DP_TEST_MISC1                       0x233
# define DP_TEST_REFRESH_DENOMINATOR        (1 << 0)
# define DP_TEST_INTERLACED                 (1 << 1)

#define DP_TEST_REFRESH_RATE_NUMERATOR      0x234

#define DP_TEST_MISC0                       0x232

#define DP_TEST_CRC_R_CR		    0x240
#define DP_TEST_CRC_G_Y			    0x242
#define DP_TEST_CRC_B_CB		    0x244

#define DP_TEST_SINK_MISC		    0x246
# define DP_TEST_CRC_SUPPORTED		    (1 << 5)
# define DP_TEST_COUNT_MASK		    0xf

#define DP_PHY_TEST_PATTERN                 0x248
# define DP_PHY_TEST_PATTERN_SEL_MASK       0x7
# define DP_PHY_TEST_PATTERN_NONE           0x0
# define DP_PHY_TEST_PATTERN_D10_2          0x1
# define DP_PHY_TEST_PATTERN_ERROR_COUNT    0x2
# define DP_PHY_TEST_PATTERN_PRBS7          0x3
# define DP_PHY_TEST_PATTERN_80BIT_CUSTOM   0x4
# define DP_PHY_TEST_PATTERN_CP2520         0x5

#define DP_PHY_SQUARE_PATTERN				0x249

#define DP_TEST_HBR2_SCRAMBLER_RESET        0x24A
#define DP_TEST_80BIT_CUSTOM_PATTERN_7_0    0x250
#define	DP_TEST_80BIT_CUSTOM_PATTERN_15_8   0x251
#define	DP_TEST_80BIT_CUSTOM_PATTERN_23_16  0x252
#define	DP_TEST_80BIT_CUSTOM_PATTERN_31_24  0x253
#define	DP_TEST_80BIT_CUSTOM_PATTERN_39_32  0x254
#define	DP_TEST_80BIT_CUSTOM_PATTERN_47_40  0x255
#define	DP_TEST_80BIT_CUSTOM_PATTERN_55_48  0x256
#define	DP_TEST_80BIT_CUSTOM_PATTERN_63_56  0x257
#define	DP_TEST_80BIT_CUSTOM_PATTERN_71_64  0x258
#define	DP_TEST_80BIT_CUSTOM_PATTERN_79_72  0x259

#define DP_TEST_RESPONSE		    0x260
# define DP_TEST_ACK			    (1 << 0)
# define DP_TEST_NAK			    (1 << 1)
# define DP_TEST_EDID_CHECKSUM_WRITE	    (1 << 2)

#define DP_TEST_EDID_CHECKSUM		    0x261

#define DP_TEST_SINK			    0x270
# define DP_TEST_SINK_START		    (1 << 0)
#define DP_TEST_AUDIO_MODE		    0x271
#define DP_TEST_AUDIO_PATTERN_TYPE	    0x272
#define DP_TEST_AUDIO_PERIOD_CH1	    0x273
#define DP_TEST_AUDIO_PERIOD_CH2	    0x274
#define DP_TEST_AUDIO_PERIOD_CH3	    0x275
#define DP_TEST_AUDIO_PERIOD_CH4	    0x276
#define DP_TEST_AUDIO_PERIOD_CH5	    0x277
#define DP_TEST_AUDIO_PERIOD_CH6	    0x278
#define DP_TEST_AUDIO_PERIOD_CH7	    0x279
#define DP_TEST_AUDIO_PERIOD_CH8	    0x27A

#define DP_FEC_STATUS			    0x280    /* 1.4 */
# define DP_FEC_DECODE_EN_DETECTED	    (1 << 0)
# define DP_FEC_DECODE_DIS_DETECTED	    (1 << 1)

#define DP_FEC_ERROR_COUNT_LSB		    0x0281    /* 1.4 */

#define DP_FEC_ERROR_COUNT_MSB		    0x0282    /* 1.4 */
# define DP_FEC_ERROR_COUNT_MASK	    0x7F
# define DP_FEC_ERR_COUNT_VALID		    (1 << 7)

#define DP_PAYLOAD_TABLE_UPDATE_STATUS      0x2c0   /* 1.2 MST */
# define DP_PAYLOAD_TABLE_UPDATED           (1 << 0)
# define DP_PAYLOAD_ACT_HANDLED             (1 << 1)

#define DP_VC_PAYLOAD_ID_SLOT_1             0x2c1   /* 1.2 MST */
/* up to ID_SLOT_63 at 0x2ff */

/* Source Device-specific */
#define DP_SOURCE_OUI			    0x300

/* Sink Device-specific */
#define DP_SINK_OUI			    0x400

/* Branch Device-specific */
#define DP_BRANCH_OUI			    0x500
#define DP_BRANCH_ID                        0x503
#define DP_BRANCH_REVISION_START            0x509
#define DP_BRANCH_HW_REV                    0x509
#define DP_BRANCH_SW_REV                    0x50A

/* Link/Sink Device Power Control */
#define DP_SET_POWER                        0x600
# define DP_SET_POWER_D0                    0x1
# define DP_SET_POWER_D3                    0x2
# define DP_SET_POWER_MASK                  0x3
# define DP_SET_POWER_D3_AUX_ON             0x5

/* eDP-specific */
#define DP_EDP_DPCD_REV			    0x700    /* eDP 1.2 */
# define DP_EDP_11			    0x00
# define DP_EDP_12			    0x01
# define DP_EDP_13			    0x02
# define DP_EDP_14			    0x03
# define DP_EDP_14a                         0x04    /* eDP 1.4a */
# define DP_EDP_14b                         0x05    /* eDP 1.4b */

#define DP_EDP_GENERAL_CAP_1		    0x701
# define DP_EDP_TCON_BACKLIGHT_ADJUSTMENT_CAP		(1 << 0)
# define DP_EDP_BACKLIGHT_PIN_ENABLE_CAP		(1 << 1)
# define DP_EDP_BACKLIGHT_AUX_ENABLE_CAP		(1 << 2)
# define DP_EDP_PANEL_SELF_TEST_PIN_ENABLE_CAP		(1 << 3)
# define DP_EDP_PANEL_SELF_TEST_AUX_ENABLE_CAP		(1 << 4)
# define DP_EDP_FRC_ENABLE_CAP				(1 << 5)
# define DP_EDP_COLOR_ENGINE_CAP			(1 << 6)
# define DP_EDP_SET_POWER_CAP				(1 << 7)

#define DP_EDP_BACKLIGHT_ADJUSTMENT_CAP     0x702
# define DP_EDP_BACKLIGHT_BRIGHTNESS_PWM_PIN_CAP	(1 << 0)
# define DP_EDP_BACKLIGHT_BRIGHTNESS_AUX_SET_CAP	(1 << 1)
# define DP_EDP_BACKLIGHT_BRIGHTNESS_BYTE_COUNT		(1 << 2)
# define DP_EDP_BACKLIGHT_AUX_PWM_PRODUCT_CAP		(1 << 3)
# define DP_EDP_BACKLIGHT_FREQ_PWM_PIN_PASSTHRU_CAP	(1 << 4)
# define DP_EDP_BACKLIGHT_FREQ_AUX_SET_CAP		(1 << 5)
# define DP_EDP_DYNAMIC_BACKLIGHT_CAP			(1 << 6)
# define DP_EDP_VBLANK_BACKLIGHT_UPDATE_CAP		(1 << 7)

#define DP_EDP_GENERAL_CAP_2		    0x703
# define DP_EDP_OVERDRIVE_ENGINE_ENABLED		(1 << 0)

#define DP_EDP_GENERAL_CAP_3		    0x704    /* eDP 1.4 */
# define DP_EDP_X_REGION_CAP_MASK			(0xf << 0)
# define DP_EDP_X_REGION_CAP_SHIFT			0
# define DP_EDP_Y_REGION_CAP_MASK			(0xf << 4)
# define DP_EDP_Y_REGION_CAP_SHIFT			4

#define DP_EDP_DISPLAY_CONTROL_REGISTER     0x720
# define DP_EDP_BACKLIGHT_ENABLE			(1 << 0)
# define DP_EDP_BLACK_VIDEO_ENABLE			(1 << 1)
# define DP_EDP_FRC_ENABLE				(1 << 2)
# define DP_EDP_COLOR_ENGINE_ENABLE			(1 << 3)
# define DP_EDP_VBLANK_BACKLIGHT_UPDATE_ENABLE		(1 << 7)

#define DP_EDP_BACKLIGHT_MODE_SET_REGISTER  0x721
# define DP_EDP_BACKLIGHT_CONTROL_MODE_MASK		(3 << 0)
# define DP_EDP_BACKLIGHT_CONTROL_MODE_PWM		(0 << 0)
# define DP_EDP_BACKLIGHT_CONTROL_MODE_PRESET		(1 << 0)
# define DP_EDP_BACKLIGHT_CONTROL_MODE_DPCD		(2 << 0)
# define DP_EDP_BACKLIGHT_CONTROL_MODE_PRODUCT		(3 << 0)
# define DP_EDP_BACKLIGHT_FREQ_PWM_PIN_PASSTHRU_ENABLE	(1 << 2)
# define DP_EDP_BACKLIGHT_FREQ_AUX_SET_ENABLE		(1 << 3)
# define DP_EDP_DYNAMIC_BACKLIGHT_ENABLE		(1 << 4)
# define DP_EDP_REGIONAL_BACKLIGHT_ENABLE		(1 << 5)
# define DP_EDP_UPDATE_REGION_BRIGHTNESS		(1 << 6) /* eDP 1.4 */

#define DP_EDP_BACKLIGHT_BRIGHTNESS_MSB     0x722
#define DP_EDP_BACKLIGHT_BRIGHTNESS_LSB     0x723

#define DP_EDP_PWMGEN_BIT_COUNT             0x724
#define DP_EDP_PWMGEN_BIT_COUNT_CAP_MIN     0x725
#define DP_EDP_PWMGEN_BIT_COUNT_CAP_MAX     0x726
# define DP_EDP_PWMGEN_BIT_COUNT_MASK       (0x1f << 0)

#define DP_EDP_BACKLIGHT_CONTROL_STATUS     0x727

#define DP_EDP_BACKLIGHT_FREQ_SET           0x728
# define DP_EDP_BACKLIGHT_FREQ_BASE_KHZ     27000

#define DP_EDP_BACKLIGHT_FREQ_CAP_MIN_MSB   0x72a
#define DP_EDP_BACKLIGHT_FREQ_CAP_MIN_MID   0x72b
#define DP_EDP_BACKLIGHT_FREQ_CAP_MIN_LSB   0x72c

#define DP_EDP_BACKLIGHT_FREQ_CAP_MAX_MSB   0x72d
#define DP_EDP_BACKLIGHT_FREQ_CAP_MAX_MID   0x72e
#define DP_EDP_BACKLIGHT_FREQ_CAP_MAX_LSB   0x72f

#define DP_EDP_DBC_MINIMUM_BRIGHTNESS_SET   0x732
#define DP_EDP_DBC_MAXIMUM_BRIGHTNESS_SET   0x733

#define DP_EDP_REGIONAL_BACKLIGHT_BASE      0x740    /* eDP 1.4 */
#define DP_EDP_REGIONAL_BACKLIGHT_0	    0x741    /* eDP 1.4 */

#define DP_EDP_MSO_LINK_CAPABILITIES        0x7a4    /* eDP 1.4 */
# define DP_EDP_MSO_NUMBER_OF_LINKS_MASK    (7 << 0)
# define DP_EDP_MSO_NUMBER_OF_LINKS_SHIFT   0
# define DP_EDP_MSO_INDEPENDENT_LINK_BIT    (1 << 3)

/* Sideband MSG Buffers */
#define DP_SIDEBAND_MSG_DOWN_REQ_BASE	    0x1000   /* 1.2 MST */
#define DP_SIDEBAND_MSG_UP_REP_BASE	    0x1200   /* 1.2 MST */
#define DP_SIDEBAND_MSG_DOWN_REP_BASE	    0x1400   /* 1.2 MST */
#define DP_SIDEBAND_MSG_UP_REQ_BASE	    0x1600   /* 1.2 MST */

/* DPRX Event Status Indicator */
#define DP_SINK_COUNT_ESI                   0x2002   /* same as 0x200 */
#define DP_DEVICE_SERVICE_IRQ_VECTOR_ESI0   0x2003   /* same as 0x201 */

#define DP_DEVICE_SERVICE_IRQ_VECTOR_ESI1   0x2004   /* 1.2 */
# define DP_RX_GTC_MSTR_REQ_STATUS_CHANGE    (1 << 0)
# define DP_LOCK_ACQUISITION_REQUEST         (1 << 1)
# define DP_CEC_IRQ                          (1 << 2)

#define DP_LINK_SERVICE_IRQ_VECTOR_ESI0     0x2005   /* 1.2 */
# define RX_CAP_CHANGED                      (1 << 0)
# define LINK_STATUS_CHANGED                 (1 << 1)
# define STREAM_STATUS_CHANGED               (1 << 2)
# define HDMI_LINK_STATUS_CHANGED            (1 << 3)
# define CONNECTED_OFF_ENTRY_REQUESTED       (1 << 4)

#define DP_PSR_ERROR_STATUS                 0x2006  /* XXX 1.2? */
# define DP_PSR_LINK_CRC_ERROR              (1 << 0)
# define DP_PSR_RFB_STORAGE_ERROR           (1 << 1)
# define DP_PSR_VSC_SDP_UNCORRECTABLE_ERROR (1 << 2) /* eDP 1.4 */

#define DP_PSR_ESI                          0x2007  /* XXX 1.2? */
# define DP_PSR_CAPS_CHANGE                 (1 << 0)

#define DP_PSR_STATUS                       0x2008  /* XXX 1.2? */
# define DP_PSR_SINK_INACTIVE               0
# define DP_PSR_SINK_ACTIVE_SRC_SYNCED      1
# define DP_PSR_SINK_ACTIVE_RFB             2
# define DP_PSR_SINK_ACTIVE_SINK_SYNCED     3
# define DP_PSR_SINK_ACTIVE_RESYNC          4
# define DP_PSR_SINK_INTERNAL_ERROR         7
# define DP_PSR_SINK_STATE_MASK             0x07

#define DP_SYNCHRONIZATION_LATENCY_IN_SINK		0x2009 /* edp 1.4 */
# define DP_MAX_RESYNC_FRAME_COUNT_MASK			(0xf << 0)
# define DP_MAX_RESYNC_FRAME_COUNT_SHIFT		0
# define DP_LAST_ACTUAL_SYNCHRONIZATION_LATENCY_MASK	(0xf << 4)
# define DP_LAST_ACTUAL_SYNCHRONIZATION_LATENCY_SHIFT	4

#define DP_LAST_RECEIVED_PSR_SDP	    0x200a /* eDP 1.2 */
# define DP_PSR_STATE_BIT		    (1 << 0) /* eDP 1.2 */
# define DP_UPDATE_RFB_BIT		    (1 << 1) /* eDP 1.2 */
# define DP_CRC_VALID_BIT		    (1 << 2) /* eDP 1.2 */
# define DP_SU_VALID			    (1 << 3) /* eDP 1.4 */
# define DP_FIRST_SCAN_LINE_SU_REGION	    (1 << 4) /* eDP 1.4 */
# define DP_LAST_SCAN_LINE_SU_REGION	    (1 << 5) /* eDP 1.4 */
# define DP_Y_COORDINATE_VALID		    (1 << 6) /* eDP 1.4a */

#define DP_RECEIVER_ALPM_STATUS		    0x200b  /* eDP 1.4 */
# define DP_ALPM_LOCK_TIMEOUT_ERROR	    (1 << 0)

#define DP_LANE0_1_STATUS_ESI                  0x200c /* status same as 0x202 */
#define DP_LANE2_3_STATUS_ESI                  0x200d /* status same as 0x203 */
#define DP_LANE_ALIGN_STATUS_UPDATED_ESI       0x200e /* status same as 0x204 */
#define DP_SINK_STATUS_ESI                     0x200f /* status same as 0x205 */

/* Extended Receiver Capability: See DP_DPCD_REV for definitions */
#define DP_DP13_DPCD_REV                    0x2200

#define DP_DPRX_FEATURE_ENUMERATION_LIST    0x2210  /* DP 1.3 */
# define DP_GTC_CAP					(1 << 0)  /* DP 1.3 */
# define DP_SST_SPLIT_SDP_CAP				(1 << 1)  /* DP 1.4 */
# define DP_AV_SYNC_CAP					(1 << 2)  /* DP 1.3 */
# define DP_VSC_SDP_EXT_FOR_COLORIMETRY_SUPPORTED	(1 << 3)  /* DP 1.3 */
# define DP_VSC_EXT_VESA_SDP_SUPPORTED			(1 << 4)  /* DP 1.4 */
# define DP_VSC_EXT_VESA_SDP_CHAINING_SUPPORTED		(1 << 5)  /* DP 1.4 */
# define DP_VSC_EXT_CEA_SDP_SUPPORTED			(1 << 6)  /* DP 1.4 */
# define DP_VSC_EXT_CEA_SDP_CHAINING_SUPPORTED		(1 << 7)  /* DP 1.4 */

#define DP_DPRX_FEATURE_ENUMERATION_LIST_CONT_1         0x2214 /* 2.0 E11 */
# define DP_ADAPTIVE_SYNC_SDP_SUPPORTED    (1 << 0)
# define DP_AS_SDP_FIRST_HALF_LINE_OR_3840_PIXEL_CYCLE_WINDOW_NOT_SUPPORTED (1 << 1)
# define DP_VSC_EXT_SDP_FRAMEWORK_VERSION_1_SUPPORTED  (1 << 4)

#define DP_128B132B_SUPPORTED_LINK_RATES       0x2215 /* 2.0 */
# define DP_UHBR10                             (1 << 0)
# define DP_UHBR20                             (1 << 1)
# define DP_UHBR13_5                           (1 << 2)

#define DP_128B132B_TRAINING_AUX_RD_INTERVAL                    0x2216 /* 2.0 */
# define DP_128B132B_TRAINING_AUX_RD_INTERVAL_1MS_UNIT          (1 << 7)
# define DP_128B132B_TRAINING_AUX_RD_INTERVAL_MASK              0x7f
# define DP_128B132B_TRAINING_AUX_RD_INTERVAL_400_US            0x00
# define DP_128B132B_TRAINING_AUX_RD_INTERVAL_4_MS              0x01
# define DP_128B132B_TRAINING_AUX_RD_INTERVAL_8_MS              0x02
# define DP_128B132B_TRAINING_AUX_RD_INTERVAL_12_MS             0x03
# define DP_128B132B_TRAINING_AUX_RD_INTERVAL_16_MS             0x04
# define DP_128B132B_TRAINING_AUX_RD_INTERVAL_32_MS             0x05
# define DP_128B132B_TRAINING_AUX_RD_INTERVAL_64_MS             0x06

#define DP_TEST_264BIT_CUSTOM_PATTERN_7_0		0x2230
#define DP_TEST_264BIT_CUSTOM_PATTERN_263_256	0x2250

/* DSC Extended Capability Branch Total DSC Resources */
#define DP_DSC_SUPPORT_AND_DSC_DECODER_COUNT		0x2260	/* 2.0 */
# define DP_DSC_DECODER_COUNT_MASK			(0b111 << 5)
# define DP_DSC_DECODER_COUNT_SHIFT			5
#define DP_DSC_MAX_SLICE_COUNT_AND_AGGREGATION_0	0x2270	/* 2.0 */
# define DP_DSC_DECODER_0_MAXIMUM_SLICE_COUNT_MASK	(1 << 0)
# define DP_DSC_DECODER_0_AGGREGATION_SUPPORT_MASK	(0b111 << 1)
# define DP_DSC_DECODER_0_AGGREGATION_SUPPORT_SHIFT	1

/* Protocol Converter Extension */
/* HDMI CEC tunneling over AUX DP 1.3 section 5.3.3.3.1 DPCD 1.4+ */
#define DP_CEC_TUNNELING_CAPABILITY            0x3000
# define DP_CEC_TUNNELING_CAPABLE               (1 << 0)
# define DP_CEC_SNOOPING_CAPABLE                (1 << 1)
# define DP_CEC_MULTIPLE_LA_CAPABLE             (1 << 2)

#define DP_CEC_TUNNELING_CONTROL               0x3001
# define DP_CEC_TUNNELING_ENABLE                (1 << 0)
# define DP_CEC_SNOOPING_ENABLE                 (1 << 1)

#define DP_CEC_RX_MESSAGE_INFO                 0x3002
# define DP_CEC_RX_MESSAGE_LEN_MASK             (0xf << 0)
# define DP_CEC_RX_MESSAGE_LEN_SHIFT            0
# define DP_CEC_RX_MESSAGE_HPD_STATE            (1 << 4)
# define DP_CEC_RX_MESSAGE_HPD_LOST             (1 << 5)
# define DP_CEC_RX_MESSAGE_ACKED                (1 << 6)
# define DP_CEC_RX_MESSAGE_ENDED                (1 << 7)

#define DP_CEC_TX_MESSAGE_INFO                 0x3003
# define DP_CEC_TX_MESSAGE_LEN_MASK             (0xf << 0)
# define DP_CEC_TX_MESSAGE_LEN_SHIFT            0
# define DP_CEC_TX_RETRY_COUNT_MASK             (0x7 << 4)
# define DP_CEC_TX_RETRY_COUNT_SHIFT            4
# define DP_CEC_TX_MESSAGE_SEND                 (1 << 7)

#define DP_CEC_TUNNELING_IRQ_FLAGS             0x3004
# define DP_CEC_RX_MESSAGE_INFO_VALID           (1 << 0)
# define DP_CEC_RX_MESSAGE_OVERFLOW             (1 << 1)
# define DP_CEC_TX_MESSAGE_SENT                 (1 << 4)
# define DP_CEC_TX_LINE_ERROR                   (1 << 5)
# define DP_CEC_TX_ADDRESS_NACK_ERROR           (1 << 6)
# define DP_CEC_TX_DATA_NACK_ERROR              (1 << 7)

#define DP_CEC_LOGICAL_ADDRESS_MASK            0x300E /* 0x300F word */
# define DP_CEC_LOGICAL_ADDRESS_0               (1 << 0)
# define DP_CEC_LOGICAL_ADDRESS_1               (1 << 1)
# define DP_CEC_LOGICAL_ADDRESS_2               (1 << 2)
# define DP_CEC_LOGICAL_ADDRESS_3               (1 << 3)
# define DP_CEC_LOGICAL_ADDRESS_4               (1 << 4)
# define DP_CEC_LOGICAL_ADDRESS_5               (1 << 5)
# define DP_CEC_LOGICAL_ADDRESS_6               (1 << 6)
# define DP_CEC_LOGICAL_ADDRESS_7               (1 << 7)
#define DP_CEC_LOGICAL_ADDRESS_MASK_2          0x300F /* 0x300E word */
# define DP_CEC_LOGICAL_ADDRESS_8               (1 << 0)
# define DP_CEC_LOGICAL_ADDRESS_9               (1 << 1)
# define DP_CEC_LOGICAL_ADDRESS_10              (1 << 2)
# define DP_CEC_LOGICAL_ADDRESS_11              (1 << 3)
# define DP_CEC_LOGICAL_ADDRESS_12              (1 << 4)
# define DP_CEC_LOGICAL_ADDRESS_13              (1 << 5)
# define DP_CEC_LOGICAL_ADDRESS_14              (1 << 6)
# define DP_CEC_LOGICAL_ADDRESS_15              (1 << 7)

#define DP_CEC_RX_MESSAGE_BUFFER               0x3010
#define DP_CEC_TX_MESSAGE_BUFFER               0x3020
#define DP_CEC_MESSAGE_BUFFER_LENGTH             0x10

/* PCON CONFIGURE-1 FRL FOR HDMI SINK */
#define DP_PCON_HDMI_LINK_CONFIG_1             0x305A
# define DP_PCON_ENABLE_MAX_FRL_BW             (7 << 0)
# define DP_PCON_ENABLE_MAX_BW_0GBPS	       0
# define DP_PCON_ENABLE_MAX_BW_9GBPS	       1
# define DP_PCON_ENABLE_MAX_BW_18GBPS	       2
# define DP_PCON_ENABLE_MAX_BW_24GBPS	       3
# define DP_PCON_ENABLE_MAX_BW_32GBPS	       4
# define DP_PCON_ENABLE_MAX_BW_40GBPS	       5
# define DP_PCON_ENABLE_MAX_BW_48GBPS	       6
# define DP_PCON_ENABLE_SOURCE_CTL_MODE       (1 << 3)
# define DP_PCON_ENABLE_CONCURRENT_LINK       (1 << 4)
# define DP_PCON_ENABLE_SEQUENTIAL_LINK       (0 << 4)
# define DP_PCON_ENABLE_LINK_FRL_MODE         (1 << 5)
# define DP_PCON_ENABLE_HPD_READY	      (1 << 6)
# define DP_PCON_ENABLE_HDMI_LINK             (1 << 7)

/* PCON CONFIGURE-2 FRL FOR HDMI SINK */
#define DP_PCON_HDMI_LINK_CONFIG_2            0x305B
# define DP_PCON_MAX_LINK_BW_MASK             (0x3F << 0)
# define DP_PCON_FRL_BW_MASK_9GBPS            (1 << 0)
# define DP_PCON_FRL_BW_MASK_18GBPS           (1 << 1)
# define DP_PCON_FRL_BW_MASK_24GBPS           (1 << 2)
# define DP_PCON_FRL_BW_MASK_32GBPS           (1 << 3)
# define DP_PCON_FRL_BW_MASK_40GBPS           (1 << 4)
# define DP_PCON_FRL_BW_MASK_48GBPS           (1 << 5)
# define DP_PCON_FRL_LINK_TRAIN_EXTENDED      (1 << 6)
# define DP_PCON_FRL_LINK_TRAIN_NORMAL        (0 << 6)

/* PCON HDMI LINK STATUS */
#define DP_PCON_HDMI_TX_LINK_STATUS           0x303B
# define DP_PCON_HDMI_TX_LINK_ACTIVE          (1 << 0)
# define DP_PCON_FRL_READY		      (1 << 1)

/* PCON HDMI POST FRL STATUS */
#define DP_PCON_HDMI_POST_FRL_STATUS          0x3036
# define DP_PCON_HDMI_LINK_MODE               (1 << 0)
# define DP_PCON_HDMI_MODE_TMDS               0
# define DP_PCON_HDMI_MODE_FRL                1
# define DP_PCON_HDMI_FRL_TRAINED_BW          (0x3F << 1)
# define DP_PCON_FRL_TRAINED_BW_9GBPS	      (1 << 1)
# define DP_PCON_FRL_TRAINED_BW_18GBPS	      (1 << 2)
# define DP_PCON_FRL_TRAINED_BW_24GBPS	      (1 << 3)
# define DP_PCON_FRL_TRAINED_BW_32GBPS	      (1 << 4)
# define DP_PCON_FRL_TRAINED_BW_40GBPS	      (1 << 5)
# define DP_PCON_FRL_TRAINED_BW_48GBPS	      (1 << 6)

#define DP_PROTOCOL_CONVERTER_CONTROL_0		0x3050 /* DP 1.3 */
# define DP_HDMI_DVI_OUTPUT_CONFIG		(1 << 0) /* DP 1.3 */
#define DP_PROTOCOL_CONVERTER_CONTROL_1		0x3051 /* DP 1.3 */
# define DP_CONVERSION_TO_YCBCR420_ENABLE	(1 << 0) /* DP 1.3 */
# define DP_HDMI_EDID_PROCESSING_DISABLE	(1 << 1) /* DP 1.4 */
# define DP_HDMI_AUTONOMOUS_SCRAMBLING_DISABLE	(1 << 2) /* DP 1.4 */
# define DP_HDMI_FORCE_SCRAMBLING		(1 << 3) /* DP 1.4 */
#define DP_PROTOCOL_CONVERTER_CONTROL_2		0x3052 /* DP 1.3 */
# define DP_CONVERSION_TO_YCBCR422_ENABLE	(1 << 0) /* DP 1.3 */
# define DP_PCON_ENABLE_DSC_ENCODER	        (1 << 1)
# define DP_PCON_ENCODER_PPS_OVERRIDE_MASK	(0x3 << 2)
# define DP_PCON_ENC_PPS_OVERRIDE_DISABLED      0
# define DP_PCON_ENC_PPS_OVERRIDE_EN_PARAMS     1
# define DP_PCON_ENC_PPS_OVERRIDE_EN_BUFFER     2
# define DP_CONVERSION_RGB_YCBCR_MASK	       (7 << 4)
# define DP_CONVERSION_BT601_RGB_YCBCR_ENABLE  (1 << 4)
# define DP_CONVERSION_BT709_RGB_YCBCR_ENABLE  (1 << 5)
# define DP_CONVERSION_BT2020_RGB_YCBCR_ENABLE (1 << 6)

/* PCON Downstream HDMI ERROR Status per Lane */
#define DP_PCON_HDMI_ERROR_STATUS_LN0          0x3037
#define DP_PCON_HDMI_ERROR_STATUS_LN1          0x3038
#define DP_PCON_HDMI_ERROR_STATUS_LN2          0x3039
#define DP_PCON_HDMI_ERROR_STATUS_LN3          0x303A
# define DP_PCON_HDMI_ERROR_COUNT_MASK         (0x7 << 0)
# define DP_PCON_HDMI_ERROR_COUNT_THREE_PLUS   (1 << 0)
# define DP_PCON_HDMI_ERROR_COUNT_TEN_PLUS     (1 << 1)
# define DP_PCON_HDMI_ERROR_COUNT_HUNDRED_PLUS (1 << 2)

/* PCON HDMI CONFIG PPS Override Buffer
 * Valid Offsets to be added to Base : 0-127
 */
#define DP_PCON_HDMI_PPS_OVERRIDE_BASE        0x3100

/* PCON HDMI CONFIG PPS Override Parameter: Slice height
 * Offset-0 8LSBs of the Slice height.
 * Offset-1 8MSBs of the Slice height.
 */
#define DP_PCON_HDMI_PPS_OVRD_SLICE_HEIGHT    0x3180

/* PCON HDMI CONFIG PPS Override Parameter: Slice width
 * Offset-0 8LSBs of the Slice width.
 * Offset-1 8MSBs of the Slice width.
 */
#define DP_PCON_HDMI_PPS_OVRD_SLICE_WIDTH    0x3182

/* PCON HDMI CONFIG PPS Override Parameter: bits_per_pixel
 * Offset-0 8LSBs of the bits_per_pixel.
 * Offset-1 2MSBs of the bits_per_pixel.
 */
#define DP_PCON_HDMI_PPS_OVRD_BPP	     0x3184

/* HDCP 1.3 and HDCP 2.2 */
#define DP_AUX_HDCP_BKSV		0x68000
#define DP_AUX_HDCP_RI_PRIME		0x68005
#define DP_AUX_HDCP_AKSV		0x68007
#define DP_AUX_HDCP_AN			0x6800C
#define DP_AUX_HDCP_V_PRIME(h)		(0x68014 + h * 4)
#define DP_AUX_HDCP_BCAPS		0x68028
# define DP_BCAPS_REPEATER_PRESENT	BIT(1)
# define DP_BCAPS_HDCP_CAPABLE		BIT(0)
#define DP_AUX_HDCP_BSTATUS		0x68029
# define DP_BSTATUS_REAUTH_REQ		BIT(3)
# define DP_BSTATUS_LINK_FAILURE	BIT(2)
# define DP_BSTATUS_R0_PRIME_READY	BIT(1)
# define DP_BSTATUS_READY		BIT(0)
#define DP_AUX_HDCP_BINFO		0x6802A
#define DP_AUX_HDCP_KSV_FIFO		0x6802C
#define DP_AUX_HDCP_AINFO		0x6803B

/* DP HDCP2.2 parameter offsets in DPCD address space */
#define DP_HDCP_2_2_REG_RTX_OFFSET		0x69000
#define DP_HDCP_2_2_REG_TXCAPS_OFFSET		0x69008
#define DP_HDCP_2_2_REG_CERT_RX_OFFSET		0x6900B
#define DP_HDCP_2_2_REG_RRX_OFFSET		0x69215
#define DP_HDCP_2_2_REG_RX_CAPS_OFFSET		0x6921D
#define DP_HDCP_2_2_REG_EKPUB_KM_OFFSET		0x69220
#define DP_HDCP_2_2_REG_EKH_KM_WR_OFFSET	0x692A0
#define DP_HDCP_2_2_REG_M_OFFSET		0x692B0
#define DP_HDCP_2_2_REG_HPRIME_OFFSET		0x692C0
#define DP_HDCP_2_2_REG_EKH_KM_RD_OFFSET	0x692E0
#define DP_HDCP_2_2_REG_RN_OFFSET		0x692F0
#define DP_HDCP_2_2_REG_LPRIME_OFFSET		0x692F8
#define DP_HDCP_2_2_REG_EDKEY_KS_OFFSET		0x69318
#define	DP_HDCP_2_2_REG_RIV_OFFSET		0x69328
#define DP_HDCP_2_2_REG_RXINFO_OFFSET		0x69330
#define DP_HDCP_2_2_REG_SEQ_NUM_V_OFFSET	0x69332
#define DP_HDCP_2_2_REG_VPRIME_OFFSET		0x69335
#define DP_HDCP_2_2_REG_RECV_ID_LIST_OFFSET	0x69345
#define DP_HDCP_2_2_REG_V_OFFSET		0x693E0
#define DP_HDCP_2_2_REG_SEQ_NUM_M_OFFSET	0x693F0
#define DP_HDCP_2_2_REG_K_OFFSET		0x693F3
#define DP_HDCP_2_2_REG_STREAM_ID_TYPE_OFFSET	0x693F5
#define DP_HDCP_2_2_REG_MPRIME_OFFSET		0x69473
#define DP_HDCP_2_2_REG_RXSTATUS_OFFSET		0x69493
#define DP_HDCP_2_2_REG_STREAM_TYPE_OFFSET	0x69494
#define DP_HDCP_2_2_REG_DBG_OFFSET		0x69518

/* LTTPR: Link Training (LT)-tunable PHY Repeaters */
#define DP_LT_TUNABLE_PHY_REPEATER_FIELD_DATA_STRUCTURE_REV 0xf0000 /* 1.3 */
#define DP_MAX_LINK_RATE_PHY_REPEATER			    0xf0001 /* 1.4a */
#define DP_PHY_REPEATER_CNT				    0xf0002 /* 1.3 */
#define DP_PHY_REPEATER_MODE				    0xf0003 /* 1.3 */
#define DP_MAX_LANE_COUNT_PHY_REPEATER			    0xf0004 /* 1.4a */
#define DP_Repeater_FEC_CAPABILITY			    0xf0004 /* 1.4 */
#define DP_PHY_REPEATER_EXTENDED_WAIT_TIMEOUT		    0xf0005 /* 1.4a */
#define DP_MAIN_LINK_CHANNEL_CODING_PHY_REPEATER	    0xf0006 /* 2.0 */
# define DP_PHY_REPEATER_128B132B_SUPPORTED		    (1 << 0)
/* See DP_128B132B_SUPPORTED_LINK_RATES for values */
#define DP_PHY_REPEATER_128B132B_RATES			    0xf0007 /* 2.0 */
#define DP_PHY_REPEATER_EQ_DONE                             0xf0008 /* 2.0 E11 */

enum drm_dp_phy {
	DP_PHY_DPRX,

	DP_PHY_LTTPR1,
	DP_PHY_LTTPR2,
	DP_PHY_LTTPR3,
	DP_PHY_LTTPR4,
	DP_PHY_LTTPR5,
	DP_PHY_LTTPR6,
	DP_PHY_LTTPR7,
	DP_PHY_LTTPR8,

	DP_MAX_LTTPR_COUNT = DP_PHY_LTTPR8,
};

#define DP_PHY_LTTPR(i)					    (DP_PHY_LTTPR1 + (i))

#define __DP_LTTPR1_BASE				    0xf0010 /* 1.3 */
#define __DP_LTTPR2_BASE				    0xf0060 /* 1.3 */
#define DP_LTTPR_BASE(dp_phy) \
	(__DP_LTTPR1_BASE + (__DP_LTTPR2_BASE - __DP_LTTPR1_BASE) * \
		((dp_phy) - DP_PHY_LTTPR1))

#define DP_LTTPR_REG(dp_phy, lttpr1_reg) \
	(DP_LTTPR_BASE(dp_phy) - DP_LTTPR_BASE(DP_PHY_LTTPR1) + (lttpr1_reg))

#define DP_TRAINING_PATTERN_SET_PHY_REPEATER1		    0xf0010 /* 1.3 */
#define DP_TRAINING_PATTERN_SET_PHY_REPEATER(dp_phy) \
	DP_LTTPR_REG(dp_phy, DP_TRAINING_PATTERN_SET_PHY_REPEATER1)

#define DP_TRAINING_LANE0_SET_PHY_REPEATER1		    0xf0011 /* 1.3 */
#define DP_TRAINING_LANE0_SET_PHY_REPEATER(dp_phy) \
	DP_LTTPR_REG(dp_phy, DP_TRAINING_LANE0_SET_PHY_REPEATER1)

#define DP_TRAINING_LANE1_SET_PHY_REPEATER1		    0xf0012 /* 1.3 */
#define DP_TRAINING_LANE2_SET_PHY_REPEATER1		    0xf0013 /* 1.3 */
#define DP_TRAINING_LANE3_SET_PHY_REPEATER1		    0xf0014 /* 1.3 */
#define DP_TRAINING_AUX_RD_INTERVAL_PHY_REPEATER1	    0xf0020 /* 1.4a */
#define DP_TRAINING_AUX_RD_INTERVAL_PHY_REPEATER(dp_phy)	\
	DP_LTTPR_REG(dp_phy, DP_TRAINING_AUX_RD_INTERVAL_PHY_REPEATER1)

#define DP_TRANSMITTER_CAPABILITY_PHY_REPEATER1		    0xf0021 /* 1.4a */
# define DP_VOLTAGE_SWING_LEVEL_3_SUPPORTED		    BIT(0)
# define DP_PRE_EMPHASIS_LEVEL_3_SUPPORTED		    BIT(1)

#define DP_128B132B_TRAINING_AUX_RD_INTERVAL_PHY_REPEATER1  0xf0022 /* 2.0 */
#define DP_128B132B_TRAINING_AUX_RD_INTERVAL_PHY_REPEATER(dp_phy)	\
	DP_LTTPR_REG(dp_phy, DP_128B132B_TRAINING_AUX_RD_INTERVAL_PHY_REPEATER1)
/* see DP_128B132B_TRAINING_AUX_RD_INTERVAL for values */

#define DP_LANE0_1_STATUS_PHY_REPEATER1			    0xf0030 /* 1.3 */
#define DP_LANE0_1_STATUS_PHY_REPEATER(dp_phy) \
	DP_LTTPR_REG(dp_phy, DP_LANE0_1_STATUS_PHY_REPEATER1)

#define DP_LANE2_3_STATUS_PHY_REPEATER1			    0xf0031 /* 1.3 */

#define DP_LANE_ALIGN_STATUS_UPDATED_PHY_REPEATER1	    0xf0032 /* 1.3 */
#define DP_ADJUST_REQUEST_LANE0_1_PHY_REPEATER1		    0xf0033 /* 1.3 */
#define DP_ADJUST_REQUEST_LANE2_3_PHY_REPEATER1		    0xf0034 /* 1.3 */
#define DP_SYMBOL_ERROR_COUNT_LANE0_PHY_REPEATER1	    0xf0035 /* 1.3 */
#define DP_SYMBOL_ERROR_COUNT_LANE1_PHY_REPEATER1	    0xf0037 /* 1.3 */
#define DP_SYMBOL_ERROR_COUNT_LANE2_PHY_REPEATER1	    0xf0039 /* 1.3 */
#define DP_SYMBOL_ERROR_COUNT_LANE3_PHY_REPEATER1	    0xf003b /* 1.3 */

#define __DP_FEC1_BASE					    0xf0290 /* 1.4 */
#define __DP_FEC2_BASE					    0xf0298 /* 1.4 */
#define DP_FEC_BASE(dp_phy) \
	(__DP_FEC1_BASE + ((__DP_FEC2_BASE - __DP_FEC1_BASE) * \
			   ((dp_phy) - DP_PHY_LTTPR1)))

#define DP_FEC_REG(dp_phy, fec1_reg) \
	(DP_FEC_BASE(dp_phy) - DP_FEC_BASE(DP_PHY_LTTPR1) + fec1_reg)

#define DP_FEC_STATUS_PHY_REPEATER1			    0xf0290 /* 1.4 */
#define DP_FEC_STATUS_PHY_REPEATER(dp_phy) \
	DP_FEC_REG(dp_phy, DP_FEC_STATUS_PHY_REPEATER1)

#define DP_FEC_ERROR_COUNT_PHY_REPEATER1                    0xf0291 /* 1.4 */
#define DP_FEC_CAPABILITY_PHY_REPEATER1                     0xf0294 /* 1.4a */

#define DP_LTTPR_MAX_ADD				    0xf02ff /* 1.4 */

#define DP_DPCD_MAX_ADD					    0xfffff /* 1.4 */

/* Repeater modes */
#define DP_PHY_REPEATER_MODE_TRANSPARENT		    0x55    /* 1.3 */
#define DP_PHY_REPEATER_MODE_NON_TRANSPARENT		    0xaa    /* 1.3 */

/* DP HDCP message start offsets in DPCD address space */
#define DP_HDCP_2_2_AKE_INIT_OFFSET		DP_HDCP_2_2_REG_RTX_OFFSET
#define DP_HDCP_2_2_AKE_SEND_CERT_OFFSET	DP_HDCP_2_2_REG_CERT_RX_OFFSET
#define DP_HDCP_2_2_AKE_NO_STORED_KM_OFFSET	DP_HDCP_2_2_REG_EKPUB_KM_OFFSET
#define DP_HDCP_2_2_AKE_STORED_KM_OFFSET	DP_HDCP_2_2_REG_EKH_KM_WR_OFFSET
#define DP_HDCP_2_2_AKE_SEND_HPRIME_OFFSET	DP_HDCP_2_2_REG_HPRIME_OFFSET
#define DP_HDCP_2_2_AKE_SEND_PAIRING_INFO_OFFSET \
						DP_HDCP_2_2_REG_EKH_KM_RD_OFFSET
#define DP_HDCP_2_2_LC_INIT_OFFSET		DP_HDCP_2_2_REG_RN_OFFSET
#define DP_HDCP_2_2_LC_SEND_LPRIME_OFFSET	DP_HDCP_2_2_REG_LPRIME_OFFSET
#define DP_HDCP_2_2_SKE_SEND_EKS_OFFSET		DP_HDCP_2_2_REG_EDKEY_KS_OFFSET
#define DP_HDCP_2_2_REP_SEND_RECVID_LIST_OFFSET	DP_HDCP_2_2_REG_RXINFO_OFFSET
#define DP_HDCP_2_2_REP_SEND_ACK_OFFSET		DP_HDCP_2_2_REG_V_OFFSET
#define DP_HDCP_2_2_REP_STREAM_MANAGE_OFFSET	DP_HDCP_2_2_REG_SEQ_NUM_M_OFFSET
#define DP_HDCP_2_2_REP_STREAM_READY_OFFSET	DP_HDCP_2_2_REG_MPRIME_OFFSET

#define HDCP_2_2_DP_RXSTATUS_LEN		1
#define HDCP_2_2_DP_RXSTATUS_READY(x)		((x) & BIT(0))
#define HDCP_2_2_DP_RXSTATUS_H_PRIME(x)		((x) & BIT(1))
#define HDCP_2_2_DP_RXSTATUS_PAIRING(x)		((x) & BIT(2))
#define HDCP_2_2_DP_RXSTATUS_REAUTH_REQ(x)	((x) & BIT(3))
#define HDCP_2_2_DP_RXSTATUS_LINK_FAILED(x)	((x) & BIT(4))

/* DP 1.2 Sideband message defines */
/* peer device type - DP 1.2a Table 2-92 */
#define DP_PEER_DEVICE_NONE		0x0
#define DP_PEER_DEVICE_SOURCE_OR_SST	0x1
#define DP_PEER_DEVICE_MST_BRANCHING	0x2
#define DP_PEER_DEVICE_SST_SINK		0x3
#define DP_PEER_DEVICE_DP_LEGACY_CONV	0x4

/* DP 1.2 MST sideband request names DP 1.2a Table 2-80 */
#define DP_GET_MSG_TRANSACTION_VERSION	0x00 /* DP 1.3 */
#define DP_LINK_ADDRESS			0x01
#define DP_CONNECTION_STATUS_NOTIFY	0x02
#define DP_ENUM_PATH_RESOURCES		0x10
#define DP_ALLOCATE_PAYLOAD		0x11
#define DP_QUERY_PAYLOAD		0x12
#define DP_RESOURCE_STATUS_NOTIFY	0x13
#define DP_CLEAR_PAYLOAD_ID_TABLE	0x14
#define DP_REMOTE_DPCD_READ		0x20
#define DP_REMOTE_DPCD_WRITE		0x21
#define DP_REMOTE_I2C_READ		0x22
#define DP_REMOTE_I2C_WRITE		0x23
#define DP_POWER_UP_PHY			0x24
#define DP_POWER_DOWN_PHY		0x25
#define DP_SINK_EVENT_NOTIFY		0x30
#define DP_QUERY_STREAM_ENC_STATUS	0x38
#define  DP_QUERY_STREAM_ENC_STATUS_STATE_NO_EXIST	0
#define  DP_QUERY_STREAM_ENC_STATUS_STATE_INACTIVE	1
#define  DP_QUERY_STREAM_ENC_STATUS_STATE_ACTIVE	2

/* DP 1.2 MST sideband reply types */
#define DP_SIDEBAND_REPLY_ACK		0x00
#define DP_SIDEBAND_REPLY_NAK		0x01

/* DP 1.2 MST sideband nak reasons - table 2.84 */
#define DP_NAK_WRITE_FAILURE		0x01
#define DP_NAK_INVALID_READ		0x02
#define DP_NAK_CRC_FAILURE		0x03
#define DP_NAK_BAD_PARAM		0x04
#define DP_NAK_DEFER			0x05
#define DP_NAK_LINK_FAILURE		0x06
#define DP_NAK_NO_RESOURCES		0x07
#define DP_NAK_DPCD_FAIL		0x08
#define DP_NAK_I2C_NAK			0x09
#define DP_NAK_ALLOCATE_FAIL		0x0a

#define MODE_I2C_START	1
#define MODE_I2C_WRITE	2
#define MODE_I2C_READ	4
#define MODE_I2C_STOP	8

/* DP 1.2 MST PORTs - Section 2.5.1 v1.2a spec */
#define DP_MST_PHYSICAL_PORT_0 0
#define DP_MST_LOGICAL_PORT_0 8

#define DP_LINK_CONSTANT_N_VALUE 0x8000
#define DP_LINK_STATUS_SIZE	   6

#define DP_BRANCH_OUI_HEADER_SIZE	0xc
#define DP_RECEIVER_CAP_SIZE		0xf
#define DP_DSC_RECEIVER_CAP_SIZE        0xf
#define EDP_PSR_RECEIVER_CAP_SIZE	2
#define EDP_DISPLAY_CTL_CAP_SIZE	3
#define DP_LTTPR_COMMON_CAP_SIZE	8
#define DP_LTTPR_PHY_CAP_SIZE		3

#define DP_SDP_AUDIO_TIMESTAMP		0x01
#define DP_SDP_AUDIO_STREAM		0x02
#define DP_SDP_EXTENSION		0x04 /* DP 1.1 */
#define DP_SDP_AUDIO_COPYMANAGEMENT	0x05 /* DP 1.2 */
#define DP_SDP_ISRC			0x06 /* DP 1.2 */
#define DP_SDP_VSC			0x07 /* DP 1.2 */
#define DP_SDP_CAMERA_GENERIC(i)	(0x08 + (i)) /* 0-7, DP 1.3 */
#define DP_SDP_PPS			0x10 /* DP 1.4 */
#define DP_SDP_VSC_EXT_VESA		0x20 /* DP 1.4 */
#define DP_SDP_VSC_EXT_CEA		0x21 /* DP 1.4 */
/* 0x80+ CEA-861 infoframe types */

#define DP_SDP_AUDIO_INFOFRAME_HB2	0x1b

/**
 * struct dp_sdp_header - DP secondary data packet header
 * @HB0: Secondary Data Packet ID
 * @HB1: Secondary Data Packet Type
 * @HB2: Secondary Data Packet Specific header, Byte 0
 * @HB3: Secondary Data packet Specific header, Byte 1
 */
struct dp_sdp_header {
	u8 HB0;
	u8 HB1;
	u8 HB2;
	u8 HB3;
} __packed;

#define EDP_SDP_HEADER_REVISION_MASK		0x1F
#define EDP_SDP_HEADER_VALID_PAYLOAD_BYTES	0x1F
#define DP_SDP_PPS_HEADER_PAYLOAD_BYTES_MINUS_1 0x7F

/**
 * struct dp_sdp - DP secondary data packet
 * @sdp_header: DP secondary data packet header
 * @db: DP secondaray data packet data blocks
 * VSC SDP Payload for PSR
 * db[0]: Stereo Interface
 * db[1]: 0 - PSR State; 1 - Update RFB; 2 - CRC Valid
 * db[2]: CRC value bits 7:0 of the R or Cr component
 * db[3]: CRC value bits 15:8 of the R or Cr component
 * db[4]: CRC value bits 7:0 of the G or Y component
 * db[5]: CRC value bits 15:8 of the G or Y component
 * db[6]: CRC value bits 7:0 of the B or Cb component
 * db[7]: CRC value bits 15:8 of the B or Cb component
 * db[8] - db[31]: Reserved
 * VSC SDP Payload for Pixel Encoding/Colorimetry Format
 * db[0] - db[15]: Reserved
 * db[16]: Pixel Encoding and Colorimetry Formats
 * db[17]: Dynamic Range and Component Bit Depth
 * db[18]: Content Type
 * db[19] - db[31]: Reserved
 */
struct dp_sdp {
	struct dp_sdp_header sdp_header;
	u8 db[32];
} __packed;

#define EDP_VSC_PSR_STATE_ACTIVE	(1<<0)
#define EDP_VSC_PSR_UPDATE_RFB		(1<<1)
#define EDP_VSC_PSR_CRC_VALUES_VALID	(1<<2)

/**
 * enum dp_pixelformat - drm DP Pixel encoding formats
 *
 * This enum is used to indicate DP VSC SDP Pixel encoding formats.
 * It is based on DP 1.4 spec [Table 2-117: VSC SDP Payload for DB16 through
 * DB18]
 *
 * @DP_PIXELFORMAT_RGB: RGB pixel encoding format
 * @DP_PIXELFORMAT_YUV444: YCbCr 4:4:4 pixel encoding format
 * @DP_PIXELFORMAT_YUV422: YCbCr 4:2:2 pixel encoding format
 * @DP_PIXELFORMAT_YUV420: YCbCr 4:2:0 pixel encoding format
 * @DP_PIXELFORMAT_Y_ONLY: Y Only pixel encoding format
 * @DP_PIXELFORMAT_RAW: RAW pixel encoding format
 * @DP_PIXELFORMAT_RESERVED: Reserved pixel encoding format
 */
enum dp_pixelformat {
	DP_PIXELFORMAT_RGB = 0,
	DP_PIXELFORMAT_YUV444 = 0x1,
	DP_PIXELFORMAT_YUV422 = 0x2,
	DP_PIXELFORMAT_YUV420 = 0x3,
	DP_PIXELFORMAT_Y_ONLY = 0x4,
	DP_PIXELFORMAT_RAW = 0x5,
	DP_PIXELFORMAT_RESERVED = 0x6,
};

/**
 * enum dp_colorimetry - drm DP Colorimetry formats
 *
 * This enum is used to indicate DP VSC SDP Colorimetry formats.
 * It is based on DP 1.4 spec [Table 2-117: VSC SDP Payload for DB16 through
 * DB18] and a name of enum member follows DRM_MODE_COLORIMETRY definition.
 *
 * @DP_COLORIMETRY_DEFAULT: sRGB (IEC 61966-2-1) or
 *                          ITU-R BT.601 colorimetry format
 * @DP_COLORIMETRY_RGB_WIDE_FIXED: RGB wide gamut fixed point colorimetry format
 * @DP_COLORIMETRY_BT709_YCC: ITU-R BT.709 colorimetry format
 * @DP_COLORIMETRY_RGB_WIDE_FLOAT: RGB wide gamut floating point
 *                                 (scRGB (IEC 61966-2-2)) colorimetry format
 * @DP_COLORIMETRY_XVYCC_601: xvYCC601 colorimetry format
 * @DP_COLORIMETRY_OPRGB: OpRGB colorimetry format
 * @DP_COLORIMETRY_XVYCC_709: xvYCC709 colorimetry format
 * @DP_COLORIMETRY_DCI_P3_RGB: DCI-P3 (SMPTE RP 431-2) colorimetry format
 * @DP_COLORIMETRY_SYCC_601: sYCC601 colorimetry format
 * @DP_COLORIMETRY_RGB_CUSTOM: RGB Custom Color Profile colorimetry format
 * @DP_COLORIMETRY_OPYCC_601: opYCC601 colorimetry format
 * @DP_COLORIMETRY_BT2020_RGB: ITU-R BT.2020 R' G' B' colorimetry format
 * @DP_COLORIMETRY_BT2020_CYCC: ITU-R BT.2020 Y'c C'bc C'rc colorimetry format
 * @DP_COLORIMETRY_BT2020_YCC: ITU-R BT.2020 Y' C'b C'r colorimetry format
 */
enum dp_colorimetry {
	DP_COLORIMETRY_DEFAULT = 0,
	DP_COLORIMETRY_RGB_WIDE_FIXED = 0x1,
	DP_COLORIMETRY_BT709_YCC = 0x1,
	DP_COLORIMETRY_RGB_WIDE_FLOAT = 0x2,
	DP_COLORIMETRY_XVYCC_601 = 0x2,
	DP_COLORIMETRY_OPRGB = 0x3,
	DP_COLORIMETRY_XVYCC_709 = 0x3,
	DP_COLORIMETRY_DCI_P3_RGB = 0x4,
	DP_COLORIMETRY_SYCC_601 = 0x4,
	DP_COLORIMETRY_RGB_CUSTOM = 0x5,
	DP_COLORIMETRY_OPYCC_601 = 0x5,
	DP_COLORIMETRY_BT2020_RGB = 0x6,
	DP_COLORIMETRY_BT2020_CYCC = 0x6,
	DP_COLORIMETRY_BT2020_YCC = 0x7,
};

/**
 * enum dp_dynamic_range - drm DP Dynamic Range
 *
 * This enum is used to indicate DP VSC SDP Dynamic Range.
 * It is based on DP 1.4 spec [Table 2-117: VSC SDP Payload for DB16 through
 * DB18]
 *
 * @DP_DYNAMIC_RANGE_VESA: VESA range
 * @DP_DYNAMIC_RANGE_CTA: CTA range
 */
enum dp_dynamic_range {
	DP_DYNAMIC_RANGE_VESA = 0,
	DP_DYNAMIC_RANGE_CTA = 1,
};

/**
 * enum dp_content_type - drm DP Content Type
 *
 * This enum is used to indicate DP VSC SDP Content Types.
 * It is based on DP 1.4 spec [Table 2-117: VSC SDP Payload for DB16 through
 * DB18]
 * CTA-861-G defines content types and expected processing by a sink device
 *
 * @DP_CONTENT_TYPE_NOT_DEFINED: Not defined type
 * @DP_CONTENT_TYPE_GRAPHICS: Graphics type
 * @DP_CONTENT_TYPE_PHOTO: Photo type
 * @DP_CONTENT_TYPE_VIDEO: Video type
 * @DP_CONTENT_TYPE_GAME: Game type
 */
enum dp_content_type {
	DP_CONTENT_TYPE_NOT_DEFINED = 0x00,
	DP_CONTENT_TYPE_GRAPHICS = 0x01,
	DP_CONTENT_TYPE_PHOTO = 0x02,
	DP_CONTENT_TYPE_VIDEO = 0x03,
	DP_CONTENT_TYPE_GAME = 0x04,
};

#endif /* _DRM_DP_H_ */<|MERGE_RESOLUTION|>--- conflicted
+++ resolved
@@ -286,14 +286,8 @@
 
 #define DP_DSC_MAX_BITS_PER_PIXEL_HI        0x068   /* eDP 1.4 */
 # define DP_DSC_MAX_BITS_PER_PIXEL_HI_MASK  (0x3 << 0)
-<<<<<<< HEAD
-# define DP_DSC_MAX_BITS_PER_PIXEL_HI_SHIFT 8
-# define DP_DSC_MAX_BPP_DELTA_VERSION_MASK  0x06
-# define DP_DSC_MAX_BPP_DELTA_AVAILABILITY  0x08
-=======
 # define DP_DSC_MAX_BPP_DELTA_VERSION_MASK  (0x3 << 5)	/* eDP 1.5 & DP 2.0 */
 # define DP_DSC_MAX_BPP_DELTA_AVAILABILITY  (1 << 7)	/* eDP 1.5 & DP 2.0 */
->>>>>>> ea3f4119
 
 #define DP_DSC_DEC_COLOR_FORMAT_CAP         0x069
 # define DP_DSC_RGB                         (1 << 0)
