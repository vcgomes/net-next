--- conflicted
+++ resolved
@@ -10,12 +10,8 @@
 - compatible :
 	- "fsl,vf610-edma" for eDMA used similar to that on Vybrid vf610 SoC
 	- "fsl,imx7ulp-edma" for eDMA2 used similar to that on i.mx7ulp
-<<<<<<< HEAD
-	- "fsl,fsl,ls1028a-edma" for eDMA used similar to that on Vybrid vf610 SoC
-=======
 	- "fsl,ls1028a-edma" followed by "fsl,vf610-edma" for eDMA used on the
 	  LS1028A SoC.
->>>>>>> 04d5ce62
 - reg : Specifies base physical address(s) and size of the eDMA registers.
 	The 1st region is eDMA control register's address and size.
 	The 2nd and the 3rd regions are programmable channel multiplexing
