--- conflicted
+++ resolved
@@ -3099,20 +3099,13 @@
  * @bio_offset:	offset to the beginning of the bio (in bytes)
  * @page:	page where is the data to be verified
  * @pgoff:	offset inside the page
-<<<<<<< HEAD
-=======
  * @start:	logical offset in the file
->>>>>>> 7aef27f0
  *
  * The length of such check is always one sector size.
  */
 static int check_data_csum(struct inode *inode, struct btrfs_io_bio *io_bio,
-<<<<<<< HEAD
-			   u32 bio_offset, struct page *page, u32 pgoff)
-=======
 			   u32 bio_offset, struct page *page, u32 pgoff,
 			   u64 start)
->>>>>>> 7aef27f0
 {
 	struct btrfs_fs_info *fs_info = btrfs_sb(inode->i_sb);
 	SHASH_DESC_ON_STACK(shash, fs_info->csum_shash);
@@ -3139,8 +3132,8 @@
 	kunmap_atomic(kaddr);
 	return 0;
 zeroit:
-	btrfs_print_data_csum_error(BTRFS_I(inode), page_offset(page) + pgoff,
-				    csum, csum_expected, io_bio->mirror_num);
+	btrfs_print_data_csum_error(BTRFS_I(inode), start, csum, csum_expected,
+				    io_bio->mirror_num);
 	if (io_bio->device)
 		btrfs_dev_stat_inc_and_print(io_bio->device,
 					     BTRFS_DEV_STAT_CORRUPTION_ERRS);
@@ -3193,12 +3186,8 @@
 	     pg_off += sectorsize, bio_offset += sectorsize) {
 		int ret;
 
-<<<<<<< HEAD
-		ret = check_data_csum(inode, io_bio, bio_offset, page, pg_off);
-=======
 		ret = check_data_csum(inode, io_bio, bio_offset, page, pg_off,
 				      page_offset(page) + pg_off);
->>>>>>> 7aef27f0
 		if (ret < 0)
 			return -EIO;
 	}
@@ -7924,12 +7913,8 @@
 			ASSERT(pgoff < PAGE_SIZE);
 			if (uptodate &&
 			    (!csum || !check_data_csum(inode, io_bio,
-<<<<<<< HEAD
-					bio_offset, bvec.bv_page, pgoff))) {
-=======
 						       bio_offset, bvec.bv_page,
 						       pgoff, start))) {
->>>>>>> 7aef27f0
 				clean_io_failure(fs_info, failure_tree, io_tree,
 						 start, bvec.bv_page,
 						 btrfs_ino(BTRFS_I(inode)),
@@ -8188,13 +8173,6 @@
 		bio->bi_end_io = btrfs_end_dio_bio;
 		btrfs_io_bio(bio)->logical = file_offset;
 
-<<<<<<< HEAD
-		WARN_ON_ONCE(write && btrfs_is_zoned(fs_info) &&
-			     fs_info->max_zone_append_size &&
-			     bio_op(bio) != REQ_OP_ZONE_APPEND);
-
-=======
->>>>>>> 7aef27f0
 		if (bio_op(bio) == REQ_OP_ZONE_APPEND) {
 			status = extract_ordered_extent(BTRFS_I(inode), bio,
 							file_offset);
@@ -9912,24 +9890,14 @@
 	btrfs_set_stack_file_extent_compression(&stack_fi, BTRFS_COMPRESS_NONE);
 	/* Encryption and other encoding is reserved and all 0 */
 
-<<<<<<< HEAD
-	ret = btrfs_qgroup_release_data(inode, file_offset, len);
-	if (ret < 0)
-		return ERR_PTR(ret);
-=======
 	qgroup_released = btrfs_qgroup_release_data(inode, file_offset, len);
 	if (qgroup_released < 0)
 		return ERR_PTR(qgroup_released);
->>>>>>> 7aef27f0
 
 	if (trans) {
 		ret = insert_reserved_file_extent(trans, inode,
 						  file_offset, &stack_fi,
-<<<<<<< HEAD
-						  true, ret);
-=======
 						  true, qgroup_released);
->>>>>>> 7aef27f0
 		if (ret)
 			goto free_qgroup;
 		return trans;
