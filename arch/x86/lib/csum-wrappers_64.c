/*
 * Copyright 2002, 2003 Andi Kleen, SuSE Labs.
 * Subject to the GNU Public License v.2
 *
 * Wrappers of assembly checksum functions for x86-64.
 */
#include <asm/checksum.h>
<<<<<<< HEAD
#include <linux/module.h>
#include <linux/uaccess.h>
=======
#include <linux/export.h>
>>>>>>> a47177d3
#include <asm/smap.h>

/**
 * csum_partial_copy_from_user - Copy and checksum from user space.
 * @src: source address (user space)
 * @dst: destination address
 * @len: number of bytes to be copied.
 * @isum: initial sum that is added into the result (32bit unfolded)
 * @errp: set to -EFAULT for an bad source address.
 *
 * Returns an 32bit unfolded checksum of the buffer.
 * src and dst are best aligned to 64bits.
 */
__wsum
csum_partial_copy_from_user(const void __user *src, void *dst,
			    int len, __wsum isum, int *errp)
{
	might_sleep();
	*errp = 0;

	if (!likely(access_ok(VERIFY_READ, src, len)))
		goto out_err;

	/*
	 * Why 6, not 7? To handle odd addresses aligned we
	 * would need to do considerable complications to fix the
	 * checksum which is defined as an 16bit accumulator. The
	 * fix alignment code is primarily for performance
	 * compatibility with 32bit and that will handle odd
	 * addresses slowly too.
	 */
	if (unlikely((unsigned long)src & 6)) {
		while (((unsigned long)src & 6) && len >= 2) {
			__u16 val16;

			if (__get_user(val16, (const __u16 __user *)src))
				goto out_err;

			*(__u16 *)dst = val16;
			isum = (__force __wsum)add32_with_carry(
					(__force unsigned)isum, val16);
			src += 2;
			dst += 2;
			len -= 2;
		}
	}
	stac();
	isum = csum_partial_copy_generic((__force const void *)src,
				dst, len, isum, errp, NULL);
	clac();
	if (unlikely(*errp))
		goto out_err;

	return isum;

out_err:
	*errp = -EFAULT;
	memset(dst, 0, len);

	return isum;
}
EXPORT_SYMBOL(csum_partial_copy_from_user);

/**
 * csum_partial_copy_to_user - Copy and checksum to user space.
 * @src: source address
 * @dst: destination address (user space)
 * @len: number of bytes to be copied.
 * @isum: initial sum that is added into the result (32bit unfolded)
 * @errp: set to -EFAULT for an bad destination address.
 *
 * Returns an 32bit unfolded checksum of the buffer.
 * src and dst are best aligned to 64bits.
 */
__wsum
csum_partial_copy_to_user(const void *src, void __user *dst,
			  int len, __wsum isum, int *errp)
{
	__wsum ret;

	might_sleep();

	if (unlikely(!access_ok(VERIFY_WRITE, dst, len))) {
		*errp = -EFAULT;
		return 0;
	}

	if (unlikely((unsigned long)dst & 6)) {
		while (((unsigned long)dst & 6) && len >= 2) {
			__u16 val16 = *(__u16 *)src;

			isum = (__force __wsum)add32_with_carry(
					(__force unsigned)isum, val16);
			*errp = __put_user(val16, (__u16 __user *)dst);
			if (*errp)
				return isum;
			src += 2;
			dst += 2;
			len -= 2;
		}
	}

	*errp = 0;
	stac();
	ret = csum_partial_copy_generic(src, (void __force *)dst,
					len, isum, NULL, errp);
	clac();
	return ret;
}
EXPORT_SYMBOL(csum_partial_copy_to_user);

/**
 * csum_partial_copy_nocheck - Copy and checksum.
 * @src: source address
 * @dst: destination address
 * @len: number of bytes to be copied.
 * @sum: initial sum that is added into the result (32bit unfolded)
 *
 * Returns an 32bit unfolded checksum of the buffer.
 */
__wsum
csum_partial_copy_nocheck(const void *src, void *dst, int len, __wsum sum)
{
	return csum_partial_copy_generic(src, dst, len, sum, NULL, NULL);
}
EXPORT_SYMBOL(csum_partial_copy_nocheck);

__sum16 csum_ipv6_magic(const struct in6_addr *saddr,
			const struct in6_addr *daddr,
			__u32 len, __u8 proto, __wsum sum)
{
	__u64 rest, sum64;

	rest = (__force __u64)htonl(len) + (__force __u64)htons(proto) +
		(__force __u64)sum;

	asm("	addq (%[saddr]),%[sum]\n"
	    "	adcq 8(%[saddr]),%[sum]\n"
	    "	adcq (%[daddr]),%[sum]\n"
	    "	adcq 8(%[daddr]),%[sum]\n"
	    "	adcq $0,%[sum]\n"

	    : [sum] "=r" (sum64)
	    : "[sum]" (rest), [saddr] "r" (saddr), [daddr] "r" (daddr));

	return csum_fold(
	       (__force __wsum)add32_with_carry(sum64 & 0xffffffff, sum64>>32));
}
EXPORT_SYMBOL(csum_ipv6_magic);<|MERGE_RESOLUTION|>--- conflicted
+++ resolved
@@ -5,12 +5,8 @@
  * Wrappers of assembly checksum functions for x86-64.
  */
 #include <asm/checksum.h>
-<<<<<<< HEAD
-#include <linux/module.h>
+#include <linux/export.h>
 #include <linux/uaccess.h>
-=======
-#include <linux/export.h>
->>>>>>> a47177d3
 #include <asm/smap.h>
 
 /**
