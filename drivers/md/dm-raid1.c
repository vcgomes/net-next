/*
 * Copyright (C) 2003 Sistina Software Limited.
 * Copyright (C) 2005-2008 Red Hat, Inc. All rights reserved.
 *
 * This file is released under the GPL.
 */

#include "dm-bio-record.h"

#include <linux/init.h>
#include <linux/mempool.h>
#include <linux/module.h>
#include <linux/pagemap.h>
#include <linux/slab.h>
#include <linux/workqueue.h>
#include <linux/device-mapper.h>
#include <linux/dm-io.h>
#include <linux/dm-dirty-log.h>
#include <linux/dm-kcopyd.h>
#include <linux/dm-region-hash.h>

#define DM_MSG_PREFIX "raid1"

#define MAX_RECOVERY 1	/* Maximum number of regions recovered in parallel. */

#define DM_RAID1_HANDLE_ERRORS	0x01
#define DM_RAID1_KEEP_LOG	0x02
#define errors_handled(p)	((p)->features & DM_RAID1_HANDLE_ERRORS)
#define keep_log(p)		((p)->features & DM_RAID1_KEEP_LOG)

static DECLARE_WAIT_QUEUE_HEAD(_kmirrord_recovery_stopped);

/*-----------------------------------------------------------------
 * Mirror set structures.
 *---------------------------------------------------------------*/
enum dm_raid1_error {
	DM_RAID1_WRITE_ERROR,
	DM_RAID1_FLUSH_ERROR,
	DM_RAID1_SYNC_ERROR,
	DM_RAID1_READ_ERROR
};

struct mirror {
	struct mirror_set *ms;
	atomic_t error_count;
	unsigned long error_type;
	struct dm_dev *dev;
	sector_t offset;
};

struct mirror_set {
	struct dm_target *ti;
	struct list_head list;

	uint64_t features;

	spinlock_t lock;	/* protects the lists */
	struct bio_list reads;
	struct bio_list writes;
	struct bio_list failures;
	struct bio_list holds;	/* bios are waiting until suspend */

	struct dm_region_hash *rh;
	struct dm_kcopyd_client *kcopyd_client;
	struct dm_io_client *io_client;

	/* recovery */
	region_t nr_regions;
	int in_sync;
	int log_failure;
	int leg_failure;
	atomic_t suspend;

	atomic_t default_mirror;	/* Default mirror */

	struct workqueue_struct *kmirrord_wq;
	struct work_struct kmirrord_work;
	struct timer_list timer;
	unsigned long timer_pending;

	struct work_struct trigger_event;

	unsigned nr_mirrors;
	struct mirror mirror[0];
};

DECLARE_DM_KCOPYD_THROTTLE_WITH_MODULE_PARM(raid1_resync_throttle,
		"A percentage of time allocated for raid resynchronization");

static void wakeup_mirrord(void *context)
{
	struct mirror_set *ms = context;

	queue_work(ms->kmirrord_wq, &ms->kmirrord_work);
}

static void delayed_wake_fn(unsigned long data)
{
	struct mirror_set *ms = (struct mirror_set *) data;

	clear_bit(0, &ms->timer_pending);
	wakeup_mirrord(ms);
}

static void delayed_wake(struct mirror_set *ms)
{
	if (test_and_set_bit(0, &ms->timer_pending))
		return;

	ms->timer.expires = jiffies + HZ / 5;
	ms->timer.data = (unsigned long) ms;
	ms->timer.function = delayed_wake_fn;
	add_timer(&ms->timer);
}

static void wakeup_all_recovery_waiters(void *context)
{
	wake_up_all(&_kmirrord_recovery_stopped);
}

static void queue_bio(struct mirror_set *ms, struct bio *bio, int rw)
{
	unsigned long flags;
	int should_wake = 0;
	struct bio_list *bl;

	bl = (rw == WRITE) ? &ms->writes : &ms->reads;
	spin_lock_irqsave(&ms->lock, flags);
	should_wake = !(bl->head);
	bio_list_add(bl, bio);
	spin_unlock_irqrestore(&ms->lock, flags);

	if (should_wake)
		wakeup_mirrord(ms);
}

static void dispatch_bios(void *context, struct bio_list *bio_list)
{
	struct mirror_set *ms = context;
	struct bio *bio;

	while ((bio = bio_list_pop(bio_list)))
		queue_bio(ms, bio, WRITE);
}

struct dm_raid1_bio_record {
	struct mirror *m;
	/* if details->bi_disk == NULL, details were not saved */
	struct dm_bio_details details;
	region_t write_region;
};

/*
 * Every mirror should look like this one.
 */
#define DEFAULT_MIRROR 0

/*
 * This is yucky.  We squirrel the mirror struct away inside
 * bi_next for read/write buffers.  This is safe since the bh
 * doesn't get submitted to the lower levels of block layer.
 */
static struct mirror *bio_get_m(struct bio *bio)
{
	return (struct mirror *) bio->bi_next;
}

static void bio_set_m(struct bio *bio, struct mirror *m)
{
	bio->bi_next = (struct bio *) m;
}

static struct mirror *get_default_mirror(struct mirror_set *ms)
{
	return &ms->mirror[atomic_read(&ms->default_mirror)];
}

static void set_default_mirror(struct mirror *m)
{
	struct mirror_set *ms = m->ms;
	struct mirror *m0 = &(ms->mirror[0]);

	atomic_set(&ms->default_mirror, m - m0);
}

static struct mirror *get_valid_mirror(struct mirror_set *ms)
{
	struct mirror *m;

	for (m = ms->mirror; m < ms->mirror + ms->nr_mirrors; m++)
		if (!atomic_read(&m->error_count))
			return m;

	return NULL;
}

/* fail_mirror
 * @m: mirror device to fail
 * @error_type: one of the enum's, DM_RAID1_*_ERROR
 *
 * If errors are being handled, record the type of
 * error encountered for this device.  If this type
 * of error has already been recorded, we can return;
 * otherwise, we must signal userspace by triggering
 * an event.  Additionally, if the device is the
 * primary device, we must choose a new primary, but
 * only if the mirror is in-sync.
 *
 * This function must not block.
 */
static void fail_mirror(struct mirror *m, enum dm_raid1_error error_type)
{
	struct mirror_set *ms = m->ms;
	struct mirror *new;

	ms->leg_failure = 1;

	/*
	 * error_count is used for nothing more than a
	 * simple way to tell if a device has encountered
	 * errors.
	 */
	atomic_inc(&m->error_count);

	if (test_and_set_bit(error_type, &m->error_type))
		return;

	if (!errors_handled(ms))
		return;

	if (m != get_default_mirror(ms))
		goto out;

	if (!ms->in_sync && !keep_log(ms)) {
		/*
		 * Better to issue requests to same failing device
		 * than to risk returning corrupt data.
		 */
		DMERR("Primary mirror (%s) failed while out-of-sync: "
		      "Reads may fail.", m->dev->name);
		goto out;
	}

	new = get_valid_mirror(ms);
	if (new)
		set_default_mirror(new);
	else
		DMWARN("All sides of mirror have failed.");

out:
	schedule_work(&ms->trigger_event);
}

static int mirror_flush(struct dm_target *ti)
{
	struct mirror_set *ms = ti->private;
	unsigned long error_bits;

	unsigned int i;
	struct dm_io_region io[ms->nr_mirrors];
	struct mirror *m;
	struct dm_io_request io_req = {
		.bi_op = REQ_OP_WRITE,
		.bi_op_flags = REQ_PREFLUSH | REQ_SYNC,
		.mem.type = DM_IO_KMEM,
		.mem.ptr.addr = NULL,
		.client = ms->io_client,
	};

	for (i = 0, m = ms->mirror; i < ms->nr_mirrors; i++, m++) {
		io[i].bdev = m->dev->bdev;
		io[i].sector = 0;
		io[i].count = 0;
	}

	error_bits = -1;
	dm_io(&io_req, ms->nr_mirrors, io, &error_bits);
	if (unlikely(error_bits != 0)) {
		for (i = 0; i < ms->nr_mirrors; i++)
			if (test_bit(i, &error_bits))
				fail_mirror(ms->mirror + i,
					    DM_RAID1_FLUSH_ERROR);
		return -EIO;
	}

	return 0;
}

/*-----------------------------------------------------------------
 * Recovery.
 *
 * When a mirror is first activated we may find that some regions
 * are in the no-sync state.  We have to recover these by
 * recopying from the default mirror to all the others.
 *---------------------------------------------------------------*/
static void recovery_complete(int read_err, unsigned long write_err,
			      void *context)
{
	struct dm_region *reg = context;
	struct mirror_set *ms = dm_rh_region_context(reg);
	int m, bit = 0;

	if (read_err) {
		/* Read error means the failure of default mirror. */
		DMERR_LIMIT("Unable to read primary mirror during recovery");
		fail_mirror(get_default_mirror(ms), DM_RAID1_SYNC_ERROR);
	}

	if (write_err) {
		DMERR_LIMIT("Write error during recovery (error = 0x%lx)",
			    write_err);
		/*
		 * Bits correspond to devices (excluding default mirror).
		 * The default mirror cannot change during recovery.
		 */
		for (m = 0; m < ms->nr_mirrors; m++) {
			if (&ms->mirror[m] == get_default_mirror(ms))
				continue;
			if (test_bit(bit, &write_err))
				fail_mirror(ms->mirror + m,
					    DM_RAID1_SYNC_ERROR);
			bit++;
		}
	}

	dm_rh_recovery_end(reg, !(read_err || write_err));
}

static int recover(struct mirror_set *ms, struct dm_region *reg)
{
	int r;
	unsigned i;
	struct dm_io_region from, to[DM_KCOPYD_MAX_REGIONS], *dest;
	struct mirror *m;
	unsigned long flags = 0;
	region_t key = dm_rh_get_region_key(reg);
	sector_t region_size = dm_rh_get_region_size(ms->rh);

	/* fill in the source */
	m = get_default_mirror(ms);
	from.bdev = m->dev->bdev;
	from.sector = m->offset + dm_rh_region_to_sector(ms->rh, key);
	if (key == (ms->nr_regions - 1)) {
		/*
		 * The final region may be smaller than
		 * region_size.
		 */
		from.count = ms->ti->len & (region_size - 1);
		if (!from.count)
			from.count = region_size;
	} else
		from.count = region_size;

	/* fill in the destinations */
	for (i = 0, dest = to; i < ms->nr_mirrors; i++) {
		if (&ms->mirror[i] == get_default_mirror(ms))
			continue;

		m = ms->mirror + i;
		dest->bdev = m->dev->bdev;
		dest->sector = m->offset + dm_rh_region_to_sector(ms->rh, key);
		dest->count = from.count;
		dest++;
	}

	/* hand to kcopyd */
	if (!errors_handled(ms))
		set_bit(DM_KCOPYD_IGNORE_ERROR, &flags);

	r = dm_kcopyd_copy(ms->kcopyd_client, &from, ms->nr_mirrors - 1, to,
			   flags, recovery_complete, reg);

	return r;
}

static void reset_ms_flags(struct mirror_set *ms)
{
	unsigned int m;

	ms->leg_failure = 0;
	for (m = 0; m < ms->nr_mirrors; m++) {
		atomic_set(&(ms->mirror[m].error_count), 0);
		ms->mirror[m].error_type = 0;
	}
}

static void do_recovery(struct mirror_set *ms)
{
	struct dm_region *reg;
	struct dm_dirty_log *log = dm_rh_dirty_log(ms->rh);
	int r;

	/*
	 * Start quiescing some regions.
	 */
	dm_rh_recovery_prepare(ms->rh);

	/*
	 * Copy any already quiesced regions.
	 */
	while ((reg = dm_rh_recovery_start(ms->rh))) {
		r = recover(ms, reg);
		if (r)
			dm_rh_recovery_end(reg, 0);
	}

	/*
	 * Update the in sync flag.
	 */
	if (!ms->in_sync &&
	    (log->type->get_sync_count(log) == ms->nr_regions)) {
		/* the sync is complete */
		dm_table_event(ms->ti->table);
		ms->in_sync = 1;
		reset_ms_flags(ms);
	}
}

/*-----------------------------------------------------------------
 * Reads
 *---------------------------------------------------------------*/
static struct mirror *choose_mirror(struct mirror_set *ms, sector_t sector)
{
	struct mirror *m = get_default_mirror(ms);

	do {
		if (likely(!atomic_read(&m->error_count)))
			return m;

		if (m-- == ms->mirror)
			m += ms->nr_mirrors;
	} while (m != get_default_mirror(ms));

	return NULL;
}

static int default_ok(struct mirror *m)
{
	struct mirror *default_mirror = get_default_mirror(m->ms);

	return !atomic_read(&default_mirror->error_count);
}

static int mirror_available(struct mirror_set *ms, struct bio *bio)
{
	struct dm_dirty_log *log = dm_rh_dirty_log(ms->rh);
	region_t region = dm_rh_bio_to_region(ms->rh, bio);

	if (log->type->in_sync(log, region, 0))
		return choose_mirror(ms,  bio->bi_iter.bi_sector) ? 1 : 0;

	return 0;
}

/*
 * remap a buffer to a particular mirror.
 */
static sector_t map_sector(struct mirror *m, struct bio *bio)
{
	if (unlikely(!bio->bi_iter.bi_size))
		return 0;
	return m->offset + dm_target_offset(m->ms->ti, bio->bi_iter.bi_sector);
}

static void map_bio(struct mirror *m, struct bio *bio)
{
	bio_set_dev(bio, m->dev->bdev);
	bio->bi_iter.bi_sector = map_sector(m, bio);
}

static void map_region(struct dm_io_region *io, struct mirror *m,
		       struct bio *bio)
{
	io->bdev = m->dev->bdev;
	io->sector = map_sector(m, bio);
	io->count = bio_sectors(bio);
}

static void hold_bio(struct mirror_set *ms, struct bio *bio)
{
	/*
	 * Lock is required to avoid race condition during suspend
	 * process.
	 */
	spin_lock_irq(&ms->lock);

	if (atomic_read(&ms->suspend)) {
		spin_unlock_irq(&ms->lock);

		/*
		 * If device is suspended, complete the bio.
		 */
		if (dm_noflush_suspending(ms->ti))
			bio->bi_status = BLK_STS_DM_REQUEUE;
		else
			bio->bi_status = BLK_STS_IOERR;

		bio_endio(bio);
		return;
	}

	/*
	 * Hold bio until the suspend is complete.
	 */
	bio_list_add(&ms->holds, bio);
	spin_unlock_irq(&ms->lock);
}

/*-----------------------------------------------------------------
 * Reads
 *---------------------------------------------------------------*/
static void read_callback(unsigned long error, void *context)
{
	struct bio *bio = context;
	struct mirror *m;

	m = bio_get_m(bio);
	bio_set_m(bio, NULL);

	if (likely(!error)) {
		bio_endio(bio);
		return;
	}

	fail_mirror(m, DM_RAID1_READ_ERROR);

	if (likely(default_ok(m)) || mirror_available(m->ms, bio)) {
		DMWARN_LIMIT("Read failure on mirror device %s.  "
			     "Trying alternative device.",
			     m->dev->name);
		queue_bio(m->ms, bio, bio_data_dir(bio));
		return;
	}

	DMERR_LIMIT("Read failure on mirror device %s.  Failing I/O.",
		    m->dev->name);
	bio_io_error(bio);
}

/* Asynchronous read. */
static void read_async_bio(struct mirror *m, struct bio *bio)
{
	struct dm_io_region io;
	struct dm_io_request io_req = {
		.bi_op = REQ_OP_READ,
		.bi_op_flags = 0,
		.mem.type = DM_IO_BIO,
		.mem.ptr.bio = bio,
		.notify.fn = read_callback,
		.notify.context = bio,
		.client = m->ms->io_client,
	};

	map_region(&io, m, bio);
	bio_set_m(bio, m);
	BUG_ON(dm_io(&io_req, 1, &io, NULL));
}

static inline int region_in_sync(struct mirror_set *ms, region_t region,
				 int may_block)
{
	int state = dm_rh_get_state(ms->rh, region, may_block);
	return state == DM_RH_CLEAN || state == DM_RH_DIRTY;
}

static void do_reads(struct mirror_set *ms, struct bio_list *reads)
{
	region_t region;
	struct bio *bio;
	struct mirror *m;

	while ((bio = bio_list_pop(reads))) {
		region = dm_rh_bio_to_region(ms->rh, bio);
		m = get_default_mirror(ms);

		/*
		 * We can only read balance if the region is in sync.
		 */
		if (likely(region_in_sync(ms, region, 1)))
			m = choose_mirror(ms, bio->bi_iter.bi_sector);
		else if (m && atomic_read(&m->error_count))
			m = NULL;

		if (likely(m))
			read_async_bio(m, bio);
		else
			bio_io_error(bio);
	}
}

/*-----------------------------------------------------------------
 * Writes.
 *
 * We do different things with the write io depending on the
 * state of the region that it's in:
 *
 * SYNC: 	increment pending, use kcopyd to write to *all* mirrors
 * RECOVERING:	delay the io until recovery completes
 * NOSYNC:	increment pending, just write to the default mirror
 *---------------------------------------------------------------*/


static void write_callback(unsigned long error, void *context)
{
	unsigned i;
	struct bio *bio = (struct bio *) context;
	struct mirror_set *ms;
	int should_wake = 0;
	unsigned long flags;

	ms = bio_get_m(bio)->ms;
	bio_set_m(bio, NULL);

	/*
	 * NOTE: We don't decrement the pending count here,
	 * instead it is done by the targets endio function.
	 * This way we handle both writes to SYNC and NOSYNC
	 * regions with the same code.
	 */
	if (likely(!error)) {
		bio_endio(bio);
		return;
	}

	/*
	 * If the bio is discard, return an error, but do not
	 * degrade the array.
	 */
	if (bio_op(bio) == REQ_OP_DISCARD) {
		bio->bi_status = BLK_STS_NOTSUPP;
		bio_endio(bio);
		return;
	}

	for (i = 0; i < ms->nr_mirrors; i++)
		if (test_bit(i, &error))
			fail_mirror(ms->mirror + i, DM_RAID1_WRITE_ERROR);

	/*
	 * Need to raise event.  Since raising
	 * events can block, we need to do it in
	 * the main thread.
	 */
	spin_lock_irqsave(&ms->lock, flags);
	if (!ms->failures.head)
		should_wake = 1;
	bio_list_add(&ms->failures, bio);
	spin_unlock_irqrestore(&ms->lock, flags);
	if (should_wake)
		wakeup_mirrord(ms);
}

static void do_write(struct mirror_set *ms, struct bio *bio)
{
	unsigned int i;
	struct dm_io_region io[ms->nr_mirrors], *dest = io;
	struct mirror *m;
	struct dm_io_request io_req = {
		.bi_op = REQ_OP_WRITE,
		.bi_op_flags = bio->bi_opf & (REQ_FUA | REQ_PREFLUSH),
		.mem.type = DM_IO_BIO,
		.mem.ptr.bio = bio,
		.notify.fn = write_callback,
		.notify.context = bio,
		.client = ms->io_client,
	};

	if (bio_op(bio) == REQ_OP_DISCARD) {
		io_req.bi_op = REQ_OP_DISCARD;
		io_req.mem.type = DM_IO_KMEM;
		io_req.mem.ptr.addr = NULL;
	}

	for (i = 0, m = ms->mirror; i < ms->nr_mirrors; i++, m++)
		map_region(dest++, m, bio);

	/*
	 * Use default mirror because we only need it to retrieve the reference
	 * to the mirror set in write_callback().
	 */
	bio_set_m(bio, get_default_mirror(ms));

	BUG_ON(dm_io(&io_req, ms->nr_mirrors, io, NULL));
}

static void do_writes(struct mirror_set *ms, struct bio_list *writes)
{
	int state;
	struct bio *bio;
	struct bio_list sync, nosync, recover, *this_list = NULL;
	struct bio_list requeue;
	struct dm_dirty_log *log = dm_rh_dirty_log(ms->rh);
	region_t region;

	if (!writes->head)
		return;

	/*
	 * Classify each write.
	 */
	bio_list_init(&sync);
	bio_list_init(&nosync);
	bio_list_init(&recover);
	bio_list_init(&requeue);

	while ((bio = bio_list_pop(writes))) {
		if ((bio->bi_opf & REQ_PREFLUSH) ||
		    (bio_op(bio) == REQ_OP_DISCARD)) {
			bio_list_add(&sync, bio);
			continue;
		}

		region = dm_rh_bio_to_region(ms->rh, bio);

		if (log->type->is_remote_recovering &&
		    log->type->is_remote_recovering(log, region)) {
			bio_list_add(&requeue, bio);
			continue;
		}

		state = dm_rh_get_state(ms->rh, region, 1);
		switch (state) {
		case DM_RH_CLEAN:
		case DM_RH_DIRTY:
			this_list = &sync;
			break;

		case DM_RH_NOSYNC:
			this_list = &nosync;
			break;

		case DM_RH_RECOVERING:
			this_list = &recover;
			break;
		}

		bio_list_add(this_list, bio);
	}

	/*
	 * Add bios that are delayed due to remote recovery
	 * back on to the write queue
	 */
	if (unlikely(requeue.head)) {
		spin_lock_irq(&ms->lock);
		bio_list_merge(&ms->writes, &requeue);
		spin_unlock_irq(&ms->lock);
		delayed_wake(ms);
	}

	/*
	 * Increment the pending counts for any regions that will
	 * be written to (writes to recover regions are going to
	 * be delayed).
	 */
	dm_rh_inc_pending(ms->rh, &sync);
	dm_rh_inc_pending(ms->rh, &nosync);

	/*
	 * If the flush fails on a previous call and succeeds here,
	 * we must not reset the log_failure variable.  We need
	 * userspace interaction to do that.
	 */
	ms->log_failure = dm_rh_flush(ms->rh) ? 1 : ms->log_failure;

	/*
	 * Dispatch io.
	 */
	if (unlikely(ms->log_failure) && errors_handled(ms)) {
		spin_lock_irq(&ms->lock);
		bio_list_merge(&ms->failures, &sync);
		spin_unlock_irq(&ms->lock);
		wakeup_mirrord(ms);
	} else
		while ((bio = bio_list_pop(&sync)))
			do_write(ms, bio);

	while ((bio = bio_list_pop(&recover)))
		dm_rh_delay(ms->rh, bio);

	while ((bio = bio_list_pop(&nosync))) {
		if (unlikely(ms->leg_failure) && errors_handled(ms) && !keep_log(ms)) {
			spin_lock_irq(&ms->lock);
			bio_list_add(&ms->failures, bio);
			spin_unlock_irq(&ms->lock);
			wakeup_mirrord(ms);
		} else {
			map_bio(get_default_mirror(ms), bio);
			generic_make_request(bio);
		}
	}
}

static void do_failures(struct mirror_set *ms, struct bio_list *failures)
{
	struct bio *bio;

	if (likely(!failures->head))
		return;

	/*
	 * If the log has failed, unattempted writes are being
	 * put on the holds list.  We can't issue those writes
	 * until a log has been marked, so we must store them.
	 *
	 * If a 'noflush' suspend is in progress, we can requeue
	 * the I/O's to the core.  This give userspace a chance
	 * to reconfigure the mirror, at which point the core
	 * will reissue the writes.  If the 'noflush' flag is
	 * not set, we have no choice but to return errors.
	 *
	 * Some writes on the failures list may have been
	 * submitted before the log failure and represent a
	 * failure to write to one of the devices.  It is ok
	 * for us to treat them the same and requeue them
	 * as well.
	 */
	while ((bio = bio_list_pop(failures))) {
		if (!ms->log_failure) {
			ms->in_sync = 0;
			dm_rh_mark_nosync(ms->rh, bio);
		}

		/*
		 * If all the legs are dead, fail the I/O.
		 * If the device has failed and keep_log is enabled,
		 * fail the I/O.
		 *
		 * If we have been told to handle errors, and keep_log
		 * isn't enabled, hold the bio and wait for userspace to
		 * deal with the problem.
		 *
		 * Otherwise pretend that the I/O succeeded. (This would
		 * be wrong if the failed leg returned after reboot and
		 * got replicated back to the good legs.)
		 */
		if (unlikely(!get_valid_mirror(ms) || (keep_log(ms) && ms->log_failure)))
			bio_io_error(bio);
		else if (errors_handled(ms) && !keep_log(ms))
			hold_bio(ms, bio);
		else
			bio_endio(bio);
	}
}

static void trigger_event(struct work_struct *work)
{
	struct mirror_set *ms =
		container_of(work, struct mirror_set, trigger_event);

	dm_table_event(ms->ti->table);
}

/*-----------------------------------------------------------------
 * kmirrord
 *---------------------------------------------------------------*/
static void do_mirror(struct work_struct *work)
{
	struct mirror_set *ms = container_of(work, struct mirror_set,
					     kmirrord_work);
	struct bio_list reads, writes, failures;
	unsigned long flags;

	spin_lock_irqsave(&ms->lock, flags);
	reads = ms->reads;
	writes = ms->writes;
	failures = ms->failures;
	bio_list_init(&ms->reads);
	bio_list_init(&ms->writes);
	bio_list_init(&ms->failures);
	spin_unlock_irqrestore(&ms->lock, flags);

	dm_rh_update_states(ms->rh, errors_handled(ms));
	do_recovery(ms);
	do_reads(ms, &reads);
	do_writes(ms, &writes);
	do_failures(ms, &failures);
}

/*-----------------------------------------------------------------
 * Target functions
 *---------------------------------------------------------------*/
static struct mirror_set *alloc_context(unsigned int nr_mirrors,
					uint32_t region_size,
					struct dm_target *ti,
					struct dm_dirty_log *dl)
{
	size_t len;
	struct mirror_set *ms = NULL;

	len = sizeof(*ms) + (sizeof(ms->mirror[0]) * nr_mirrors);

	ms = kzalloc(len, GFP_KERNEL);
	if (!ms) {
		ti->error = "Cannot allocate mirror context";
		return NULL;
	}

	spin_lock_init(&ms->lock);
	bio_list_init(&ms->reads);
	bio_list_init(&ms->writes);
	bio_list_init(&ms->failures);
	bio_list_init(&ms->holds);

	ms->ti = ti;
	ms->nr_mirrors = nr_mirrors;
	ms->nr_regions = dm_sector_div_up(ti->len, region_size);
	ms->in_sync = 0;
	ms->log_failure = 0;
	ms->leg_failure = 0;
	atomic_set(&ms->suspend, 0);
	atomic_set(&ms->default_mirror, DEFAULT_MIRROR);

	ms->io_client = dm_io_client_create();
	if (IS_ERR(ms->io_client)) {
		ti->error = "Error creating dm_io client";
		kfree(ms);
 		return NULL;
	}

	ms->rh = dm_region_hash_create(ms, dispatch_bios, wakeup_mirrord,
				       wakeup_all_recovery_waiters,
				       ms->ti->begin, MAX_RECOVERY,
				       dl, region_size, ms->nr_regions);
	if (IS_ERR(ms->rh)) {
		ti->error = "Error creating dirty region hash";
		dm_io_client_destroy(ms->io_client);
		kfree(ms);
		return NULL;
	}

	return ms;
}

static void free_context(struct mirror_set *ms, struct dm_target *ti,
			 unsigned int m)
{
	while (m--)
		dm_put_device(ti, ms->mirror[m].dev);

	dm_io_client_destroy(ms->io_client);
	dm_region_hash_destroy(ms->rh);
	kfree(ms);
}

static int get_mirror(struct mirror_set *ms, struct dm_target *ti,
		      unsigned int mirror, char **argv)
{
	unsigned long long offset;
	char dummy;
	int ret;

	if (sscanf(argv[1], "%llu%c", &offset, &dummy) != 1) {
		ti->error = "Invalid offset";
		return -EINVAL;
	}

	ret = dm_get_device(ti, argv[0], dm_table_get_mode(ti->table),
			    &ms->mirror[mirror].dev);
	if (ret) {
		ti->error = "Device lookup failure";
		return ret;
	}

	ms->mirror[mirror].ms = ms;
	atomic_set(&(ms->mirror[mirror].error_count), 0);
	ms->mirror[mirror].error_type = 0;
	ms->mirror[mirror].offset = offset;

	return 0;
}

/*
 * Create dirty log: log_type #log_params <log_params>
 */
static struct dm_dirty_log *create_dirty_log(struct dm_target *ti,
					     unsigned argc, char **argv,
					     unsigned *args_used)
{
	unsigned param_count;
	struct dm_dirty_log *dl;
	char dummy;

	if (argc < 2) {
		ti->error = "Insufficient mirror log arguments";
		return NULL;
	}

	if (sscanf(argv[1], "%u%c", &param_count, &dummy) != 1) {
		ti->error = "Invalid mirror log argument count";
		return NULL;
	}

	*args_used = 2 + param_count;

	if (argc < *args_used) {
		ti->error = "Insufficient mirror log arguments";
		return NULL;
	}

	dl = dm_dirty_log_create(argv[0], ti, mirror_flush, param_count,
				 argv + 2);
	if (!dl) {
		ti->error = "Error creating mirror dirty log";
		return NULL;
	}

	return dl;
}

static int parse_features(struct mirror_set *ms, unsigned argc, char **argv,
			  unsigned *args_used)
{
	unsigned num_features;
	struct dm_target *ti = ms->ti;
	char dummy;
	int i;

	*args_used = 0;

	if (!argc)
		return 0;

	if (sscanf(argv[0], "%u%c", &num_features, &dummy) != 1) {
		ti->error = "Invalid number of features";
		return -EINVAL;
	}

	argc--;
	argv++;
	(*args_used)++;

	if (num_features > argc) {
		ti->error = "Not enough arguments to support feature count";
		return -EINVAL;
	}

	for (i = 0; i < num_features; i++) {
		if (!strcmp("handle_errors", argv[0]))
			ms->features |= DM_RAID1_HANDLE_ERRORS;
		else if (!strcmp("keep_log", argv[0]))
			ms->features |= DM_RAID1_KEEP_LOG;
		else {
			ti->error = "Unrecognised feature requested";
			return -EINVAL;
		}

		argc--;
		argv++;
		(*args_used)++;
	}
	if (!errors_handled(ms) && keep_log(ms)) {
		ti->error = "keep_log feature requires the handle_errors feature";
		return -EINVAL;
	}

	return 0;
}

/*
 * Construct a mirror mapping:
 *
 * log_type #log_params <log_params>
 * #mirrors [mirror_path offset]{2,}
 * [#features <features>]
 *
 * log_type is "core" or "disk"
 * #log_params is between 1 and 3
 *
 * If present, supported features are "handle_errors" and "keep_log".
 */
static int mirror_ctr(struct dm_target *ti, unsigned int argc, char **argv)
{
	int r;
	unsigned int nr_mirrors, m, args_used;
	struct mirror_set *ms;
	struct dm_dirty_log *dl;
	char dummy;

	dl = create_dirty_log(ti, argc, argv, &args_used);
	if (!dl)
		return -EINVAL;

	argv += args_used;
	argc -= args_used;

	if (!argc || sscanf(argv[0], "%u%c", &nr_mirrors, &dummy) != 1 ||
	    nr_mirrors < 2 || nr_mirrors > DM_KCOPYD_MAX_REGIONS + 1) {
		ti->error = "Invalid number of mirrors";
		dm_dirty_log_destroy(dl);
		return -EINVAL;
	}

	argv++, argc--;

	if (argc < nr_mirrors * 2) {
		ti->error = "Too few mirror arguments";
		dm_dirty_log_destroy(dl);
		return -EINVAL;
	}

	ms = alloc_context(nr_mirrors, dl->type->get_region_size(dl), ti, dl);
	if (!ms) {
		dm_dirty_log_destroy(dl);
		return -ENOMEM;
	}

	/* Get the mirror parameter sets */
	for (m = 0; m < nr_mirrors; m++) {
		r = get_mirror(ms, ti, m, argv);
		if (r) {
			free_context(ms, ti, m);
			return r;
		}
		argv += 2;
		argc -= 2;
	}

	ti->private = ms;

	r = dm_set_target_max_io_len(ti, dm_rh_get_region_size(ms->rh));
	if (r)
		goto err_free_context;

	ti->num_flush_bios = 1;
	ti->num_discard_bios = 1;
	ti->per_io_data_size = sizeof(struct dm_raid1_bio_record);

	ms->kmirrord_wq = alloc_workqueue("kmirrord", WQ_MEM_RECLAIM, 0);
	if (!ms->kmirrord_wq) {
		DMERR("couldn't start kmirrord");
		r = -ENOMEM;
		goto err_free_context;
	}
	INIT_WORK(&ms->kmirrord_work, do_mirror);
	init_timer(&ms->timer);
	ms->timer_pending = 0;
	INIT_WORK(&ms->trigger_event, trigger_event);

	r = parse_features(ms, argc, argv, &args_used);
	if (r)
		goto err_destroy_wq;

	argv += args_used;
	argc -= args_used;

	/*
	 * Any read-balancing addition depends on the
	 * DM_RAID1_HANDLE_ERRORS flag being present.
	 * This is because the decision to balance depends
	 * on the sync state of a region.  If the above
	 * flag is not present, we ignore errors; and
	 * the sync state may be inaccurate.
	 */

	if (argc) {
		ti->error = "Too many mirror arguments";
		r = -EINVAL;
		goto err_destroy_wq;
	}

	ms->kcopyd_client = dm_kcopyd_client_create(&dm_kcopyd_throttle);
	if (IS_ERR(ms->kcopyd_client)) {
		r = PTR_ERR(ms->kcopyd_client);
		goto err_destroy_wq;
	}

	wakeup_mirrord(ms);
	return 0;

err_destroy_wq:
	destroy_workqueue(ms->kmirrord_wq);
err_free_context:
	free_context(ms, ti, ms->nr_mirrors);
	return r;
}

static void mirror_dtr(struct dm_target *ti)
{
	struct mirror_set *ms = (struct mirror_set *) ti->private;

	del_timer_sync(&ms->timer);
	flush_workqueue(ms->kmirrord_wq);
	flush_work(&ms->trigger_event);
	dm_kcopyd_client_destroy(ms->kcopyd_client);
	destroy_workqueue(ms->kmirrord_wq);
	free_context(ms, ti, ms->nr_mirrors);
}

/*
 * Mirror mapping function
 */
static int mirror_map(struct dm_target *ti, struct bio *bio)
{
	int r, rw = bio_data_dir(bio);
	struct mirror *m;
	struct mirror_set *ms = ti->private;
	struct dm_dirty_log *log = dm_rh_dirty_log(ms->rh);
	struct dm_raid1_bio_record *bio_record =
	  dm_per_bio_data(bio, sizeof(struct dm_raid1_bio_record));

	bio_record->details.bi_disk = NULL;

	if (rw == WRITE) {
		/* Save region for mirror_end_io() handler */
		bio_record->write_region = dm_rh_bio_to_region(ms->rh, bio);
		queue_bio(ms, bio, rw);
		return DM_MAPIO_SUBMITTED;
	}

	r = log->type->in_sync(log, dm_rh_bio_to_region(ms->rh, bio), 0);
	if (r < 0 && r != -EWOULDBLOCK)
		return DM_MAPIO_KILL;

	/*
	 * If region is not in-sync queue the bio.
	 */
	if (!r || (r == -EWOULDBLOCK)) {
		if (bio->bi_opf & REQ_RAHEAD)
			return DM_MAPIO_KILL;

		queue_bio(ms, bio, rw);
		return DM_MAPIO_SUBMITTED;
	}

	/*
	 * The region is in-sync and we can perform reads directly.
	 * Store enough information so we can retry if it fails.
	 */
	m = choose_mirror(ms, bio->bi_iter.bi_sector);
	if (unlikely(!m))
		return DM_MAPIO_KILL;

	dm_bio_record(&bio_record->details, bio);
	bio_record->m = m;

	map_bio(m, bio);

	return DM_MAPIO_REMAPPED;
}

static int mirror_end_io(struct dm_target *ti, struct bio *bio,
		blk_status_t *error)
{
	int rw = bio_data_dir(bio);
	struct mirror_set *ms = (struct mirror_set *) ti->private;
	struct mirror *m = NULL;
	struct dm_bio_details *bd = NULL;
	struct dm_raid1_bio_record *bio_record =
	  dm_per_bio_data(bio, sizeof(struct dm_raid1_bio_record));

	/*
	 * We need to dec pending if this was a write.
	 */
	if (rw == WRITE) {
		if (!(bio->bi_opf & REQ_PREFLUSH) &&
		    bio_op(bio) != REQ_OP_DISCARD)
			dm_rh_dec(ms->rh, bio_record->write_region);
		return DM_ENDIO_DONE;
	}

	if (*error == BLK_STS_NOTSUPP)
		goto out;

	if (bio->bi_opf & REQ_RAHEAD)
		goto out;

	if (unlikely(*error)) {
<<<<<<< HEAD
		if (!bio_record->details.bi_bdev) {
=======
		if (!bio_record->details.bi_disk) {
>>>>>>> bb176f67
			/*
			 * There wasn't enough memory to record necessary
			 * information for a retry or there was no other
			 * mirror in-sync.
			 */
			DMERR_LIMIT("Mirror read failed.");
			return DM_ENDIO_DONE;
		}

		m = bio_record->m;

		DMERR("Mirror read failed from %s. Trying alternative device.",
		      m->dev->name);

		fail_mirror(m, DM_RAID1_READ_ERROR);

		/*
		 * A failed read is requeued for another attempt using an intact
		 * mirror.
		 */
		if (default_ok(m) || mirror_available(ms, bio)) {
			bd = &bio_record->details;

			dm_bio_restore(bd, bio);
<<<<<<< HEAD
			bio_record->details.bi_bdev = NULL;
=======
			bio_record->details.bi_disk = NULL;
>>>>>>> bb176f67
			bio->bi_status = 0;

			queue_bio(ms, bio, rw);
			return DM_ENDIO_INCOMPLETE;
		}
		DMERR("All replicated volumes dead, failing I/O");
	}

out:
	bio_record->details.bi_disk = NULL;

	return DM_ENDIO_DONE;
}

static void mirror_presuspend(struct dm_target *ti)
{
	struct mirror_set *ms = (struct mirror_set *) ti->private;
	struct dm_dirty_log *log = dm_rh_dirty_log(ms->rh);

	struct bio_list holds;
	struct bio *bio;

	atomic_set(&ms->suspend, 1);

	/*
	 * Process bios in the hold list to start recovery waiting
	 * for bios in the hold list. After the process, no bio has
	 * a chance to be added in the hold list because ms->suspend
	 * is set.
	 */
	spin_lock_irq(&ms->lock);
	holds = ms->holds;
	bio_list_init(&ms->holds);
	spin_unlock_irq(&ms->lock);

	while ((bio = bio_list_pop(&holds)))
		hold_bio(ms, bio);

	/*
	 * We must finish up all the work that we've
	 * generated (i.e. recovery work).
	 */
	dm_rh_stop_recovery(ms->rh);

	wait_event(_kmirrord_recovery_stopped,
		   !dm_rh_recovery_in_flight(ms->rh));

	if (log->type->presuspend && log->type->presuspend(log))
		/* FIXME: need better error handling */
		DMWARN("log presuspend failed");

	/*
	 * Now that recovery is complete/stopped and the
	 * delayed bios are queued, we need to wait for
	 * the worker thread to complete.  This way,
	 * we know that all of our I/O has been pushed.
	 */
	flush_workqueue(ms->kmirrord_wq);
}

static void mirror_postsuspend(struct dm_target *ti)
{
	struct mirror_set *ms = ti->private;
	struct dm_dirty_log *log = dm_rh_dirty_log(ms->rh);

	if (log->type->postsuspend && log->type->postsuspend(log))
		/* FIXME: need better error handling */
		DMWARN("log postsuspend failed");
}

static void mirror_resume(struct dm_target *ti)
{
	struct mirror_set *ms = ti->private;
	struct dm_dirty_log *log = dm_rh_dirty_log(ms->rh);

	atomic_set(&ms->suspend, 0);
	if (log->type->resume && log->type->resume(log))
		/* FIXME: need better error handling */
		DMWARN("log resume failed");
	dm_rh_start_recovery(ms->rh);
}

/*
 * device_status_char
 * @m: mirror device/leg we want the status of
 *
 * We return one character representing the most severe error
 * we have encountered.
 *    A => Alive - No failures
 *    D => Dead - A write failure occurred leaving mirror out-of-sync
 *    S => Sync - A sychronization failure occurred, mirror out-of-sync
 *    R => Read - A read failure occurred, mirror data unaffected
 *
 * Returns: <char>
 */
static char device_status_char(struct mirror *m)
{
	if (!atomic_read(&(m->error_count)))
		return 'A';

	return (test_bit(DM_RAID1_FLUSH_ERROR, &(m->error_type))) ? 'F' :
		(test_bit(DM_RAID1_WRITE_ERROR, &(m->error_type))) ? 'D' :
		(test_bit(DM_RAID1_SYNC_ERROR, &(m->error_type))) ? 'S' :
		(test_bit(DM_RAID1_READ_ERROR, &(m->error_type))) ? 'R' : 'U';
}


static void mirror_status(struct dm_target *ti, status_type_t type,
			  unsigned status_flags, char *result, unsigned maxlen)
{
	unsigned int m, sz = 0;
	int num_feature_args = 0;
	struct mirror_set *ms = (struct mirror_set *) ti->private;
	struct dm_dirty_log *log = dm_rh_dirty_log(ms->rh);
	char buffer[ms->nr_mirrors + 1];

	switch (type) {
	case STATUSTYPE_INFO:
		DMEMIT("%d ", ms->nr_mirrors);
		for (m = 0; m < ms->nr_mirrors; m++) {
			DMEMIT("%s ", ms->mirror[m].dev->name);
			buffer[m] = device_status_char(&(ms->mirror[m]));
		}
		buffer[m] = '\0';

		DMEMIT("%llu/%llu 1 %s ",
		      (unsigned long long)log->type->get_sync_count(log),
		      (unsigned long long)ms->nr_regions, buffer);

		sz += log->type->status(log, type, result+sz, maxlen-sz);

		break;

	case STATUSTYPE_TABLE:
		sz = log->type->status(log, type, result, maxlen);

		DMEMIT("%d", ms->nr_mirrors);
		for (m = 0; m < ms->nr_mirrors; m++)
			DMEMIT(" %s %llu", ms->mirror[m].dev->name,
			       (unsigned long long)ms->mirror[m].offset);

		num_feature_args += !!errors_handled(ms);
		num_feature_args += !!keep_log(ms);
		if (num_feature_args) {
			DMEMIT(" %d", num_feature_args);
			if (errors_handled(ms))
				DMEMIT(" handle_errors");
			if (keep_log(ms))
				DMEMIT(" keep_log");
		}

		break;
	}
}

static int mirror_iterate_devices(struct dm_target *ti,
				  iterate_devices_callout_fn fn, void *data)
{
	struct mirror_set *ms = ti->private;
	int ret = 0;
	unsigned i;

	for (i = 0; !ret && i < ms->nr_mirrors; i++)
		ret = fn(ti, ms->mirror[i].dev,
			 ms->mirror[i].offset, ti->len, data);

	return ret;
}

static struct target_type mirror_target = {
	.name	 = "mirror",
	.version = {1, 14, 0},
	.module	 = THIS_MODULE,
	.ctr	 = mirror_ctr,
	.dtr	 = mirror_dtr,
	.map	 = mirror_map,
	.end_io	 = mirror_end_io,
	.presuspend = mirror_presuspend,
	.postsuspend = mirror_postsuspend,
	.resume	 = mirror_resume,
	.status	 = mirror_status,
	.iterate_devices = mirror_iterate_devices,
};

static int __init dm_mirror_init(void)
{
	int r;

	r = dm_register_target(&mirror_target);
	if (r < 0) {
		DMERR("Failed to register mirror target");
		goto bad_target;
	}

	return 0;

bad_target:
	return r;
}

static void __exit dm_mirror_exit(void)
{
	dm_unregister_target(&mirror_target);
}

/* Module hooks */
module_init(dm_mirror_init);
module_exit(dm_mirror_exit);

MODULE_DESCRIPTION(DM_NAME " mirror target");
MODULE_AUTHOR("Joe Thornber");
MODULE_LICENSE("GPL");<|MERGE_RESOLUTION|>--- conflicted
+++ resolved
@@ -1266,11 +1266,7 @@
 		goto out;
 
 	if (unlikely(*error)) {
-<<<<<<< HEAD
-		if (!bio_record->details.bi_bdev) {
-=======
 		if (!bio_record->details.bi_disk) {
->>>>>>> bb176f67
 			/*
 			 * There wasn't enough memory to record necessary
 			 * information for a retry or there was no other
@@ -1295,11 +1291,7 @@
 			bd = &bio_record->details;
 
 			dm_bio_restore(bd, bio);
-<<<<<<< HEAD
-			bio_record->details.bi_bdev = NULL;
-=======
 			bio_record->details.bi_disk = NULL;
->>>>>>> bb176f67
 			bio->bi_status = 0;
 
 			queue_bio(ms, bio, rw);
