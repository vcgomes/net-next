--- conflicted
+++ resolved
@@ -1241,12 +1241,9 @@
 DEFINE_SIMPLE_PROP(panel, "panel", NULL)
 DEFINE_SIMPLE_PROP(msi_parent, "msi-parent", "#msi-cells")
 DEFINE_SIMPLE_PROP(post_init_providers, "post-init-providers", NULL)
-<<<<<<< HEAD
 DEFINE_SIMPLE_PROP(access_controllers, "access-controllers", "#access-controller-cells")
 DEFINE_SIMPLE_PROP(pses, "pses", "#pse-cells")
-=======
 DEFINE_SIMPLE_PROP(power_supplies, "power-supplies", NULL)
->>>>>>> d976c6f4
 DEFINE_SUFFIX_PROP(regulators, "-supply", NULL)
 DEFINE_SUFFIX_PROP(gpio, "-gpio", "#gpio-cells")
 
@@ -1403,17 +1400,12 @@
 	{ .parse_prop = parse_backlight, },
 	{ .parse_prop = parse_panel, },
 	{ .parse_prop = parse_msi_parent, },
-<<<<<<< HEAD
 	{ .parse_prop = parse_pses, },
-	{ .parse_prop = parse_gpio_compat, },
-	{ .parse_prop = parse_interrupts, },
-	{ .parse_prop = parse_access_controllers, },
-=======
 	{ .parse_prop = parse_power_supplies, },
 	{ .parse_prop = parse_gpio_compat, },
 	{ .parse_prop = parse_interrupts, },
 	{ .parse_prop = parse_interrupt_map, },
->>>>>>> d976c6f4
+	{ .parse_prop = parse_access_controllers, },
 	{ .parse_prop = parse_regulators, },
 	{ .parse_prop = parse_gpio, },
 	{ .parse_prop = parse_gpios, },
