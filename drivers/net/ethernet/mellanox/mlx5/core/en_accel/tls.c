/*
 * Copyright (c) 2018 Mellanox Technologies. All rights reserved.
 *
 * This software is available to you under a choice of one of two
 * licenses.  You may choose to be licensed under the terms of the GNU
 * General Public License (GPL) Version 2, available from the file
 * COPYING in the main directory of this source tree, or the
 * OpenIB.org BSD license below:
 *
 *     Redistribution and use in source and binary forms, with or
 *     without modification, are permitted provided that the following
 *     conditions are met:
 *
 *      - Redistributions of source code must retain the above
 *        copyright notice, this list of conditions and the following
 *        disclaimer.
 *
 *      - Redistributions in binary form must reproduce the above
 *        copyright notice, this list of conditions and the following
 *        disclaimer in the documentation and/or other materials
 *        provided with the distribution.
 *
 * THE SOFTWARE IS PROVIDED "AS IS", WITHOUT WARRANTY OF ANY KIND,
 * EXPRESS OR IMPLIED, INCLUDING BUT NOT LIMITED TO THE WARRANTIES OF
 * MERCHANTABILITY, FITNESS FOR A PARTICULAR PURPOSE AND
 * NONINFRINGEMENT. IN NO EVENT SHALL THE AUTHORS OR COPYRIGHT HOLDERS
 * BE LIABLE FOR ANY CLAIM, DAMAGES OR OTHER LIABILITY, WHETHER IN AN
 * ACTION OF CONTRACT, TORT OR OTHERWISE, ARISING FROM, OUT OF OR IN
 * CONNECTION WITH THE SOFTWARE OR THE USE OR OTHER DEALINGS IN THE
 * SOFTWARE.
 *
 */

#include <linux/netdevice.h>
#include <net/ipv6.h>
#include "en_accel/tls.h"
#include "accel/tls.h"

static void mlx5e_tls_set_ipv4_flow(void *flow, struct sock *sk)
{
	struct inet_sock *inet = inet_sk(sk);

	MLX5_SET(tls_flow, flow, ipv6, 0);
	memcpy(MLX5_ADDR_OF(tls_flow, flow, dst_ipv4_dst_ipv6.ipv4_layout.ipv4),
	       &inet->inet_daddr, MLX5_FLD_SZ_BYTES(ipv4_layout, ipv4));
	memcpy(MLX5_ADDR_OF(tls_flow, flow, src_ipv4_src_ipv6.ipv4_layout.ipv4),
	       &inet->inet_rcv_saddr, MLX5_FLD_SZ_BYTES(ipv4_layout, ipv4));
}

#if IS_ENABLED(CONFIG_IPV6)
static void mlx5e_tls_set_ipv6_flow(void *flow, struct sock *sk)
{
	struct ipv6_pinfo *np = inet6_sk(sk);

	MLX5_SET(tls_flow, flow, ipv6, 1);
	memcpy(MLX5_ADDR_OF(tls_flow, flow, dst_ipv4_dst_ipv6.ipv6_layout.ipv6),
	       &sk->sk_v6_daddr, MLX5_FLD_SZ_BYTES(ipv6_layout, ipv6));
	memcpy(MLX5_ADDR_OF(tls_flow, flow, src_ipv4_src_ipv6.ipv6_layout.ipv6),
	       &np->saddr, MLX5_FLD_SZ_BYTES(ipv6_layout, ipv6));
}
#endif

static void mlx5e_tls_set_flow_tcp_ports(void *flow, struct sock *sk)
{
	struct inet_sock *inet = inet_sk(sk);

	memcpy(MLX5_ADDR_OF(tls_flow, flow, src_port), &inet->inet_sport,
	       MLX5_FLD_SZ_BYTES(tls_flow, src_port));
	memcpy(MLX5_ADDR_OF(tls_flow, flow, dst_port), &inet->inet_dport,
	       MLX5_FLD_SZ_BYTES(tls_flow, dst_port));
}

static int mlx5e_tls_set_flow(void *flow, struct sock *sk, u32 caps)
{
	switch (sk->sk_family) {
	case AF_INET:
		mlx5e_tls_set_ipv4_flow(flow, sk);
		break;
#if IS_ENABLED(CONFIG_IPV6)
	case AF_INET6:
		if (!sk->sk_ipv6only &&
		    ipv6_addr_type(&sk->sk_v6_daddr) == IPV6_ADDR_MAPPED) {
			mlx5e_tls_set_ipv4_flow(flow, sk);
			break;
		}
		if (!(caps & MLX5_ACCEL_TLS_IPV6))
			goto error_out;

		mlx5e_tls_set_ipv6_flow(flow, sk);
		break;
#endif
	default:
		goto error_out;
	}

	mlx5e_tls_set_flow_tcp_ports(flow, sk);
	return 0;
error_out:
	return -EINVAL;
}

static int mlx5e_tls_add(struct net_device *netdev, struct sock *sk,
			 enum tls_offload_ctx_dir direction,
			 struct tls_crypto_info *crypto_info,
			 u32 start_offload_tcp_sn)
{
	struct mlx5e_priv *priv = netdev_priv(netdev);
	struct tls_context *tls_ctx = tls_get_ctx(sk);
	struct mlx5_core_dev *mdev = priv->mdev;
	u32 caps = mlx5_accel_tls_device_caps(mdev);
	int ret = -ENOMEM;
	void *flow;
	u32 swid;

	flow = kzalloc(MLX5_ST_SZ_BYTES(tls_flow), GFP_KERNEL);
	if (!flow)
		return ret;

	ret = mlx5e_tls_set_flow(flow, sk, caps);
	if (ret)
		goto free_flow;

	ret = mlx5_accel_tls_add_flow(mdev, flow, crypto_info,
				      start_offload_tcp_sn, &swid,
				      direction == TLS_OFFLOAD_CTX_DIR_TX);
	if (ret < 0)
		goto free_flow;

	if (direction == TLS_OFFLOAD_CTX_DIR_TX) {
		struct mlx5e_tls_offload_context_tx *tx_ctx =
		    mlx5e_get_tls_tx_context(tls_ctx);

		tx_ctx->swid = htonl(swid);
		tx_ctx->expected_seq = start_offload_tcp_sn;
	} else {
		struct mlx5e_tls_offload_context_rx *rx_ctx =
		    mlx5e_get_tls_rx_context(tls_ctx);

		rx_ctx->handle = htonl(swid);
	}

	return 0;
free_flow:
	kfree(flow);
	return ret;
}

static void mlx5e_tls_del(struct net_device *netdev,
			  struct tls_context *tls_ctx,
			  enum tls_offload_ctx_dir direction)
{
	struct mlx5e_priv *priv = netdev_priv(netdev);
	unsigned int handle;

	handle = ntohl((direction == TLS_OFFLOAD_CTX_DIR_TX) ?
		       mlx5e_get_tls_tx_context(tls_ctx)->swid :
		       mlx5e_get_tls_rx_context(tls_ctx)->handle);

	mlx5_accel_tls_del_flow(priv->mdev, handle,
				direction == TLS_OFFLOAD_CTX_DIR_TX);
}

static void mlx5e_tls_resync_rx(struct net_device *netdev, struct sock *sk,
				u32 seq, u64 rcd_sn)
{
	struct tls_context *tls_ctx = tls_get_ctx(sk);
	struct mlx5e_priv *priv = netdev_priv(netdev);
	struct mlx5e_tls_offload_context_rx *rx_ctx;

	rx_ctx = mlx5e_get_tls_rx_context(tls_ctx);

	netdev_info(netdev, "resyncing seq %d rcd %lld\n", seq,
		    be64_to_cpu(rcd_sn));
	mlx5_accel_tls_resync_rx(priv->mdev, rx_ctx->handle, seq, rcd_sn);
	atomic64_inc(&priv->tls->sw_stats.rx_tls_resync_reply);
}

static const struct tlsdev_ops mlx5e_tls_ops = {
	.tls_dev_add = mlx5e_tls_add,
	.tls_dev_del = mlx5e_tls_del,
	.tls_dev_resync_rx = mlx5e_tls_resync_rx,
};

void mlx5e_tls_build_netdev(struct mlx5e_priv *priv)
{
	u32 caps = mlx5_accel_tls_device_caps(priv->mdev);
	struct net_device *netdev = priv->netdev;
	u32 caps;

	if (!mlx5_accel_is_tls_device(priv->mdev))
		return;

<<<<<<< HEAD
=======
	caps = mlx5_accel_tls_device_caps(priv->mdev);
>>>>>>> f9885ef8
	if (caps & MLX5_ACCEL_TLS_TX) {
		netdev->features          |= NETIF_F_HW_TLS_TX;
		netdev->hw_features       |= NETIF_F_HW_TLS_TX;
	}

	if (caps & MLX5_ACCEL_TLS_RX) {
		netdev->features          |= NETIF_F_HW_TLS_RX;
		netdev->hw_features       |= NETIF_F_HW_TLS_RX;
	}

	if (!(caps & MLX5_ACCEL_TLS_LRO)) {
		netdev->features          &= ~NETIF_F_LRO;
		netdev->hw_features       &= ~NETIF_F_LRO;
	}

	netdev->tlsdev_ops = &mlx5e_tls_ops;
}

int mlx5e_tls_init(struct mlx5e_priv *priv)
{
	struct mlx5e_tls *tls = kzalloc(sizeof(*tls), GFP_KERNEL);

	if (!tls)
		return -ENOMEM;

	priv->tls = tls;
	return 0;
}

void mlx5e_tls_cleanup(struct mlx5e_priv *priv)
{
	struct mlx5e_tls *tls = priv->tls;

	if (!tls)
		return;

	kfree(tls);
	priv->tls = NULL;
}<|MERGE_RESOLUTION|>--- conflicted
+++ resolved
@@ -183,17 +183,13 @@
 
 void mlx5e_tls_build_netdev(struct mlx5e_priv *priv)
 {
-	u32 caps = mlx5_accel_tls_device_caps(priv->mdev);
 	struct net_device *netdev = priv->netdev;
 	u32 caps;
 
 	if (!mlx5_accel_is_tls_device(priv->mdev))
 		return;
 
-<<<<<<< HEAD
-=======
 	caps = mlx5_accel_tls_device_caps(priv->mdev);
->>>>>>> f9885ef8
 	if (caps & MLX5_ACCEL_TLS_TX) {
 		netdev->features          |= NETIF_F_HW_TLS_TX;
 		netdev->hw_features       |= NETIF_F_HW_TLS_TX;
