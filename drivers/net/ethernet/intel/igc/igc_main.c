// SPDX-License-Identifier: GPL-2.0
/* Copyright (c)  2018 Intel Corporation */

#include <linux/module.h>
#include <linux/types.h>
#include <linux/if_vlan.h>
#include <linux/aer.h>
#include <linux/tcp.h>
#include <linux/udp.h>
#include <linux/ip.h>
#include <linux/pm_runtime.h>
#include <net/pkt_sched.h>
#include <linux/bpf_trace.h>
#include <net/xdp_sock_drv.h>
#include <linux/pci.h>

#include <linux/btf.h>
#include <net/ipv6.h>

#include "igc.h"
#include "igc_hw.h"
#include "igc_tsn.h"
#include "igc_xdp.h"

#define DRV_SUMMARY	"Intel(R) 2.5G Ethernet Linux Driver"

#define DEFAULT_MSG_ENABLE (NETIF_MSG_DRV | NETIF_MSG_PROBE | NETIF_MSG_LINK)

#define IGC_XDP_PASS		0
#define IGC_XDP_CONSUMED	BIT(0)
#define IGC_XDP_TX		BIT(1)
#define IGC_XDP_REDIRECT	BIT(2)

#define IGC_FP_TIMEOUT msecs_to_jiffies(100)
#define IGC_MAX_VERIFY_CNT 3

#define IGC_FP_SMD_FRAME_SIZE 60

static int debug = -1;

MODULE_AUTHOR("Intel Corporation, <linux.nics@intel.com>");
MODULE_DESCRIPTION(DRV_SUMMARY);
MODULE_LICENSE("GPL v2");
module_param(debug, int, 0);
MODULE_PARM_DESC(debug, "Debug level (0=none,...,16=all)");

char igc_driver_name[] = "igc";
static const char igc_driver_string[] = DRV_SUMMARY;
static const char igc_copyright[] =
	"Copyright(c) 2018 Intel Corporation.";

static const struct igc_info *igc_info_tbl[] = {
	[board_base] = &igc_base_info,
};

static const struct pci_device_id igc_pci_tbl[] = {
	{ PCI_VDEVICE(INTEL, IGC_DEV_ID_I225_LM), board_base },
	{ PCI_VDEVICE(INTEL, IGC_DEV_ID_I225_V), board_base },
	{ PCI_VDEVICE(INTEL, IGC_DEV_ID_I225_I), board_base },
	{ PCI_VDEVICE(INTEL, IGC_DEV_ID_I220_V), board_base },
	{ PCI_VDEVICE(INTEL, IGC_DEV_ID_I225_K), board_base },
	{ PCI_VDEVICE(INTEL, IGC_DEV_ID_I225_K2), board_base },
	{ PCI_VDEVICE(INTEL, IGC_DEV_ID_I226_K), board_base },
	{ PCI_VDEVICE(INTEL, IGC_DEV_ID_I225_LMVP), board_base },
	{ PCI_VDEVICE(INTEL, IGC_DEV_ID_I226_LMVP), board_base },
	{ PCI_VDEVICE(INTEL, IGC_DEV_ID_I225_IT), board_base },
	{ PCI_VDEVICE(INTEL, IGC_DEV_ID_I226_LM), board_base },
	{ PCI_VDEVICE(INTEL, IGC_DEV_ID_I226_V), board_base },
	{ PCI_VDEVICE(INTEL, IGC_DEV_ID_I226_IT), board_base },
	{ PCI_VDEVICE(INTEL, IGC_DEV_ID_I221_V), board_base },
	{ PCI_VDEVICE(INTEL, IGC_DEV_ID_I226_BLANK_NVM), board_base },
	{ PCI_VDEVICE(INTEL, IGC_DEV_ID_I225_BLANK_NVM), board_base },
	/* required last entry */
	{0, }
};

MODULE_DEVICE_TABLE(pci, igc_pci_tbl);

enum latency_range {
	lowest_latency = 0,
	low_latency = 1,
	bulk_latency = 2,
	latency_invalid = 255
};

void igc_reset(struct igc_adapter *adapter)
{
	struct net_device *dev = adapter->netdev;
	struct igc_hw *hw = &adapter->hw;
	struct igc_fc_info *fc = &hw->fc;
	u32 pba, hwm;

	/* Repartition PBA for greater than 9k MTU if required */
	pba = IGC_PBA_34K;

	/* flow control settings
	 * The high water mark must be low enough to fit one full frame
	 * after transmitting the pause frame.  As such we must have enough
	 * space to allow for us to complete our current transmit and then
	 * receive the frame that is in progress from the link partner.
	 * Set it to:
	 * - the full Rx FIFO size minus one full Tx plus one full Rx frame
	 */
	hwm = (pba << 10) - (adapter->max_frame_size + MAX_JUMBO_FRAME_SIZE);

	fc->high_water = hwm & 0xFFFFFFF0;	/* 16-byte granularity */
	fc->low_water = fc->high_water - 16;
	fc->pause_time = 0xFFFF;
	fc->send_xon = 1;
	fc->current_mode = fc->requested_mode;

	hw->mac.ops.reset_hw(hw);

	if (hw->mac.ops.init_hw(hw))
		netdev_err(dev, "Error on hardware initialization\n");

	/* Re-establish EEE setting */
	igc_set_eee_i225(hw, true, true, true);

	if (!netif_running(adapter->netdev))
		igc_power_down_phy_copper_base(&adapter->hw);

	/* Enable HW to recognize an 802.1Q VLAN Ethernet packet */
	wr32(IGC_VET, ETH_P_8021Q);

	/* Re-enable PTP, where applicable. */
	igc_ptp_reset(adapter);

	/* Re-enable TSN offloading, where applicable. */
	igc_tsn_reset(adapter);

	igc_get_phy_info(hw);
}

/**
 * igc_power_up_link - Power up the phy link
 * @adapter: address of board private structure
 */
static void igc_power_up_link(struct igc_adapter *adapter)
{
	igc_reset_phy(&adapter->hw);

	igc_power_up_phy_copper(&adapter->hw);

	igc_setup_link(&adapter->hw);
}

/**
 * igc_release_hw_control - release control of the h/w to f/w
 * @adapter: address of board private structure
 *
 * igc_release_hw_control resets CTRL_EXT:DRV_LOAD bit.
 * For ASF and Pass Through versions of f/w this means that the
 * driver is no longer loaded.
 */
static void igc_release_hw_control(struct igc_adapter *adapter)
{
	struct igc_hw *hw = &adapter->hw;
	u32 ctrl_ext;

	if (!pci_device_is_present(adapter->pdev))
		return;

	/* Let firmware take over control of h/w */
	ctrl_ext = rd32(IGC_CTRL_EXT);
	wr32(IGC_CTRL_EXT,
	     ctrl_ext & ~IGC_CTRL_EXT_DRV_LOAD);
}

/**
 * igc_get_hw_control - get control of the h/w from f/w
 * @adapter: address of board private structure
 *
 * igc_get_hw_control sets CTRL_EXT:DRV_LOAD bit.
 * For ASF and Pass Through versions of f/w this means that
 * the driver is loaded.
 */
static void igc_get_hw_control(struct igc_adapter *adapter)
{
	struct igc_hw *hw = &adapter->hw;
	u32 ctrl_ext;

	/* Let firmware know the driver has taken over */
	ctrl_ext = rd32(IGC_CTRL_EXT);
	wr32(IGC_CTRL_EXT,
	     ctrl_ext | IGC_CTRL_EXT_DRV_LOAD);
}

static void igc_unmap_tx_buffer(struct device *dev, struct igc_tx_buffer *buf)
{
	dma_unmap_single(dev, dma_unmap_addr(buf, dma),
			 dma_unmap_len(buf, len), DMA_TO_DEVICE);

	dma_unmap_len_set(buf, len, 0);
}

/**
 * igc_clean_tx_ring - Free Tx Buffers
 * @tx_ring: ring to be cleaned
 */
static void igc_clean_tx_ring(struct igc_ring *tx_ring)
{
	u16 i = tx_ring->next_to_clean;
	struct igc_tx_buffer *tx_buffer = &tx_ring->tx_buffer_info[i];
	u32 xsk_frames = 0;

	while (i != tx_ring->next_to_use) {
		union igc_adv_tx_desc *eop_desc, *tx_desc;

		switch (tx_buffer->type) {
		case IGC_TX_BUFFER_TYPE_XSK:
			xsk_frames++;
			break;
		case IGC_TX_BUFFER_TYPE_XDP:
			xdp_return_frame(tx_buffer->xdpf);
			igc_unmap_tx_buffer(tx_ring->dev, tx_buffer);
			break;
		case IGC_TX_BUFFER_TYPE_SKB:
			dev_kfree_skb_any(tx_buffer->skb);
			igc_unmap_tx_buffer(tx_ring->dev, tx_buffer);
			break;
		default:
			netdev_warn_once(tx_ring->netdev, "Unknown Tx buffer type\n");
			break;
		}

		/* check for eop_desc to determine the end of the packet */
		eop_desc = tx_buffer->next_to_watch;
		tx_desc = IGC_TX_DESC(tx_ring, i);

		/* unmap remaining buffers */
		while (tx_desc != eop_desc) {
			tx_buffer++;
			tx_desc++;
			i++;
			if (unlikely(i == tx_ring->count)) {
				i = 0;
				tx_buffer = tx_ring->tx_buffer_info;
				tx_desc = IGC_TX_DESC(tx_ring, 0);
			}

			/* unmap any remaining paged data */
			if (dma_unmap_len(tx_buffer, len))
				igc_unmap_tx_buffer(tx_ring->dev, tx_buffer);
		}

		tx_buffer->next_to_watch = NULL;

		/* move us one more past the eop_desc for start of next pkt */
		tx_buffer++;
		i++;
		if (unlikely(i == tx_ring->count)) {
			i = 0;
			tx_buffer = tx_ring->tx_buffer_info;
		}
	}

	if (tx_ring->xsk_pool && xsk_frames)
		xsk_tx_completed(tx_ring->xsk_pool, xsk_frames);

	/* reset BQL for queue */
	netdev_tx_reset_queue(txring_txq(tx_ring));

	/* Zero out the buffer ring */
	memset(tx_ring->tx_buffer_info, 0,
	       sizeof(*tx_ring->tx_buffer_info) * tx_ring->count);

	/* Zero out the descriptor ring */
	memset(tx_ring->desc, 0, tx_ring->size);

	/* reset next_to_use and next_to_clean */
	tx_ring->next_to_use = 0;
	tx_ring->next_to_clean = 0;
}

/**
 * igc_free_tx_resources - Free Tx Resources per Queue
 * @tx_ring: Tx descriptor ring for a specific queue
 *
 * Free all transmit software resources
 */
void igc_free_tx_resources(struct igc_ring *tx_ring)
{
	igc_disable_tx_ring(tx_ring);

	vfree(tx_ring->tx_buffer_info);
	tx_ring->tx_buffer_info = NULL;

	/* if not set, then don't free */
	if (!tx_ring->desc)
		return;

	dma_free_coherent(tx_ring->dev, tx_ring->size,
			  tx_ring->desc, tx_ring->dma);

	tx_ring->desc = NULL;
}

/**
 * igc_free_all_tx_resources - Free Tx Resources for All Queues
 * @adapter: board private structure
 *
 * Free all transmit software resources
 */
static void igc_free_all_tx_resources(struct igc_adapter *adapter)
{
	int i;

	for (i = 0; i < adapter->num_tx_queues; i++)
		igc_free_tx_resources(adapter->tx_ring[i]);
}

/**
 * igc_clean_all_tx_rings - Free Tx Buffers for all queues
 * @adapter: board private structure
 */
static void igc_clean_all_tx_rings(struct igc_adapter *adapter)
{
	int i;

	for (i = 0; i < adapter->num_tx_queues; i++)
		if (adapter->tx_ring[i])
			igc_clean_tx_ring(adapter->tx_ring[i]);
}

static void igc_disable_tx_ring_hw(struct igc_ring *ring)
{
	struct igc_hw *hw = &ring->q_vector->adapter->hw;
	u8 idx = ring->reg_idx;
	u32 txdctl;

	txdctl = rd32(IGC_TXDCTL(idx));
	txdctl &= ~IGC_TXDCTL_QUEUE_ENABLE;
	txdctl |= IGC_TXDCTL_SWFLUSH;
	wr32(IGC_TXDCTL(idx), txdctl);
}

/**
 * igc_disable_all_tx_rings_hw - Disable all transmit queue operation
 * @adapter: board private structure
 */
static void igc_disable_all_tx_rings_hw(struct igc_adapter *adapter)
{
	int i;

	for (i = 0; i < adapter->num_tx_queues; i++) {
		struct igc_ring *tx_ring = adapter->tx_ring[i];

		igc_disable_tx_ring_hw(tx_ring);
	}
}

/**
 * igc_setup_tx_resources - allocate Tx resources (Descriptors)
 * @tx_ring: tx descriptor ring (for a specific queue) to setup
 *
 * Return 0 on success, negative on failure
 */
int igc_setup_tx_resources(struct igc_ring *tx_ring)
{
	struct net_device *ndev = tx_ring->netdev;
	struct device *dev = tx_ring->dev;
	int size = 0;

	size = sizeof(struct igc_tx_buffer) * tx_ring->count;
	tx_ring->tx_buffer_info = vzalloc(size);
	if (!tx_ring->tx_buffer_info)
		goto err;

	/* round up to nearest 4K */
	tx_ring->size = tx_ring->count * sizeof(union igc_adv_tx_desc);
	tx_ring->size = ALIGN(tx_ring->size, 4096);

	tx_ring->desc = dma_alloc_coherent(dev, tx_ring->size,
					   &tx_ring->dma, GFP_KERNEL);

	if (!tx_ring->desc)
		goto err;

	tx_ring->next_to_use = 0;
	tx_ring->next_to_clean = 0;

	return 0;

err:
	vfree(tx_ring->tx_buffer_info);
	netdev_err(ndev, "Unable to allocate memory for Tx descriptor ring\n");
	return -ENOMEM;
}

/**
 * igc_setup_all_tx_resources - wrapper to allocate Tx resources for all queues
 * @adapter: board private structure
 *
 * Return 0 on success, negative on failure
 */
static int igc_setup_all_tx_resources(struct igc_adapter *adapter)
{
	struct net_device *dev = adapter->netdev;
	int i, err = 0;

	for (i = 0; i < adapter->num_tx_queues; i++) {
		err = igc_setup_tx_resources(adapter->tx_ring[i]);
		if (err) {
			netdev_err(dev, "Error on Tx queue %u setup\n", i);
			for (i--; i >= 0; i--)
				igc_free_tx_resources(adapter->tx_ring[i]);
			break;
		}
	}

	return err;
}

static void igc_clean_rx_ring_page_shared(struct igc_ring *rx_ring)
{
	u16 i = rx_ring->next_to_clean;

	dev_kfree_skb(rx_ring->skb);
	rx_ring->skb = NULL;

	/* Free all the Rx ring sk_buffs */
	while (i != rx_ring->next_to_alloc) {
		struct igc_rx_buffer *buffer_info = &rx_ring->rx_buffer_info[i];

		/* Invalidate cache lines that may have been written to by
		 * device so that we avoid corrupting memory.
		 */
		dma_sync_single_range_for_cpu(rx_ring->dev,
					      buffer_info->dma,
					      buffer_info->page_offset,
					      igc_rx_bufsz(rx_ring),
					      DMA_FROM_DEVICE);

		/* free resources associated with mapping */
		dma_unmap_page_attrs(rx_ring->dev,
				     buffer_info->dma,
				     igc_rx_pg_size(rx_ring),
				     DMA_FROM_DEVICE,
				     IGC_RX_DMA_ATTR);
		__page_frag_cache_drain(buffer_info->page,
					buffer_info->pagecnt_bias);

		i++;
		if (i == rx_ring->count)
			i = 0;
	}
}

static void igc_clean_rx_ring_xsk_pool(struct igc_ring *ring)
{
	struct igc_rx_buffer *bi;
	u16 i;

	for (i = 0; i < ring->count; i++) {
		bi = &ring->rx_buffer_info[i];
		if (!bi->xdp)
			continue;

		xsk_buff_free(bi->xdp);
		bi->xdp = NULL;
	}
}

/**
 * igc_clean_rx_ring - Free Rx Buffers per Queue
 * @ring: ring to free buffers from
 */
static void igc_clean_rx_ring(struct igc_ring *ring)
{
	if (ring->xsk_pool)
		igc_clean_rx_ring_xsk_pool(ring);
	else
		igc_clean_rx_ring_page_shared(ring);

	clear_ring_uses_large_buffer(ring);

	ring->next_to_alloc = 0;
	ring->next_to_clean = 0;
	ring->next_to_use = 0;
}

/**
 * igc_clean_all_rx_rings - Free Rx Buffers for all queues
 * @adapter: board private structure
 */
static void igc_clean_all_rx_rings(struct igc_adapter *adapter)
{
	int i;

	for (i = 0; i < adapter->num_rx_queues; i++)
		if (adapter->rx_ring[i])
			igc_clean_rx_ring(adapter->rx_ring[i]);
}

/**
 * igc_free_rx_resources - Free Rx Resources
 * @rx_ring: ring to clean the resources from
 *
 * Free all receive software resources
 */
void igc_free_rx_resources(struct igc_ring *rx_ring)
{
	igc_clean_rx_ring(rx_ring);

	xdp_rxq_info_unreg(&rx_ring->xdp_rxq);

	vfree(rx_ring->rx_buffer_info);
	rx_ring->rx_buffer_info = NULL;

	/* if not set, then don't free */
	if (!rx_ring->desc)
		return;

	dma_free_coherent(rx_ring->dev, rx_ring->size,
			  rx_ring->desc, rx_ring->dma);

	rx_ring->desc = NULL;
}

/**
 * igc_free_all_rx_resources - Free Rx Resources for All Queues
 * @adapter: board private structure
 *
 * Free all receive software resources
 */
static void igc_free_all_rx_resources(struct igc_adapter *adapter)
{
	int i;

	for (i = 0; i < adapter->num_rx_queues; i++)
		igc_free_rx_resources(adapter->rx_ring[i]);
}

/**
 * igc_setup_rx_resources - allocate Rx resources (Descriptors)
 * @rx_ring:    rx descriptor ring (for a specific queue) to setup
 *
 * Returns 0 on success, negative on failure
 */
int igc_setup_rx_resources(struct igc_ring *rx_ring)
{
	struct net_device *ndev = rx_ring->netdev;
	struct device *dev = rx_ring->dev;
	u8 index = rx_ring->queue_index;
	int size, desc_len, res;

	/* XDP RX-queue info */
	if (xdp_rxq_info_is_reg(&rx_ring->xdp_rxq))
		xdp_rxq_info_unreg(&rx_ring->xdp_rxq);
	res = xdp_rxq_info_reg(&rx_ring->xdp_rxq, ndev, index,
			       rx_ring->q_vector->napi.napi_id);
	if (res < 0) {
		netdev_err(ndev, "Failed to register xdp_rxq index %u\n",
			   index);
		return res;
	}

	size = sizeof(struct igc_rx_buffer) * rx_ring->count;
	rx_ring->rx_buffer_info = vzalloc(size);
	if (!rx_ring->rx_buffer_info)
		goto err;

	desc_len = sizeof(union igc_adv_rx_desc);

	/* Round up to nearest 4K */
	rx_ring->size = rx_ring->count * desc_len;
	rx_ring->size = ALIGN(rx_ring->size, 4096);

	rx_ring->desc = dma_alloc_coherent(dev, rx_ring->size,
					   &rx_ring->dma, GFP_KERNEL);

	if (!rx_ring->desc)
		goto err;

	rx_ring->next_to_alloc = 0;
	rx_ring->next_to_clean = 0;
	rx_ring->next_to_use = 0;

	return 0;

err:
	xdp_rxq_info_unreg(&rx_ring->xdp_rxq);
	vfree(rx_ring->rx_buffer_info);
	rx_ring->rx_buffer_info = NULL;
	netdev_err(ndev, "Unable to allocate memory for Rx descriptor ring\n");
	return -ENOMEM;
}

/**
 * igc_setup_all_rx_resources - wrapper to allocate Rx resources
 *                                (Descriptors) for all queues
 * @adapter: board private structure
 *
 * Return 0 on success, negative on failure
 */
static int igc_setup_all_rx_resources(struct igc_adapter *adapter)
{
	struct net_device *dev = adapter->netdev;
	int i, err = 0;

	for (i = 0; i < adapter->num_rx_queues; i++) {
		err = igc_setup_rx_resources(adapter->rx_ring[i]);
		if (err) {
			netdev_err(dev, "Error on Rx queue %u setup\n", i);
			for (i--; i >= 0; i--)
				igc_free_rx_resources(adapter->rx_ring[i]);
			break;
		}
	}

	return err;
}

static struct xsk_buff_pool *igc_get_xsk_pool(struct igc_adapter *adapter,
					      struct igc_ring *ring)
{
	if (!igc_xdp_is_enabled(adapter) ||
	    !test_bit(IGC_RING_FLAG_AF_XDP_ZC, &ring->flags))
		return NULL;

	return xsk_get_pool_from_qid(ring->netdev, ring->queue_index);
}

/**
 * igc_configure_rx_ring - Configure a receive ring after Reset
 * @adapter: board private structure
 * @ring: receive ring to be configured
 *
 * Configure the Rx unit of the MAC after a reset.
 */
static void igc_configure_rx_ring(struct igc_adapter *adapter,
				  struct igc_ring *ring)
{
	struct igc_hw *hw = &adapter->hw;
	union igc_adv_rx_desc *rx_desc;
	int reg_idx = ring->reg_idx;
	u32 srrctl = 0, rxdctl = 0;
	u64 rdba = ring->dma;
	u32 buf_size;

	xdp_rxq_info_unreg_mem_model(&ring->xdp_rxq);
	ring->xsk_pool = igc_get_xsk_pool(adapter, ring);
	if (ring->xsk_pool) {
		WARN_ON(xdp_rxq_info_reg_mem_model(&ring->xdp_rxq,
						   MEM_TYPE_XSK_BUFF_POOL,
						   NULL));
		xsk_pool_set_rxq_info(ring->xsk_pool, &ring->xdp_rxq);
	} else {
		WARN_ON(xdp_rxq_info_reg_mem_model(&ring->xdp_rxq,
						   MEM_TYPE_PAGE_SHARED,
						   NULL));
	}

	if (igc_xdp_is_enabled(adapter))
		set_ring_uses_large_buffer(ring);

	/* disable the queue */
	wr32(IGC_RXDCTL(reg_idx), 0);

	/* Set DMA base address registers */
	wr32(IGC_RDBAL(reg_idx),
	     rdba & 0x00000000ffffffffULL);
	wr32(IGC_RDBAH(reg_idx), rdba >> 32);
	wr32(IGC_RDLEN(reg_idx),
	     ring->count * sizeof(union igc_adv_rx_desc));

	/* initialize head and tail */
	ring->tail = adapter->io_addr + IGC_RDT(reg_idx);
	wr32(IGC_RDH(reg_idx), 0);
	writel(0, ring->tail);

	/* reset next-to- use/clean to place SW in sync with hardware */
	ring->next_to_clean = 0;
	ring->next_to_use = 0;

	if (ring->xsk_pool)
		buf_size = xsk_pool_get_rx_frame_size(ring->xsk_pool);
	else if (ring_uses_large_buffer(ring))
		buf_size = IGC_RXBUFFER_3072;
	else
		buf_size = IGC_RXBUFFER_2048;

	srrctl = rd32(IGC_SRRCTL(reg_idx));
	srrctl &= ~(IGC_SRRCTL_BSIZEPKT_MASK | IGC_SRRCTL_BSIZEHDR_MASK |
		    IGC_SRRCTL_DESCTYPE_MASK);
	srrctl |= IGC_SRRCTL_BSIZEHDR(IGC_RX_HDR_LEN);
	srrctl |= IGC_SRRCTL_BSIZEPKT(buf_size);
	srrctl |= IGC_SRRCTL_DESCTYPE_ADV_ONEBUF;

	wr32(IGC_SRRCTL(reg_idx), srrctl);

	rxdctl |= IGC_RX_PTHRESH;
	rxdctl |= IGC_RX_HTHRESH << 8;
	rxdctl |= IGC_RX_WTHRESH << 16;

	/* initialize rx_buffer_info */
	memset(ring->rx_buffer_info, 0,
	       sizeof(struct igc_rx_buffer) * ring->count);

	/* initialize Rx descriptor 0 */
	rx_desc = IGC_RX_DESC(ring, 0);
	rx_desc->wb.upper.length = 0;

	/* enable receive descriptor fetching */
	rxdctl |= IGC_RXDCTL_QUEUE_ENABLE;

	wr32(IGC_RXDCTL(reg_idx), rxdctl);
}

/**
 * igc_configure_rx - Configure receive Unit after Reset
 * @adapter: board private structure
 *
 * Configure the Rx unit of the MAC after a reset.
 */
static void igc_configure_rx(struct igc_adapter *adapter)
{
	int i;

	/* Setup the HW Rx Head and Tail Descriptor Pointers and
	 * the Base and Length of the Rx Descriptor Ring
	 */
	for (i = 0; i < adapter->num_rx_queues; i++)
		igc_configure_rx_ring(adapter, adapter->rx_ring[i]);
}

/**
 * igc_configure_tx_ring - Configure transmit ring after Reset
 * @adapter: board private structure
 * @ring: tx ring to configure
 *
 * Configure a transmit ring after a reset.
 */
static void igc_configure_tx_ring(struct igc_adapter *adapter,
				  struct igc_ring *ring)
{
	struct igc_hw *hw = &adapter->hw;
	int reg_idx = ring->reg_idx;
	u64 tdba = ring->dma;
	u32 txdctl = 0;

	ring->xsk_pool = igc_get_xsk_pool(adapter, ring);

	/* disable the queue */
	wr32(IGC_TXDCTL(reg_idx), 0);
	wrfl();

	wr32(IGC_TDLEN(reg_idx),
	     ring->count * sizeof(union igc_adv_tx_desc));
	wr32(IGC_TDBAL(reg_idx),
	     tdba & 0x00000000ffffffffULL);
	wr32(IGC_TDBAH(reg_idx), tdba >> 32);

	ring->tail = adapter->io_addr + IGC_TDT(reg_idx);
	wr32(IGC_TDH(reg_idx), 0);
	writel(0, ring->tail);

	txdctl |= IGC_TX_PTHRESH;
	txdctl |= IGC_TX_HTHRESH << 8;
	txdctl |= IGC_TX_WTHRESH << 16;

	txdctl |= IGC_TXDCTL_QUEUE_ENABLE;
	wr32(IGC_TXDCTL(reg_idx), txdctl);
}

/**
 * igc_configure_tx - Configure transmit Unit after Reset
 * @adapter: board private structure
 *
 * Configure the Tx unit of the MAC after a reset.
 */
static void igc_configure_tx(struct igc_adapter *adapter)
{
	int i;

	for (i = 0; i < adapter->num_tx_queues; i++)
		igc_configure_tx_ring(adapter, adapter->tx_ring[i]);
}

/**
 * igc_setup_mrqc - configure the multiple receive queue control registers
 * @adapter: Board private structure
 */
static void igc_setup_mrqc(struct igc_adapter *adapter)
{
	struct igc_hw *hw = &adapter->hw;
	u32 j, num_rx_queues;
	u32 mrqc, rxcsum;
	u32 rss_key[10];

	netdev_rss_key_fill(rss_key, sizeof(rss_key));
	for (j = 0; j < 10; j++)
		wr32(IGC_RSSRK(j), rss_key[j]);

	num_rx_queues = adapter->rss_queues;

	if (adapter->rss_indir_tbl_init != num_rx_queues) {
		for (j = 0; j < IGC_RETA_SIZE; j++)
			adapter->rss_indir_tbl[j] =
			(j * num_rx_queues) / IGC_RETA_SIZE;
		adapter->rss_indir_tbl_init = num_rx_queues;
	}
	igc_write_rss_indir_tbl(adapter);

	/* Disable raw packet checksumming so that RSS hash is placed in
	 * descriptor on writeback.  No need to enable TCP/UDP/IP checksum
	 * offloads as they are enabled by default
	 */
	rxcsum = rd32(IGC_RXCSUM);
	rxcsum |= IGC_RXCSUM_PCSD;

	/* Enable Receive Checksum Offload for SCTP */
	rxcsum |= IGC_RXCSUM_CRCOFL;

	/* Don't need to set TUOFL or IPOFL, they default to 1 */
	wr32(IGC_RXCSUM, rxcsum);

	/* Generate RSS hash based on packet types, TCP/UDP
	 * port numbers and/or IPv4/v6 src and dst addresses
	 */
	mrqc = IGC_MRQC_RSS_FIELD_IPV4 |
	       IGC_MRQC_RSS_FIELD_IPV4_TCP |
	       IGC_MRQC_RSS_FIELD_IPV6 |
	       IGC_MRQC_RSS_FIELD_IPV6_TCP |
	       IGC_MRQC_RSS_FIELD_IPV6_TCP_EX;

	if (adapter->flags & IGC_FLAG_RSS_FIELD_IPV4_UDP)
		mrqc |= IGC_MRQC_RSS_FIELD_IPV4_UDP;
	if (adapter->flags & IGC_FLAG_RSS_FIELD_IPV6_UDP)
		mrqc |= IGC_MRQC_RSS_FIELD_IPV6_UDP;

	mrqc |= IGC_MRQC_ENABLE_RSS_MQ;

	wr32(IGC_MRQC, mrqc);
}

/**
 * igc_setup_rctl - configure the receive control registers
 * @adapter: Board private structure
 */
static void igc_setup_rctl(struct igc_adapter *adapter)
{
	struct igc_hw *hw = &adapter->hw;
	u32 rctl;

	rctl = rd32(IGC_RCTL);

	rctl &= ~(3 << IGC_RCTL_MO_SHIFT);
	rctl &= ~(IGC_RCTL_LBM_TCVR | IGC_RCTL_LBM_MAC);

	rctl |= IGC_RCTL_EN | IGC_RCTL_BAM | IGC_RCTL_RDMTS_HALF |
		(hw->mac.mc_filter_type << IGC_RCTL_MO_SHIFT);

	/* enable stripping of CRC. Newer features require
	 * that the HW strips the CRC.
	 */
	rctl |= IGC_RCTL_SECRC;

	/* disable store bad packets and clear size bits. */
	rctl &= ~(IGC_RCTL_SBP | IGC_RCTL_SZ_256);

	/* enable LPE to allow for reception of jumbo frames */
	rctl |= IGC_RCTL_LPE;

	/* disable queue 0 to prevent tail write w/o re-config */
	wr32(IGC_RXDCTL(0), 0);

	/* This is useful for sniffing bad packets. */
	if (adapter->netdev->features & NETIF_F_RXALL) {
		/* UPE and MPE will be handled by normal PROMISC logic
		 * in set_rx_mode
		 */
		rctl |= (IGC_RCTL_SBP | /* Receive bad packets */
			 IGC_RCTL_BAM | /* RX All Bcast Pkts */
			 IGC_RCTL_PMCF); /* RX All MAC Ctrl Pkts */

		rctl &= ~(IGC_RCTL_DPF | /* Allow filtered pause */
			  IGC_RCTL_CFIEN); /* Disable VLAN CFIEN Filter */
	}

	wr32(IGC_RCTL, rctl);
}

/**
 * igc_setup_tctl - configure the transmit control registers
 * @adapter: Board private structure
 */
static void igc_setup_tctl(struct igc_adapter *adapter)
{
	struct igc_hw *hw = &adapter->hw;
	u32 tctl;

	/* disable queue 0 which icould be enabled by default */
	wr32(IGC_TXDCTL(0), 0);

	/* Program the Transmit Control Register */
	tctl = rd32(IGC_TCTL);
	tctl &= ~IGC_TCTL_CT;
	tctl |= IGC_TCTL_PSP | IGC_TCTL_RTLC |
		(IGC_COLLISION_THRESHOLD << IGC_CT_SHIFT);

	/* Enable transmits */
	tctl |= IGC_TCTL_EN;

	wr32(IGC_TCTL, tctl);
}

/**
 * igc_set_mac_filter_hw() - Set MAC address filter in hardware
 * @adapter: Pointer to adapter where the filter should be set
 * @index: Filter index
 * @type: MAC address filter type (source or destination)
 * @addr: MAC address
 * @queue: If non-negative, queue assignment feature is enabled and frames
 *         matching the filter are enqueued onto 'queue'. Otherwise, queue
 *         assignment is disabled.
 */
static void igc_set_mac_filter_hw(struct igc_adapter *adapter, int index,
				  enum igc_mac_filter_type type,
				  const u8 *addr, int queue)
{
	struct net_device *dev = adapter->netdev;
	struct igc_hw *hw = &adapter->hw;
	u32 ral, rah;

	if (WARN_ON(index >= hw->mac.rar_entry_count))
		return;

	ral = le32_to_cpup((__le32 *)(addr));
	rah = le16_to_cpup((__le16 *)(addr + 4));

	if (type == IGC_MAC_FILTER_TYPE_SRC) {
		rah &= ~IGC_RAH_ASEL_MASK;
		rah |= IGC_RAH_ASEL_SRC_ADDR;
	}

	if (queue >= 0) {
		rah &= ~IGC_RAH_QSEL_MASK;
		rah |= (queue << IGC_RAH_QSEL_SHIFT);
		rah |= IGC_RAH_QSEL_ENABLE;
	}

	rah |= IGC_RAH_AV;

	wr32(IGC_RAL(index), ral);
	wr32(IGC_RAH(index), rah);

	netdev_dbg(dev, "MAC address filter set in HW: index %d", index);
}

/**
 * igc_clear_mac_filter_hw() - Clear MAC address filter in hardware
 * @adapter: Pointer to adapter where the filter should be cleared
 * @index: Filter index
 */
static void igc_clear_mac_filter_hw(struct igc_adapter *adapter, int index)
{
	struct net_device *dev = adapter->netdev;
	struct igc_hw *hw = &adapter->hw;

	if (WARN_ON(index >= hw->mac.rar_entry_count))
		return;

	wr32(IGC_RAL(index), 0);
	wr32(IGC_RAH(index), 0);

	netdev_dbg(dev, "MAC address filter cleared in HW: index %d", index);
}

/* Set default MAC address for the PF in the first RAR entry */
static void igc_set_default_mac_filter(struct igc_adapter *adapter)
{
	struct net_device *dev = adapter->netdev;
	u8 *addr = adapter->hw.mac.addr;

	netdev_dbg(dev, "Set default MAC address filter: address %pM", addr);

	igc_set_mac_filter_hw(adapter, 0, IGC_MAC_FILTER_TYPE_DST, addr, -1);
}

/**
 * igc_set_mac - Change the Ethernet Address of the NIC
 * @netdev: network interface device structure
 * @p: pointer to an address structure
 *
 * Returns 0 on success, negative on failure
 */
static int igc_set_mac(struct net_device *netdev, void *p)
{
	struct igc_adapter *adapter = netdev_priv(netdev);
	struct igc_hw *hw = &adapter->hw;
	struct sockaddr *addr = p;

	if (!is_valid_ether_addr(addr->sa_data))
		return -EADDRNOTAVAIL;

	eth_hw_addr_set(netdev, addr->sa_data);
	memcpy(hw->mac.addr, addr->sa_data, netdev->addr_len);

	/* set the correct pool for the new PF MAC address in entry 0 */
	igc_set_default_mac_filter(adapter);

	return 0;
}

/**
 *  igc_write_mc_addr_list - write multicast addresses to MTA
 *  @netdev: network interface device structure
 *
 *  Writes multicast address list to the MTA hash table.
 *  Returns: -ENOMEM on failure
 *           0 on no addresses written
 *           X on writing X addresses to MTA
 **/
static int igc_write_mc_addr_list(struct net_device *netdev)
{
	struct igc_adapter *adapter = netdev_priv(netdev);
	struct igc_hw *hw = &adapter->hw;
	struct netdev_hw_addr *ha;
	u8  *mta_list;
	int i;

	if (netdev_mc_empty(netdev)) {
		/* nothing to program, so clear mc list */
		igc_update_mc_addr_list(hw, NULL, 0);
		return 0;
	}

	mta_list = kcalloc(netdev_mc_count(netdev), 6, GFP_ATOMIC);
	if (!mta_list)
		return -ENOMEM;

	/* The shared function expects a packed array of only addresses. */
	i = 0;
	netdev_for_each_mc_addr(ha, netdev)
		memcpy(mta_list + (i++ * ETH_ALEN), ha->addr, ETH_ALEN);

	igc_update_mc_addr_list(hw, mta_list, i);
	kfree(mta_list);

	return netdev_mc_count(netdev);
}

static __le32 igc_tx_launchtime(struct igc_ring *ring, ktime_t txtime,
				bool *first_flag, bool *insert_empty)
{
	struct igc_adapter *adapter = netdev_priv(ring->netdev);
	ktime_t cycle_time = adapter->cycle_time;
	ktime_t base_time = adapter->base_time;
	ktime_t now = ktime_get_clocktai();
	ktime_t baset_est, end_of_cycle;
	s32 launchtime;
	s64 n;

	n = div64_s64(ktime_sub_ns(now, base_time), cycle_time);

	baset_est = ktime_add_ns(base_time, cycle_time * (n));
	end_of_cycle = ktime_add_ns(baset_est, cycle_time);

	if (ktime_compare(txtime, end_of_cycle) >= 0) {
		if (baset_est != ring->last_ff_cycle) {
			*first_flag = true;
			ring->last_ff_cycle = baset_est;

			if (ktime_compare(end_of_cycle, ring->last_tx_cycle) > 0)
				*insert_empty = true;
		}
	}

	/* Introducing a window at end of cycle on which packets
	 * potentially not honor launchtime. Window of 5us chosen
	 * considering software update the tail pointer and packets
	 * are dma'ed to packet buffer.
	 */
	if ((ktime_sub_ns(end_of_cycle, now) < 5 * NSEC_PER_USEC))
		netdev_warn(ring->netdev, "Packet with txtime=%llu may not be honoured\n",
			    txtime);

	ring->last_tx_cycle = end_of_cycle;

	launchtime = ktime_sub_ns(txtime, baset_est);
	if (launchtime > 0)
		div_s64_rem(launchtime, cycle_time, &launchtime);
	else
		launchtime = 0;

	return cpu_to_le32(launchtime);
}

static int igc_init_empty_frame(struct igc_ring *ring,
				struct igc_tx_buffer *buffer,
				struct sk_buff *skb)
{
	unsigned int size;
	dma_addr_t dma;

	size = skb_headlen(skb);

	dma = dma_map_single(ring->dev, skb->data, size, DMA_TO_DEVICE);
	if (dma_mapping_error(ring->dev, dma)) {
		netdev_err_once(ring->netdev, "Failed to map DMA for TX\n");
		return -ENOMEM;
	}

	buffer->skb = skb;
	buffer->protocol = 0;
	buffer->bytecount = skb->len;
	buffer->gso_segs = 1;
	buffer->time_stamp = jiffies;
	dma_unmap_len_set(buffer, len, skb->len);
	dma_unmap_addr_set(buffer, dma, dma);

	return 0;
}

static int igc_init_tx_empty_descriptor(struct igc_ring *ring,
					struct sk_buff *skb,
					struct igc_tx_buffer *first)
{
	union igc_adv_tx_desc *desc;
	u32 cmd_type, olinfo_status;
	int err;

	if (!igc_desc_unused(ring))
		return -EBUSY;

	err = igc_init_empty_frame(ring, first, skb);
	if (err)
		return err;

	cmd_type = IGC_ADVTXD_DTYP_DATA | IGC_ADVTXD_DCMD_DEXT |
		   IGC_ADVTXD_DCMD_IFCS | IGC_TXD_DCMD |
		   first->bytecount;
	olinfo_status = first->bytecount << IGC_ADVTXD_PAYLEN_SHIFT;

	desc = IGC_TX_DESC(ring, ring->next_to_use);
	desc->read.cmd_type_len = cpu_to_le32(cmd_type);
	desc->read.olinfo_status = cpu_to_le32(olinfo_status);
	desc->read.buffer_addr = cpu_to_le64(dma_unmap_addr(first, dma));

	netdev_tx_sent_queue(txring_txq(ring), skb->len);

	first->next_to_watch = desc;

	ring->next_to_use++;
	if (ring->next_to_use == ring->count)
		ring->next_to_use = 0;

	return 0;
}

#define IGC_EMPTY_FRAME_SIZE 60

static void igc_tx_ctxtdesc(struct igc_ring *tx_ring,
			    __le32 launch_time, bool first_flag,
			    u32 vlan_macip_lens, u32 type_tucmd,
			    u32 mss_l4len_idx)
{
	struct igc_adv_tx_context_desc *context_desc;
	u16 i = tx_ring->next_to_use;

	context_desc = IGC_TX_CTXTDESC(tx_ring, i);

	i++;
	tx_ring->next_to_use = (i < tx_ring->count) ? i : 0;

	/* set bits to identify this as an advanced context descriptor */
	type_tucmd |= IGC_TXD_CMD_DEXT | IGC_ADVTXD_DTYP_CTXT;

	/* For i225, context index must be unique per ring. */
	if (test_bit(IGC_RING_FLAG_TX_CTX_IDX, &tx_ring->flags))
		mss_l4len_idx |= tx_ring->reg_idx << 4;

	if (first_flag)
		mss_l4len_idx |= IGC_ADVTXD_TSN_CNTX_FIRST;

	context_desc->vlan_macip_lens	= cpu_to_le32(vlan_macip_lens);
	context_desc->type_tucmd_mlhl	= cpu_to_le32(type_tucmd);
	context_desc->mss_l4len_idx	= cpu_to_le32(mss_l4len_idx);
	context_desc->launch_time	= launch_time;
}

static void igc_tx_csum(struct igc_ring *tx_ring, struct igc_tx_buffer *first,
			__le32 launch_time, bool first_flag)
{
	struct sk_buff *skb = first->skb;
	u32 vlan_macip_lens = 0;
	u32 type_tucmd = 0;

	if (skb->ip_summed != CHECKSUM_PARTIAL) {
csum_failed:
		if (!(first->tx_flags & IGC_TX_FLAGS_VLAN) &&
		    !tx_ring->launchtime_enable)
			return;
		goto no_csum;
	}

	switch (skb->csum_offset) {
	case offsetof(struct tcphdr, check):
		type_tucmd = IGC_ADVTXD_TUCMD_L4T_TCP;
		fallthrough;
	case offsetof(struct udphdr, check):
		break;
	case offsetof(struct sctphdr, checksum):
		/* validate that this is actually an SCTP request */
		if (skb_csum_is_sctp(skb)) {
			type_tucmd = IGC_ADVTXD_TUCMD_L4T_SCTP;
			break;
		}
		fallthrough;
	default:
		skb_checksum_help(skb);
		goto csum_failed;
	}

	/* update TX checksum flag */
	first->tx_flags |= IGC_TX_FLAGS_CSUM;
	vlan_macip_lens = skb_checksum_start_offset(skb) -
			  skb_network_offset(skb);
no_csum:
	vlan_macip_lens |= skb_network_offset(skb) << IGC_ADVTXD_MACLEN_SHIFT;
	vlan_macip_lens |= first->tx_flags & IGC_TX_FLAGS_VLAN_MASK;

	igc_tx_ctxtdesc(tx_ring, launch_time, first_flag,
			vlan_macip_lens, type_tucmd, 0);
}

static int __igc_maybe_stop_tx(struct igc_ring *tx_ring, const u16 size)
{
	struct net_device *netdev = tx_ring->netdev;

	netif_stop_subqueue(netdev, tx_ring->queue_index);

	/* memory barriier comment */
	smp_mb();

	/* We need to check again in a case another CPU has just
	 * made room available.
	 */
	if (igc_desc_unused(tx_ring) < size)
		return -EBUSY;

	/* A reprieve! */
	netif_wake_subqueue(netdev, tx_ring->queue_index);

	u64_stats_update_begin(&tx_ring->tx_syncp2);
	tx_ring->tx_stats.restart_queue2++;
	u64_stats_update_end(&tx_ring->tx_syncp2);

	return 0;
}

static inline int igc_maybe_stop_tx(struct igc_ring *tx_ring, const u16 size)
{
	if (igc_desc_unused(tx_ring) >= size)
		return 0;
	return __igc_maybe_stop_tx(tx_ring, size);
}

#define IGC_SET_FLAG(_input, _flag, _result) \
	(((_flag) <= (_result)) ?				\
	 ((u32)((_input) & (_flag)) * ((_result) / (_flag))) :	\
	 ((u32)((_input) & (_flag)) / ((_flag) / (_result))))

static u32 igc_tx_cmd_type(struct sk_buff *skb, u32 tx_flags)
{
	/* set type for advanced descriptor with frame checksum insertion */
	u32 cmd_type = IGC_ADVTXD_DTYP_DATA |
		       IGC_ADVTXD_DCMD_DEXT |
		       IGC_ADVTXD_DCMD_IFCS;

	/* set HW vlan bit if vlan is present */
	cmd_type |= IGC_SET_FLAG(tx_flags, IGC_TX_FLAGS_VLAN,
				 IGC_ADVTXD_DCMD_VLE);

	/* set segmentation bits for TSO */
	cmd_type |= IGC_SET_FLAG(tx_flags, IGC_TX_FLAGS_TSO,
				 (IGC_ADVTXD_DCMD_TSE));

	/* set timestamp bit if present */
	cmd_type |= IGC_SET_FLAG(tx_flags, IGC_TX_FLAGS_TSTAMP,
				 (IGC_ADVTXD_MAC_TSTAMP));

	/* insert frame checksum */
	cmd_type ^= IGC_SET_FLAG(skb->no_fcs, 1, IGC_ADVTXD_DCMD_IFCS);

	return cmd_type;
}

static void igc_tx_olinfo_status(struct igc_ring *tx_ring,
				 union igc_adv_tx_desc *tx_desc,
				 u32 tx_flags, unsigned int paylen)
{
	u32 olinfo_status = paylen << IGC_ADVTXD_PAYLEN_SHIFT;

	/* insert L4 checksum */
	olinfo_status |= (tx_flags & IGC_TX_FLAGS_CSUM) *
			  ((IGC_TXD_POPTS_TXSM << 8) /
			  IGC_TX_FLAGS_CSUM);

	/* insert IPv4 checksum */
	olinfo_status |= (tx_flags & IGC_TX_FLAGS_IPV4) *
			  (((IGC_TXD_POPTS_IXSM << 8)) /
			  IGC_TX_FLAGS_IPV4);

	tx_desc->read.olinfo_status = cpu_to_le32(olinfo_status);
}

static int igc_tx_map(struct igc_ring *tx_ring,
		      struct igc_tx_buffer *first,
		      const u8 hdr_len)
{
	struct sk_buff *skb = first->skb;
	struct igc_tx_buffer *tx_buffer;
	union igc_adv_tx_desc *tx_desc;
	u32 tx_flags = first->tx_flags;
	skb_frag_t *frag;
	u16 i = tx_ring->next_to_use;
	unsigned int data_len, size;
	dma_addr_t dma;
	u32 cmd_type;

	cmd_type = igc_tx_cmd_type(skb, tx_flags);
	tx_desc = IGC_TX_DESC(tx_ring, i);

	igc_tx_olinfo_status(tx_ring, tx_desc, tx_flags, skb->len - hdr_len);

	size = skb_headlen(skb);
	data_len = skb->data_len;

	dma = dma_map_single(tx_ring->dev, skb->data, size, DMA_TO_DEVICE);

	tx_buffer = first;

	for (frag = &skb_shinfo(skb)->frags[0];; frag++) {
		if (dma_mapping_error(tx_ring->dev, dma))
			goto dma_error;

		/* record length, and DMA address */
		dma_unmap_len_set(tx_buffer, len, size);
		dma_unmap_addr_set(tx_buffer, dma, dma);

		tx_desc->read.buffer_addr = cpu_to_le64(dma);

		while (unlikely(size > IGC_MAX_DATA_PER_TXD)) {
			tx_desc->read.cmd_type_len =
				cpu_to_le32(cmd_type ^ IGC_MAX_DATA_PER_TXD);

			i++;
			tx_desc++;
			if (i == tx_ring->count) {
				tx_desc = IGC_TX_DESC(tx_ring, 0);
				i = 0;
			}
			tx_desc->read.olinfo_status = 0;

			dma += IGC_MAX_DATA_PER_TXD;
			size -= IGC_MAX_DATA_PER_TXD;

			tx_desc->read.buffer_addr = cpu_to_le64(dma);
		}

		if (likely(!data_len))
			break;

		tx_desc->read.cmd_type_len = cpu_to_le32(cmd_type ^ size);

		i++;
		tx_desc++;
		if (i == tx_ring->count) {
			tx_desc = IGC_TX_DESC(tx_ring, 0);
			i = 0;
		}
		tx_desc->read.olinfo_status = 0;

		size = skb_frag_size(frag);
		data_len -= size;

		dma = skb_frag_dma_map(tx_ring->dev, frag, 0,
				       size, DMA_TO_DEVICE);

		tx_buffer = &tx_ring->tx_buffer_info[i];
	}

	/* write last descriptor with RS and EOP bits */
	cmd_type |= size | IGC_TXD_DCMD;
	tx_desc->read.cmd_type_len = cpu_to_le32(cmd_type);

	netdev_tx_sent_queue(txring_txq(tx_ring), first->bytecount);

	/* set the timestamp */
	first->time_stamp = jiffies;

	skb_tx_timestamp(skb);

	/* Force memory writes to complete before letting h/w know there
	 * are new descriptors to fetch.  (Only applicable for weak-ordered
	 * memory model archs, such as IA-64).
	 *
	 * We also need this memory barrier to make certain all of the
	 * status bits have been updated before next_to_watch is written.
	 */
	wmb();

	/* set next_to_watch value indicating a packet is present */
	first->next_to_watch = tx_desc;

	i++;
	if (i == tx_ring->count)
		i = 0;

	tx_ring->next_to_use = i;

	/* Make sure there is space in the ring for the next send. */
	igc_maybe_stop_tx(tx_ring, DESC_NEEDED);

	if (netif_xmit_stopped(txring_txq(tx_ring)) || !netdev_xmit_more()) {
		writel(i, tx_ring->tail);
	}

	return 0;
dma_error:
	netdev_err(tx_ring->netdev, "TX DMA map failed\n");
	tx_buffer = &tx_ring->tx_buffer_info[i];

	/* clear dma mappings for failed tx_buffer_info map */
	while (tx_buffer != first) {
		if (dma_unmap_len(tx_buffer, len))
			igc_unmap_tx_buffer(tx_ring->dev, tx_buffer);

		if (i-- == 0)
			i += tx_ring->count;
		tx_buffer = &tx_ring->tx_buffer_info[i];
	}

	if (dma_unmap_len(tx_buffer, len))
		igc_unmap_tx_buffer(tx_ring->dev, tx_buffer);

	dev_kfree_skb_any(tx_buffer->skb);
	tx_buffer->skb = NULL;

	tx_ring->next_to_use = i;

	return -1;
}

static int igc_tso(struct igc_ring *tx_ring,
		   struct igc_tx_buffer *first,
		   __le32 launch_time, bool first_flag,
		   u8 *hdr_len)
{
	u32 vlan_macip_lens, type_tucmd, mss_l4len_idx;
	struct sk_buff *skb = first->skb;
	union {
		struct iphdr *v4;
		struct ipv6hdr *v6;
		unsigned char *hdr;
	} ip;
	union {
		struct tcphdr *tcp;
		struct udphdr *udp;
		unsigned char *hdr;
	} l4;
	u32 paylen, l4_offset;
	int err;

	if (skb->ip_summed != CHECKSUM_PARTIAL)
		return 0;

	if (!skb_is_gso(skb))
		return 0;

	err = skb_cow_head(skb, 0);
	if (err < 0)
		return err;

	ip.hdr = skb_network_header(skb);
	l4.hdr = skb_checksum_start(skb);

	/* ADV DTYP TUCMD MKRLOC/ISCSIHEDLEN */
	type_tucmd = IGC_ADVTXD_TUCMD_L4T_TCP;

	/* initialize outer IP header fields */
	if (ip.v4->version == 4) {
		unsigned char *csum_start = skb_checksum_start(skb);
		unsigned char *trans_start = ip.hdr + (ip.v4->ihl * 4);

		/* IP header will have to cancel out any data that
		 * is not a part of the outer IP header
		 */
		ip.v4->check = csum_fold(csum_partial(trans_start,
						      csum_start - trans_start,
						      0));
		type_tucmd |= IGC_ADVTXD_TUCMD_IPV4;

		ip.v4->tot_len = 0;
		first->tx_flags |= IGC_TX_FLAGS_TSO |
				   IGC_TX_FLAGS_CSUM |
				   IGC_TX_FLAGS_IPV4;
	} else {
		ip.v6->payload_len = 0;
		first->tx_flags |= IGC_TX_FLAGS_TSO |
				   IGC_TX_FLAGS_CSUM;
	}

	/* determine offset of inner transport header */
	l4_offset = l4.hdr - skb->data;

	/* remove payload length from inner checksum */
	paylen = skb->len - l4_offset;
	if (type_tucmd & IGC_ADVTXD_TUCMD_L4T_TCP) {
		/* compute length of segmentation header */
		*hdr_len = (l4.tcp->doff * 4) + l4_offset;
		csum_replace_by_diff(&l4.tcp->check,
				     (__force __wsum)htonl(paylen));
	} else {
		/* compute length of segmentation header */
		*hdr_len = sizeof(*l4.udp) + l4_offset;
		csum_replace_by_diff(&l4.udp->check,
				     (__force __wsum)htonl(paylen));
	}

	/* update gso size and bytecount with header size */
	first->gso_segs = skb_shinfo(skb)->gso_segs;
	first->bytecount += (first->gso_segs - 1) * *hdr_len;

	/* MSS L4LEN IDX */
	mss_l4len_idx = (*hdr_len - l4_offset) << IGC_ADVTXD_L4LEN_SHIFT;
	mss_l4len_idx |= skb_shinfo(skb)->gso_size << IGC_ADVTXD_MSS_SHIFT;

	/* VLAN MACLEN IPLEN */
	vlan_macip_lens = l4.hdr - ip.hdr;
	vlan_macip_lens |= (ip.hdr - skb->data) << IGC_ADVTXD_MACLEN_SHIFT;
	vlan_macip_lens |= first->tx_flags & IGC_TX_FLAGS_VLAN_MASK;

	igc_tx_ctxtdesc(tx_ring, launch_time, first_flag,
			vlan_macip_lens, type_tucmd, mss_l4len_idx);

	return 1;
}

static bool igc_is_ptp_packet(struct sk_buff *skb)
{
	__be16 protocol = vlan_get_protocol(skb);

	/* FIXME: also handle UDP packets */
	return protocol == htons(ETH_P_1588);
}

static netdev_tx_t igc_xmit_frame_ring(struct sk_buff *skb,
				       struct igc_ring *tx_ring)
{
	bool first_flag = false, insert_empty = false;
	u16 count = TXD_USE_COUNT(skb_headlen(skb));
	__be16 protocol = vlan_get_protocol(skb);
	struct igc_tx_buffer *first;
	__le32 launch_time = 0;
	u32 tx_flags = 0;
	unsigned short f;
	ktime_t txtime;
	u8 hdr_len = 0;
	int tso = 0;

	/* need: 1 descriptor per page * PAGE_SIZE/IGC_MAX_DATA_PER_TXD,
	 *	+ 1 desc for skb_headlen/IGC_MAX_DATA_PER_TXD,
	 *	+ 2 desc gap to keep tail from touching head,
	 *	+ 1 desc for context descriptor,
	 * otherwise try next time
	 */
	for (f = 0; f < skb_shinfo(skb)->nr_frags; f++)
		count += TXD_USE_COUNT(skb_frag_size(
						&skb_shinfo(skb)->frags[f]));

	if (igc_maybe_stop_tx(tx_ring, count + 5)) {
		/* this is a hard error */
		return NETDEV_TX_BUSY;
	}

	if (!tx_ring->launchtime_enable)
		goto done;

	txtime = skb->tstamp;
	skb->tstamp = ktime_set(0, 0);
	launch_time = igc_tx_launchtime(tx_ring, txtime, &first_flag, &insert_empty);

	if (insert_empty) {
		struct igc_tx_buffer *empty_info;
		struct sk_buff *empty;
		void *data;

		empty_info = &tx_ring->tx_buffer_info[tx_ring->next_to_use];
		empty = alloc_skb(IGC_EMPTY_FRAME_SIZE, GFP_ATOMIC);
		if (!empty)
			goto done;

		data = skb_put(empty, IGC_EMPTY_FRAME_SIZE);
		memset(data, 0, IGC_EMPTY_FRAME_SIZE);

		igc_tx_ctxtdesc(tx_ring, 0, false, 0, 0, 0);

		if (igc_init_tx_empty_descriptor(tx_ring,
						 empty,
						 empty_info) < 0)
			dev_kfree_skb_any(empty);
	}

done:
	/* record the location of the first descriptor for this packet */
	first = &tx_ring->tx_buffer_info[tx_ring->next_to_use];
	first->type = IGC_TX_BUFFER_TYPE_SKB;
	first->skb = skb;
	first->bytecount = skb->len;
	first->gso_segs = 1;

	if (unlikely(skb_shinfo(skb)->tx_flags & SKBTX_HW_TSTAMP)) {
		struct igc_adapter *adapter = netdev_priv(tx_ring->netdev);
		bool is_ptp = igc_is_ptp_packet(skb);

		spin_lock(&adapter->ptp_tx_lock);

		/* FIXME: add support for retrieving timestamps from
		 * the other timer registers before skipping the
		 * timestamping request.
		 */
<<<<<<< HEAD
		if (adapter->tstamp_config.tx_type == HWTSTAMP_TX_ON &&
		    is_ptp && !adapter->ptp_tx_skb) {
=======
		unsigned long flags;

		spin_lock_irqsave(&adapter->ptp_tx_lock, flags);
		if (adapter->tstamp_config.tx_type == HWTSTAMP_TX_ON && !adapter->ptp_tx_skb) {
>>>>>>> c6114c84
			skb_shinfo(skb)->tx_flags |= SKBTX_IN_PROGRESS;
			tx_flags |= IGC_TX_FLAGS_TSTAMP;

			adapter->ptp_tx_skb = skb_get(skb);
			adapter->ptp_tx_start = jiffies;
		} else if (adapter->tstamp_config.tx_type == HWTSTAMP_TX_ON &&
			   !is_ptp) {
			skb_shinfo(skb)->tx_flags |= SKBTX_IN_PROGRESS;
			tx_flags |= IGC_TX_FLAGS_DMA_TSTAMP;
		} else {
			adapter->tx_hwtstamp_skipped++;
		}

<<<<<<< HEAD
		spin_unlock(&adapter->ptp_tx_lock);
=======
		spin_unlock_irqrestore(&adapter->ptp_tx_lock, flags);
>>>>>>> c6114c84
	}

	if (skb_vlan_tag_present(skb)) {
		tx_flags |= IGC_TX_FLAGS_VLAN;
		tx_flags |= (skb_vlan_tag_get(skb) << IGC_TX_FLAGS_VLAN_SHIFT);
	}

	/* record initial flags and protocol */
	first->tx_flags = tx_flags;
	first->protocol = protocol;

	tso = igc_tso(tx_ring, first, launch_time, first_flag, &hdr_len);
	if (tso < 0)
		goto out_drop;
	else if (!tso)
		igc_tx_csum(tx_ring, first, launch_time, first_flag);

	igc_tx_map(tx_ring, first, hdr_len);

	return NETDEV_TX_OK;

out_drop:
	dev_kfree_skb_any(first->skb);
	first->skb = NULL;

	return NETDEV_TX_OK;
}

static inline struct igc_ring *igc_tx_queue_mapping(struct igc_adapter *adapter,
						    struct sk_buff *skb)
{
	unsigned int r_idx = skb->queue_mapping;

	if (r_idx >= adapter->num_tx_queues)
		r_idx = r_idx % adapter->num_tx_queues;

	return adapter->tx_ring[r_idx];
}

static netdev_tx_t igc_xmit_frame(struct sk_buff *skb,
				  struct net_device *netdev)
{
	struct igc_adapter *adapter = netdev_priv(netdev);

	/* The minimum packet size with TCTL.PSP set is 17 so pad the skb
	 * in order to meet this minimum size requirement.
	 */
	if (skb->len < 17) {
		if (skb_padto(skb, 17))
			return NETDEV_TX_OK;
		skb->len = 17;
	}

	return igc_xmit_frame_ring(skb, igc_tx_queue_mapping(adapter, skb));
}

static void igc_rx_checksum(struct igc_ring *ring,
			    union igc_adv_rx_desc *rx_desc,
			    struct sk_buff *skb)
{
	skb_checksum_none_assert(skb);

	/* Ignore Checksum bit is set */
	if (igc_test_staterr(rx_desc, IGC_RXD_STAT_IXSM))
		return;

	/* Rx checksum disabled via ethtool */
	if (!(ring->netdev->features & NETIF_F_RXCSUM))
		return;

	/* TCP/UDP checksum error bit is set */
	if (igc_test_staterr(rx_desc,
			     IGC_RXDEXT_STATERR_L4E |
			     IGC_RXDEXT_STATERR_IPE)) {
		/* work around errata with sctp packets where the TCPE aka
		 * L4E bit is set incorrectly on 64 byte (60 byte w/o crc)
		 * packets (aka let the stack check the crc32c)
		 */
		if (!(skb->len == 60 &&
		      test_bit(IGC_RING_FLAG_RX_SCTP_CSUM, &ring->flags))) {
			u64_stats_update_begin(&ring->rx_syncp);
			ring->rx_stats.csum_err++;
			u64_stats_update_end(&ring->rx_syncp);
		}
		/* let the stack verify checksum errors */
		return;
	}
	/* It must be a TCP or UDP packet with a valid checksum */
	if (igc_test_staterr(rx_desc, IGC_RXD_STAT_TCPCS |
				      IGC_RXD_STAT_UDPCS))
		skb->ip_summed = CHECKSUM_UNNECESSARY;

	netdev_dbg(ring->netdev, "cksum success: bits %08X\n",
		   le32_to_cpu(rx_desc->wb.upper.status_error));
}

/* Mapping HW RSS Type to enum pkt_hash_types */
static const enum pkt_hash_types igc_rss_type_table[IGC_RSS_TYPE_MAX_TABLE] = {
	[IGC_RSS_TYPE_NO_HASH]		= PKT_HASH_TYPE_L2,
	[IGC_RSS_TYPE_HASH_TCP_IPV4]	= PKT_HASH_TYPE_L4,
	[IGC_RSS_TYPE_HASH_IPV4]	= PKT_HASH_TYPE_L3,
	[IGC_RSS_TYPE_HASH_TCP_IPV6]	= PKT_HASH_TYPE_L4,
	[IGC_RSS_TYPE_HASH_IPV6_EX]	= PKT_HASH_TYPE_L3,
	[IGC_RSS_TYPE_HASH_IPV6]	= PKT_HASH_TYPE_L3,
	[IGC_RSS_TYPE_HASH_TCP_IPV6_EX] = PKT_HASH_TYPE_L4,
	[IGC_RSS_TYPE_HASH_UDP_IPV4]	= PKT_HASH_TYPE_L4,
	[IGC_RSS_TYPE_HASH_UDP_IPV6]	= PKT_HASH_TYPE_L4,
	[IGC_RSS_TYPE_HASH_UDP_IPV6_EX] = PKT_HASH_TYPE_L4,
	[10] = PKT_HASH_TYPE_NONE, /* RSS Type above 9 "Reserved" by HW  */
	[11] = PKT_HASH_TYPE_NONE, /* keep array sized for SW bit-mask   */
	[12] = PKT_HASH_TYPE_NONE, /* to handle future HW revisons       */
	[13] = PKT_HASH_TYPE_NONE,
	[14] = PKT_HASH_TYPE_NONE,
	[15] = PKT_HASH_TYPE_NONE,
};

static inline void igc_rx_hash(struct igc_ring *ring,
			       union igc_adv_rx_desc *rx_desc,
			       struct sk_buff *skb)
{
	if (ring->netdev->features & NETIF_F_RXHASH) {
		u32 rss_hash = le32_to_cpu(rx_desc->wb.lower.hi_dword.rss);
		u32 rss_type = igc_rss_type(rx_desc);

		skb_set_hash(skb, rss_hash, igc_rss_type_table[rss_type]);
	}
}

static void igc_rx_vlan(struct igc_ring *rx_ring,
			union igc_adv_rx_desc *rx_desc,
			struct sk_buff *skb)
{
	struct net_device *dev = rx_ring->netdev;
	u16 vid;

	if ((dev->features & NETIF_F_HW_VLAN_CTAG_RX) &&
	    igc_test_staterr(rx_desc, IGC_RXD_STAT_VP)) {
		if (igc_test_staterr(rx_desc, IGC_RXDEXT_STATERR_LB) &&
		    test_bit(IGC_RING_FLAG_RX_LB_VLAN_BSWAP, &rx_ring->flags))
			vid = be16_to_cpu((__force __be16)rx_desc->wb.upper.vlan);
		else
			vid = le16_to_cpu(rx_desc->wb.upper.vlan);

		__vlan_hwaccel_put_tag(skb, htons(ETH_P_8021Q), vid);
	}
}

/**
 * igc_process_skb_fields - Populate skb header fields from Rx descriptor
 * @rx_ring: rx descriptor ring packet is being transacted on
 * @rx_desc: pointer to the EOP Rx descriptor
 * @skb: pointer to current skb being populated
 *
 * This function checks the ring, descriptor, and packet information in order
 * to populate the hash, checksum, VLAN, protocol, and other fields within the
 * skb.
 */
static void igc_process_skb_fields(struct igc_ring *rx_ring,
				   union igc_adv_rx_desc *rx_desc,
				   struct sk_buff *skb)
{
	igc_rx_hash(rx_ring, rx_desc, skb);

	igc_rx_checksum(rx_ring, rx_desc, skb);

	igc_rx_vlan(rx_ring, rx_desc, skb);

	skb_record_rx_queue(skb, rx_ring->queue_index);

	skb->protocol = eth_type_trans(skb, rx_ring->netdev);
}

static void igc_vlan_mode(struct net_device *netdev, netdev_features_t features)
{
	bool enable = !!(features & NETIF_F_HW_VLAN_CTAG_RX);
	struct igc_adapter *adapter = netdev_priv(netdev);
	struct igc_hw *hw = &adapter->hw;
	u32 ctrl;

	ctrl = rd32(IGC_CTRL);

	if (enable) {
		/* enable VLAN tag insert/strip */
		ctrl |= IGC_CTRL_VME;
	} else {
		/* disable VLAN tag insert/strip */
		ctrl &= ~IGC_CTRL_VME;
	}
	wr32(IGC_CTRL, ctrl);
}

static void igc_restore_vlan(struct igc_adapter *adapter)
{
	igc_vlan_mode(adapter->netdev, adapter->netdev->features);
}

static struct igc_rx_buffer *igc_get_rx_buffer(struct igc_ring *rx_ring,
					       const unsigned int size,
					       int *rx_buffer_pgcnt)
{
	struct igc_rx_buffer *rx_buffer;

	rx_buffer = &rx_ring->rx_buffer_info[rx_ring->next_to_clean];
	*rx_buffer_pgcnt =
#if (PAGE_SIZE < 8192)
		page_count(rx_buffer->page);
#else
		0;
#endif
	prefetchw(rx_buffer->page);

	/* we are reusing so sync this buffer for CPU use */
	dma_sync_single_range_for_cpu(rx_ring->dev,
				      rx_buffer->dma,
				      rx_buffer->page_offset,
				      size,
				      DMA_FROM_DEVICE);

	rx_buffer->pagecnt_bias--;

	return rx_buffer;
}

static void igc_rx_buffer_flip(struct igc_rx_buffer *buffer,
			       unsigned int truesize)
{
#if (PAGE_SIZE < 8192)
	buffer->page_offset ^= truesize;
#else
	buffer->page_offset += truesize;
#endif
}

static unsigned int igc_get_rx_frame_truesize(struct igc_ring *ring,
					      unsigned int size)
{
	unsigned int truesize;

#if (PAGE_SIZE < 8192)
	truesize = igc_rx_pg_size(ring) / 2;
#else
	truesize = ring_uses_build_skb(ring) ?
		   SKB_DATA_ALIGN(sizeof(struct skb_shared_info)) +
		   SKB_DATA_ALIGN(IGC_SKB_PAD + size) :
		   SKB_DATA_ALIGN(size);
#endif
	return truesize;
}

/**
 * igc_add_rx_frag - Add contents of Rx buffer to sk_buff
 * @rx_ring: rx descriptor ring to transact packets on
 * @rx_buffer: buffer containing page to add
 * @skb: sk_buff to place the data into
 * @size: size of buffer to be added
 *
 * This function will add the data contained in rx_buffer->page to the skb.
 */
static void igc_add_rx_frag(struct igc_ring *rx_ring,
			    struct igc_rx_buffer *rx_buffer,
			    struct sk_buff *skb,
			    unsigned int size)
{
	unsigned int truesize;

#if (PAGE_SIZE < 8192)
	truesize = igc_rx_pg_size(rx_ring) / 2;
#else
	truesize = ring_uses_build_skb(rx_ring) ?
		   SKB_DATA_ALIGN(IGC_SKB_PAD + size) :
		   SKB_DATA_ALIGN(size);
#endif
	skb_add_rx_frag(skb, skb_shinfo(skb)->nr_frags, rx_buffer->page,
			rx_buffer->page_offset, size, truesize);

	igc_rx_buffer_flip(rx_buffer, truesize);
}

static struct sk_buff *igc_build_skb(struct igc_ring *rx_ring,
				     struct igc_rx_buffer *rx_buffer,
				     struct xdp_buff *xdp)
{
	unsigned int size = xdp->data_end - xdp->data;
	unsigned int truesize = igc_get_rx_frame_truesize(rx_ring, size);
	unsigned int metasize = xdp->data - xdp->data_meta;
	struct sk_buff *skb;

	/* prefetch first cache line of first page */
	net_prefetch(xdp->data_meta);

	/* build an skb around the page buffer */
	skb = napi_build_skb(xdp->data_hard_start, truesize);
	if (unlikely(!skb))
		return NULL;

	/* update pointers within the skb to store the data */
	skb_reserve(skb, xdp->data - xdp->data_hard_start);
	__skb_put(skb, size);
	if (metasize)
		skb_metadata_set(skb, metasize);

	igc_rx_buffer_flip(rx_buffer, truesize);
	return skb;
}

static struct sk_buff *igc_construct_skb(struct igc_ring *rx_ring,
					 struct igc_rx_buffer *rx_buffer,
					 struct xdp_buff *xdp,
					 ktime_t timestamp)
{
	unsigned int metasize = xdp->data - xdp->data_meta;
	unsigned int size = xdp->data_end - xdp->data;
	unsigned int truesize = igc_get_rx_frame_truesize(rx_ring, size);
	void *va = xdp->data;
	unsigned int headlen;
	struct sk_buff *skb;

	/* prefetch first cache line of first page */
	net_prefetch(xdp->data_meta);

	/* allocate a skb to store the frags */
	skb = napi_alloc_skb(&rx_ring->q_vector->napi,
			     IGC_RX_HDR_LEN + metasize);
	if (unlikely(!skb))
		return NULL;

	if (timestamp)
		skb_hwtstamps(skb)->hwtstamp = timestamp;

	/* Determine available headroom for copy */
	headlen = size;
	if (headlen > IGC_RX_HDR_LEN)
		headlen = eth_get_headlen(skb->dev, va, IGC_RX_HDR_LEN);

	/* align pull length to size of long to optimize memcpy performance */
	memcpy(__skb_put(skb, headlen + metasize), xdp->data_meta,
	       ALIGN(headlen + metasize, sizeof(long)));

	if (metasize) {
		skb_metadata_set(skb, metasize);
		__skb_pull(skb, metasize);
	}

	/* update all of the pointers */
	size -= headlen;
	if (size) {
		skb_add_rx_frag(skb, 0, rx_buffer->page,
				(va + headlen) - page_address(rx_buffer->page),
				size, truesize);
		igc_rx_buffer_flip(rx_buffer, truesize);
	} else {
		rx_buffer->pagecnt_bias++;
	}

	return skb;
}

/**
 * igc_reuse_rx_page - page flip buffer and store it back on the ring
 * @rx_ring: rx descriptor ring to store buffers on
 * @old_buff: donor buffer to have page reused
 *
 * Synchronizes page for reuse by the adapter
 */
static void igc_reuse_rx_page(struct igc_ring *rx_ring,
			      struct igc_rx_buffer *old_buff)
{
	u16 nta = rx_ring->next_to_alloc;
	struct igc_rx_buffer *new_buff;

	new_buff = &rx_ring->rx_buffer_info[nta];

	/* update, and store next to alloc */
	nta++;
	rx_ring->next_to_alloc = (nta < rx_ring->count) ? nta : 0;

	/* Transfer page from old buffer to new buffer.
	 * Move each member individually to avoid possible store
	 * forwarding stalls.
	 */
	new_buff->dma		= old_buff->dma;
	new_buff->page		= old_buff->page;
	new_buff->page_offset	= old_buff->page_offset;
	new_buff->pagecnt_bias	= old_buff->pagecnt_bias;
}

static bool igc_can_reuse_rx_page(struct igc_rx_buffer *rx_buffer,
				  int rx_buffer_pgcnt)
{
	unsigned int pagecnt_bias = rx_buffer->pagecnt_bias;
	struct page *page = rx_buffer->page;

	/* avoid re-using remote and pfmemalloc pages */
	if (!dev_page_is_reusable(page))
		return false;

#if (PAGE_SIZE < 8192)
	/* if we are only owner of page we can reuse it */
	if (unlikely((rx_buffer_pgcnt - pagecnt_bias) > 1))
		return false;
#else
#define IGC_LAST_OFFSET \
	(SKB_WITH_OVERHEAD(PAGE_SIZE) - IGC_RXBUFFER_2048)

	if (rx_buffer->page_offset > IGC_LAST_OFFSET)
		return false;
#endif

	/* If we have drained the page fragment pool we need to update
	 * the pagecnt_bias and page count so that we fully restock the
	 * number of references the driver holds.
	 */
	if (unlikely(pagecnt_bias == 1)) {
		page_ref_add(page, USHRT_MAX - 1);
		rx_buffer->pagecnt_bias = USHRT_MAX;
	}

	return true;
}

/**
 * igc_is_non_eop - process handling of non-EOP buffers
 * @rx_ring: Rx ring being processed
 * @rx_desc: Rx descriptor for current buffer
 *
 * This function updates next to clean.  If the buffer is an EOP buffer
 * this function exits returning false, otherwise it will place the
 * sk_buff in the next buffer to be chained and return true indicating
 * that this is in fact a non-EOP buffer.
 */
static bool igc_is_non_eop(struct igc_ring *rx_ring,
			   union igc_adv_rx_desc *rx_desc)
{
	u32 ntc = rx_ring->next_to_clean + 1;

	/* fetch, update, and store next to clean */
	ntc = (ntc < rx_ring->count) ? ntc : 0;
	rx_ring->next_to_clean = ntc;

	prefetch(IGC_RX_DESC(rx_ring, ntc));

	if (likely(igc_test_staterr(rx_desc, IGC_RXD_STAT_EOP)))
		return false;

	return true;
}

/**
 * igc_cleanup_headers - Correct corrupted or empty headers
 * @rx_ring: rx descriptor ring packet is being transacted on
 * @rx_desc: pointer to the EOP Rx descriptor
 * @skb: pointer to current skb being fixed
 *
 * Address the case where we are pulling data in on pages only
 * and as such no data is present in the skb header.
 *
 * In addition if skb is not at least 60 bytes we need to pad it so that
 * it is large enough to qualify as a valid Ethernet frame.
 *
 * Returns true if an error was encountered and skb was freed.
 */
static bool igc_cleanup_headers(struct igc_ring *rx_ring,
				union igc_adv_rx_desc *rx_desc,
				struct sk_buff *skb)
{
	/* XDP packets use error pointer so abort at this point */
	if (IS_ERR(skb))
		return true;

	if (unlikely(igc_test_staterr(rx_desc, IGC_RXDEXT_STATERR_RXE))) {
		struct net_device *netdev = rx_ring->netdev;

		if (!(netdev->features & NETIF_F_RXALL)) {
			dev_kfree_skb_any(skb);
			return true;
		}
	}

	/* if eth_skb_pad returns an error the skb was freed */
	if (eth_skb_pad(skb))
		return true;

	return false;
}

static void igc_put_rx_buffer(struct igc_ring *rx_ring,
			      struct igc_rx_buffer *rx_buffer,
			      int rx_buffer_pgcnt)
{
	if (igc_can_reuse_rx_page(rx_buffer, rx_buffer_pgcnt)) {
		/* hand second half of page back to the ring */
		igc_reuse_rx_page(rx_ring, rx_buffer);
	} else {
		/* We are not reusing the buffer so unmap it and free
		 * any references we are holding to it
		 */
		dma_unmap_page_attrs(rx_ring->dev, rx_buffer->dma,
				     igc_rx_pg_size(rx_ring), DMA_FROM_DEVICE,
				     IGC_RX_DMA_ATTR);
		__page_frag_cache_drain(rx_buffer->page,
					rx_buffer->pagecnt_bias);
	}

	/* clear contents of rx_buffer */
	rx_buffer->page = NULL;
}

static inline unsigned int igc_rx_offset(struct igc_ring *rx_ring)
{
	struct igc_adapter *adapter = rx_ring->q_vector->adapter;

	if (ring_uses_build_skb(rx_ring))
		return IGC_SKB_PAD;
	if (igc_xdp_is_enabled(adapter))
		return XDP_PACKET_HEADROOM;

	return 0;
}

static bool igc_alloc_mapped_page(struct igc_ring *rx_ring,
				  struct igc_rx_buffer *bi)
{
	struct page *page = bi->page;
	dma_addr_t dma;

	/* since we are recycling buffers we should seldom need to alloc */
	if (likely(page))
		return true;

	/* alloc new page for storage */
	page = dev_alloc_pages(igc_rx_pg_order(rx_ring));
	if (unlikely(!page)) {
		rx_ring->rx_stats.alloc_failed++;
		return false;
	}

	/* map page for use */
	dma = dma_map_page_attrs(rx_ring->dev, page, 0,
				 igc_rx_pg_size(rx_ring),
				 DMA_FROM_DEVICE,
				 IGC_RX_DMA_ATTR);

	/* if mapping failed free memory back to system since
	 * there isn't much point in holding memory we can't use
	 */
	if (dma_mapping_error(rx_ring->dev, dma)) {
		__free_page(page);

		rx_ring->rx_stats.alloc_failed++;
		return false;
	}

	bi->dma = dma;
	bi->page = page;
	bi->page_offset = igc_rx_offset(rx_ring);
	page_ref_add(page, USHRT_MAX - 1);
	bi->pagecnt_bias = USHRT_MAX;

	return true;
}

/**
 * igc_alloc_rx_buffers - Replace used receive buffers; packet split
 * @rx_ring: rx descriptor ring
 * @cleaned_count: number of buffers to clean
 */
static void igc_alloc_rx_buffers(struct igc_ring *rx_ring, u16 cleaned_count)
{
	union igc_adv_rx_desc *rx_desc;
	u16 i = rx_ring->next_to_use;
	struct igc_rx_buffer *bi;
	u16 bufsz;

	/* nothing to do */
	if (!cleaned_count)
		return;

	rx_desc = IGC_RX_DESC(rx_ring, i);
	bi = &rx_ring->rx_buffer_info[i];
	i -= rx_ring->count;

	bufsz = igc_rx_bufsz(rx_ring);

	do {
		if (!igc_alloc_mapped_page(rx_ring, bi))
			break;

		/* sync the buffer for use by the device */
		dma_sync_single_range_for_device(rx_ring->dev, bi->dma,
						 bi->page_offset, bufsz,
						 DMA_FROM_DEVICE);

		/* Refresh the desc even if buffer_addrs didn't change
		 * because each write-back erases this info.
		 */
		rx_desc->read.pkt_addr = cpu_to_le64(bi->dma + bi->page_offset);

		rx_desc++;
		bi++;
		i++;
		if (unlikely(!i)) {
			rx_desc = IGC_RX_DESC(rx_ring, 0);
			bi = rx_ring->rx_buffer_info;
			i -= rx_ring->count;
		}

		/* clear the length for the next_to_use descriptor */
		rx_desc->wb.upper.length = 0;

		cleaned_count--;
	} while (cleaned_count);

	i += rx_ring->count;

	if (rx_ring->next_to_use != i) {
		/* record the next descriptor to use */
		rx_ring->next_to_use = i;

		/* update next to alloc since we have filled the ring */
		rx_ring->next_to_alloc = i;

		/* Force memory writes to complete before letting h/w
		 * know there are new descriptors to fetch.  (Only
		 * applicable for weak-ordered memory model archs,
		 * such as IA-64).
		 */
		wmb();
		writel(i, rx_ring->tail);
	}
}

static bool igc_alloc_rx_buffers_zc(struct igc_ring *ring, u16 count)
{
	union igc_adv_rx_desc *desc;
	u16 i = ring->next_to_use;
	struct igc_rx_buffer *bi;
	dma_addr_t dma;
	bool ok = true;

	if (!count)
		return ok;

	desc = IGC_RX_DESC(ring, i);
	bi = &ring->rx_buffer_info[i];
	i -= ring->count;

	do {
		bi->xdp = xsk_buff_alloc(ring->xsk_pool);
		if (!bi->xdp) {
			ok = false;
			break;
		}

		dma = xsk_buff_xdp_get_dma(bi->xdp);
		desc->read.pkt_addr = cpu_to_le64(dma);

		desc++;
		bi++;
		i++;
		if (unlikely(!i)) {
			desc = IGC_RX_DESC(ring, 0);
			bi = ring->rx_buffer_info;
			i -= ring->count;
		}

		/* Clear the length for the next_to_use descriptor. */
		desc->wb.upper.length = 0;

		count--;
	} while (count);

	i += ring->count;

	if (ring->next_to_use != i) {
		ring->next_to_use = i;

		/* Force memory writes to complete before letting h/w
		 * know there are new descriptors to fetch.  (Only
		 * applicable for weak-ordered memory model archs,
		 * such as IA-64).
		 */
		wmb();
		writel(i, ring->tail);
	}

	return ok;
}

/* This function requires __netif_tx_lock is held by the caller. */
static int igc_xdp_init_tx_descriptor(struct igc_ring *ring,
				      struct xdp_frame *xdpf)
{
	struct skb_shared_info *sinfo = xdp_get_shared_info_from_frame(xdpf);
	u8 nr_frags = unlikely(xdp_frame_has_frags(xdpf)) ? sinfo->nr_frags : 0;
	u16 count, index = ring->next_to_use;
	struct igc_tx_buffer *head = &ring->tx_buffer_info[index];
	struct igc_tx_buffer *buffer = head;
	union igc_adv_tx_desc *desc = IGC_TX_DESC(ring, index);
	u32 olinfo_status, len = xdpf->len, cmd_type;
	void *data = xdpf->data;
	u16 i;

	count = TXD_USE_COUNT(len);
	for (i = 0; i < nr_frags; i++)
		count += TXD_USE_COUNT(skb_frag_size(&sinfo->frags[i]));

	if (igc_maybe_stop_tx(ring, count + 3)) {
		/* this is a hard error */
		return -EBUSY;
	}

	i = 0;
	head->bytecount = xdp_get_frame_len(xdpf);
	head->type = IGC_TX_BUFFER_TYPE_XDP;
	head->gso_segs = 1;
	head->xdpf = xdpf;

	olinfo_status = head->bytecount << IGC_ADVTXD_PAYLEN_SHIFT;
	desc->read.olinfo_status = cpu_to_le32(olinfo_status);

	for (;;) {
		dma_addr_t dma;

		dma = dma_map_single(ring->dev, data, len, DMA_TO_DEVICE);
		if (dma_mapping_error(ring->dev, dma)) {
			netdev_err_once(ring->netdev,
					"Failed to map DMA for TX\n");
			goto unmap;
		}

		dma_unmap_len_set(buffer, len, len);
		dma_unmap_addr_set(buffer, dma, dma);

		cmd_type = IGC_ADVTXD_DTYP_DATA | IGC_ADVTXD_DCMD_DEXT |
			   IGC_ADVTXD_DCMD_IFCS | len;

		desc->read.cmd_type_len = cpu_to_le32(cmd_type);
		desc->read.buffer_addr = cpu_to_le64(dma);

		buffer->protocol = 0;

		if (++index == ring->count)
			index = 0;

		if (i == nr_frags)
			break;

		buffer = &ring->tx_buffer_info[index];
		desc = IGC_TX_DESC(ring, index);
		desc->read.olinfo_status = 0;

		data = skb_frag_address(&sinfo->frags[i]);
		len = skb_frag_size(&sinfo->frags[i]);
		i++;
	}
	desc->read.cmd_type_len |= cpu_to_le32(IGC_TXD_DCMD);

	netdev_tx_sent_queue(txring_txq(ring), head->bytecount);
	/* set the timestamp */
	head->time_stamp = jiffies;
	/* set next_to_watch value indicating a packet is present */
	head->next_to_watch = desc;
	ring->next_to_use = index;

	return 0;

unmap:
	for (;;) {
		buffer = &ring->tx_buffer_info[index];
		if (dma_unmap_len(buffer, len))
			dma_unmap_page(ring->dev,
				       dma_unmap_addr(buffer, dma),
				       dma_unmap_len(buffer, len),
				       DMA_TO_DEVICE);
		dma_unmap_len_set(buffer, len, 0);
		if (buffer == head)
			break;

		if (!index)
			index += ring->count;
		index--;
	}

	return -ENOMEM;
}

static int igc_fp_init_smd_frame(struct igc_ring *ring, struct igc_tx_buffer *buffer,
				 struct sk_buff *skb)
{
	dma_addr_t dma;
	unsigned int size;

	size = skb_headlen(skb);

	dma = dma_map_single(ring->dev, skb->data, size, DMA_TO_DEVICE);
	if (dma_mapping_error(ring->dev, dma)) {
		netdev_err_once(ring->netdev, "Failed to map DMA for TX\n");
		return -ENOMEM;
	}

	buffer->skb = skb;
	buffer->protocol = 0;
	buffer->bytecount = skb->len;
	buffer->gso_segs = 1;
	buffer->time_stamp = jiffies;
	dma_unmap_len_set(buffer, len, skb->len);
	dma_unmap_addr_set(buffer, dma, dma);

	return 0;
}

static int igc_fp_init_tx_descriptor(struct igc_ring *ring,
				     struct sk_buff *skb, int type)
{
	struct igc_tx_buffer *buffer;
	union igc_adv_tx_desc *desc;
	u32 cmd_type, olinfo_status;
	int err;

	if (!igc_desc_unused(ring))
		return -EBUSY;

	buffer = &ring->tx_buffer_info[ring->next_to_use];
	err = igc_fp_init_smd_frame(ring, buffer, skb);
	if (err)
		return err;

	cmd_type = IGC_ADVTXD_DTYP_DATA | IGC_ADVTXD_DCMD_DEXT |
		   IGC_ADVTXD_DCMD_IFCS | IGC_TXD_DCMD |
		   buffer->bytecount;
	olinfo_status = buffer->bytecount << IGC_ADVTXD_PAYLEN_SHIFT;

	switch (type) {
	case IGC_SMD_TYPE_SMD_V:
		olinfo_status |= (IGC_TXD_POPTS_SMD_V << 8);
		break;
	case IGC_SMD_TYPE_SMD_R:
		olinfo_status |= (IGC_TXD_POPTS_SMD_R << 8);
		break;
	default:
		return -EINVAL;
	}

	desc = IGC_TX_DESC(ring, ring->next_to_use);
	desc->read.cmd_type_len = cpu_to_le32(cmd_type);
	desc->read.olinfo_status = cpu_to_le32(olinfo_status);
	desc->read.buffer_addr = cpu_to_le64(dma_unmap_addr(buffer, dma));

	netdev_tx_sent_queue(txring_txq(ring), skb->len);

	buffer->next_to_watch = desc;

	ring->next_to_use++;
	if (ring->next_to_use == ring->count)
		ring->next_to_use = 0;

	return 0;
}

static struct igc_ring *igc_xdp_get_tx_ring(struct igc_adapter *adapter,
					    int cpu)
{
	int index = cpu;

	if (unlikely(index < 0))
		index = 0;

	while (index >= adapter->num_tx_queues)
		index -= adapter->num_tx_queues;

	return adapter->tx_ring[index];
}

static int igc_xdp_xmit_back(struct igc_adapter *adapter, struct xdp_buff *xdp)
{
	struct xdp_frame *xdpf = xdp_convert_buff_to_frame(xdp);
	int cpu = smp_processor_id();
	struct netdev_queue *nq;
	struct igc_ring *ring;
	int res;

	if (unlikely(!xdpf))
		return -EFAULT;

	ring = igc_xdp_get_tx_ring(adapter, cpu);
	nq = txring_txq(ring);

	__netif_tx_lock(nq, cpu);
	/* Avoid transmit queue timeout since we share it with the slow path */
	txq_trans_cond_update(nq);
	res = igc_xdp_init_tx_descriptor(ring, xdpf);
	__netif_tx_unlock(nq);
	return res;
}

/* This function assumes rcu_read_lock() is held by the caller. */
static int __igc_xdp_run_prog(struct igc_adapter *adapter,
			      struct bpf_prog *prog,
			      struct xdp_buff *xdp)
{
	u32 act = bpf_prog_run_xdp(prog, xdp);

	switch (act) {
	case XDP_PASS:
		return IGC_XDP_PASS;
	case XDP_TX:
		if (igc_xdp_xmit_back(adapter, xdp) < 0)
			goto out_failure;
		return IGC_XDP_TX;
	case XDP_REDIRECT:
		if (xdp_do_redirect(adapter->netdev, xdp, prog) < 0)
			goto out_failure;
		return IGC_XDP_REDIRECT;
		break;
	default:
		bpf_warn_invalid_xdp_action(adapter->netdev, prog, act);
		fallthrough;
	case XDP_ABORTED:
out_failure:
		trace_xdp_exception(adapter->netdev, prog, act);
		fallthrough;
	case XDP_DROP:
		return IGC_XDP_CONSUMED;
	}
}

static struct sk_buff *igc_xdp_run_prog(struct igc_adapter *adapter,
					struct xdp_buff *xdp)
{
	struct bpf_prog *prog;
	int res;

	prog = READ_ONCE(adapter->xdp_prog);
	if (!prog) {
		res = IGC_XDP_PASS;
		goto out;
	}

	res = __igc_xdp_run_prog(adapter, prog, xdp);

out:
	return ERR_PTR(-res);
}

/* This function assumes __netif_tx_lock is held by the caller. */
static void igc_flush_tx_descriptors(struct igc_ring *ring)
{
	/* Once tail pointer is updated, hardware can fetch the descriptors
	 * any time so we issue a write membar here to ensure all memory
	 * writes are complete before the tail pointer is updated.
	 */
	wmb();
	writel(ring->next_to_use, ring->tail);
}

static void igc_finalize_xdp(struct igc_adapter *adapter, int status)
{
	int cpu = smp_processor_id();
	struct netdev_queue *nq;
	struct igc_ring *ring;

	if (status & IGC_XDP_TX) {
		ring = igc_xdp_get_tx_ring(adapter, cpu);
		nq = txring_txq(ring);

		__netif_tx_lock(nq, cpu);
		igc_flush_tx_descriptors(ring);
		__netif_tx_unlock(nq);
	}

	if (status & IGC_XDP_REDIRECT)
		xdp_do_flush();
}

static void igc_update_rx_stats(struct igc_q_vector *q_vector,
				unsigned int packets, unsigned int bytes)
{
	struct igc_ring *ring = q_vector->rx.ring;

	u64_stats_update_begin(&ring->rx_syncp);
	ring->rx_stats.packets += packets;
	ring->rx_stats.bytes += bytes;
	u64_stats_update_end(&ring->rx_syncp);

	q_vector->rx.total_packets += packets;
	q_vector->rx.total_bytes += bytes;
}

static int igc_rx_desc_smd_type(union igc_adv_rx_desc *rx_desc)
{
	u32 status = le32_to_cpu(rx_desc->wb.upper.status_error);

	return (status & IGC_RXDADV_STAT_SMD_TYPE_MASK)
		>> IGC_RXDADV_STAT_SMD_TYPE_SHIFT;
}

static bool igc_check_smd_frame(struct igc_rx_buffer *rx_buffer, unsigned int size)
{
	return size == 60;
}

static int igc_clean_rx_irq(struct igc_q_vector *q_vector, const int budget)
{
	unsigned int total_bytes = 0, total_packets = 0;
	struct igc_adapter *adapter = q_vector->adapter;
	struct igc_ring *rx_ring = q_vector->rx.ring;
	struct sk_buff *skb = rx_ring->skb;
	u16 cleaned_count = igc_desc_unused(rx_ring);
	int xdp_status = 0, rx_buffer_pgcnt;

	while (likely(total_packets < budget)) {
		union igc_adv_rx_desc *rx_desc;
		struct igc_rx_buffer *rx_buffer;
		unsigned int size, truesize;
		ktime_t timestamp = 0;
		struct xdp_buff xdp;
		int pkt_offset = 0;
		int smd_type;
		void *pktbuf;

		/* return some buffers to hardware, one at a time is too slow */
		if (cleaned_count >= IGC_RX_BUFFER_WRITE) {
			igc_alloc_rx_buffers(rx_ring, cleaned_count);
			cleaned_count = 0;
		}

		rx_desc = IGC_RX_DESC(rx_ring, rx_ring->next_to_clean);
		size = le16_to_cpu(rx_desc->wb.upper.length);
		if (!size)
			break;

		/* This memory barrier is needed to keep us from reading
		 * any other fields out of the rx_desc until we know the
		 * descriptor has been written back
		 */
		dma_rmb();

		rx_buffer = igc_get_rx_buffer(rx_ring, size, &rx_buffer_pgcnt);
		truesize = igc_get_rx_frame_truesize(rx_ring, size);

		pktbuf = page_address(rx_buffer->page) + rx_buffer->page_offset;

		if (igc_test_staterr(rx_desc, IGC_RXDADV_STAT_TSIP)) {
			timestamp = igc_ptp_rx_pktstamp(q_vector->adapter,
							pktbuf);
			pkt_offset = IGC_TS_HDR_LEN;
			size -= IGC_TS_HDR_LEN;
		}

		smd_type = igc_rx_desc_smd_type(rx_desc);

		if (smd_type == IGC_SMD_TYPE_SMD_V || smd_type == IGC_SMD_TYPE_SMD_R) {
			if (igc_check_smd_frame(rx_buffer, size)) {
				adapter->fp_received_smd_v = smd_type == IGC_SMD_TYPE_SMD_V;
				adapter->fp_received_smd_r = smd_type == IGC_SMD_TYPE_SMD_R;
				schedule_delayed_work(&adapter->fp_verification_work, 0);
			}

			/* Advance the ring next-to-clean */
			igc_is_non_eop(rx_ring, rx_desc);

			cleaned_count++;
			continue;
		}

		if (!skb) {
			xdp_init_buff(&xdp, truesize, &rx_ring->xdp_rxq);
			xdp_prepare_buff(&xdp, pktbuf - igc_rx_offset(rx_ring),
					 igc_rx_offset(rx_ring) + pkt_offset,
					 size, true);
			xdp_buff_clear_frags_flag(&xdp);

			skb = igc_xdp_run_prog(adapter, &xdp);
		}

		if (IS_ERR(skb)) {
			unsigned int xdp_res = -PTR_ERR(skb);

			switch (xdp_res) {
			case IGC_XDP_CONSUMED:
				rx_buffer->pagecnt_bias++;
				break;
			case IGC_XDP_TX:
			case IGC_XDP_REDIRECT:
				igc_rx_buffer_flip(rx_buffer, truesize);
				xdp_status |= xdp_res;
				break;
			}

			total_packets++;
			total_bytes += size;
		} else if (skb)
			igc_add_rx_frag(rx_ring, rx_buffer, skb, size);
		else if (ring_uses_build_skb(rx_ring))
			skb = igc_build_skb(rx_ring, rx_buffer, &xdp);
		else
			skb = igc_construct_skb(rx_ring, rx_buffer, &xdp,
						timestamp);

		/* exit if we failed to retrieve a buffer */
		if (!skb) {
			rx_ring->rx_stats.alloc_failed++;
			rx_buffer->pagecnt_bias++;
			break;
		}

		igc_put_rx_buffer(rx_ring, rx_buffer, rx_buffer_pgcnt);
		cleaned_count++;

		/* fetch next buffer in frame if non-eop */
		if (igc_is_non_eop(rx_ring, rx_desc))
			continue;

		/* verify the packet layout is correct */
		if (igc_cleanup_headers(rx_ring, rx_desc, skb)) {
			skb = NULL;
			continue;
		}

		/* probably a little skewed due to removing CRC */
		total_bytes += skb->len;

		/* populate checksum, VLAN, and protocol */
		igc_process_skb_fields(rx_ring, rx_desc, skb);

		napi_gro_receive(&q_vector->napi, skb);

		/* reset skb pointer */
		skb = NULL;

		/* update budget accounting */
		total_packets++;
	}

	if (xdp_status)
		igc_finalize_xdp(adapter, xdp_status);

	/* place incomplete frames back on ring for completion */
	rx_ring->skb = skb;

	igc_update_rx_stats(q_vector, total_packets, total_bytes);

	if (cleaned_count)
		igc_alloc_rx_buffers(rx_ring, cleaned_count);

	return total_packets;
}

static struct sk_buff *igc_construct_skb_zc(struct igc_ring *ring,
					    struct xdp_buff *xdp)
{
	unsigned int totalsize = xdp->data_end - xdp->data_meta;
	unsigned int metasize = xdp->data - xdp->data_meta;
	struct sk_buff *skb;

	net_prefetch(xdp->data_meta);

	skb = __napi_alloc_skb(&ring->q_vector->napi, totalsize,
			       GFP_ATOMIC | __GFP_NOWARN);
	if (unlikely(!skb))
		return NULL;

	memcpy(__skb_put(skb, totalsize), xdp->data_meta,
	       ALIGN(totalsize, sizeof(long)));

	if (metasize) {
		skb_metadata_set(skb, metasize);
		__skb_pull(skb, metasize);
	}

	return skb;
}

static void igc_dispatch_skb_zc(struct igc_q_vector *q_vector,
				union igc_adv_rx_desc *desc,
				struct xdp_buff *xdp,
				ktime_t timestamp)
{
	struct igc_ring *ring = q_vector->rx.ring;
	struct sk_buff *skb;

	skb = igc_construct_skb_zc(ring, xdp);
	if (!skb) {
		ring->rx_stats.alloc_failed++;
		return;
	}

	if (timestamp)
		skb_hwtstamps(skb)->hwtstamp = timestamp;

	if (igc_cleanup_headers(ring, desc, skb))
		return;

	igc_process_skb_fields(ring, desc, skb);
	napi_gro_receive(&q_vector->napi, skb);
}

static int igc_clean_rx_irq_zc(struct igc_q_vector *q_vector, const int budget)
{
	struct igc_adapter *adapter = q_vector->adapter;
	struct igc_ring *ring = q_vector->rx.ring;
	u16 cleaned_count = igc_desc_unused(ring);
	int total_bytes = 0, total_packets = 0;
	u16 ntc = ring->next_to_clean;
	struct igc_md_desc *md;
	struct bpf_prog *prog;
	bool failure = false;
	int xdp_status = 0;

	rcu_read_lock();

	prog = READ_ONCE(adapter->xdp_prog);

	while (likely(total_packets < budget)) {
		union igc_adv_rx_desc *desc;
		struct igc_rx_buffer *bi;
		ktime_t timestamp = 0;
		unsigned int size;
		int res;

		desc = IGC_RX_DESC(ring, ntc);
		size = le16_to_cpu(desc->wb.upper.length);
		if (!size)
			break;

		/* This memory barrier is needed to keep us from reading
		 * any other fields out of the rx_desc until we know the
		 * descriptor has been written back
		 */
		dma_rmb();

		bi = &ring->rx_buffer_info[ntc];

		if (igc_test_staterr(desc, IGC_RXDADV_STAT_TSIP)) {
			timestamp = igc_ptp_rx_pktstamp(q_vector->adapter,
							bi->xdp->data);

			bi->xdp->data += IGC_TS_HDR_LEN;

			/* HW timestamp has been copied into local variable. Metadata
			 * length when XDP program is called should be 0.
			 */
			bi->xdp->data_meta += IGC_TS_HDR_LEN;
			size -= IGC_TS_HDR_LEN;
		}

		bi->xdp->data_end = bi->xdp->data + size;
		if (adapter->btf_enabled) {
			md = bi->xdp->data - sizeof(*md);
			md->timestamp = timestamp;
			bi->xdp->data_meta = md;
		} else {
			xdp_set_data_meta_invalid(bi->xdp);
		}

		xsk_buff_dma_sync_for_cpu(bi->xdp, ring->xsk_pool);

		res = __igc_xdp_run_prog(adapter, prog, bi->xdp);
		switch (res) {
		case IGC_XDP_PASS:
			igc_dispatch_skb_zc(q_vector, desc, bi->xdp, timestamp);
			fallthrough;
		case IGC_XDP_CONSUMED:
			xsk_buff_free(bi->xdp);
			break;
		case IGC_XDP_TX:
		case IGC_XDP_REDIRECT:
			xdp_status |= res;
			break;
		}

		bi->xdp = NULL;
		total_bytes += size;
		total_packets++;
		cleaned_count++;
		ntc++;
		if (ntc == ring->count)
			ntc = 0;
	}

	ring->next_to_clean = ntc;
	rcu_read_unlock();

	if (cleaned_count >= IGC_RX_BUFFER_WRITE)
		failure = !igc_alloc_rx_buffers_zc(ring, cleaned_count);

	if (xdp_status)
		igc_finalize_xdp(adapter, xdp_status);

	igc_update_rx_stats(q_vector, total_packets, total_bytes);

	if (xsk_uses_need_wakeup(ring->xsk_pool)) {
		if (failure || ring->next_to_clean == ring->next_to_use)
			xsk_set_rx_need_wakeup(ring->xsk_pool);
		else
			xsk_clear_rx_need_wakeup(ring->xsk_pool);
		return total_packets;
	}

	return failure ? budget : total_packets;
}

static void igc_update_tx_stats(struct igc_q_vector *q_vector,
				unsigned int packets, unsigned int bytes)
{
	struct igc_ring *ring = q_vector->tx.ring;

	u64_stats_update_begin(&ring->tx_syncp);
	ring->tx_stats.bytes += bytes;
	ring->tx_stats.packets += packets;
	u64_stats_update_end(&ring->tx_syncp);

	q_vector->tx.total_bytes += bytes;
	q_vector->tx.total_packets += packets;
}

static void igc_xdp_xmit_zc(struct igc_ring *ring)
{
	struct xsk_buff_pool *pool = ring->xsk_pool;
	struct netdev_queue *nq = txring_txq(ring);
	union igc_adv_tx_desc *tx_desc = NULL;
	int cpu = smp_processor_id();
	struct xdp_desc xdp_desc;
	u16 budget, ntu;

	if (!netif_carrier_ok(ring->netdev))
		return;

	__netif_tx_lock(nq, cpu);

	/* Avoid transmit queue timeout since we share it with the slow path */
	txq_trans_cond_update(nq);

	ntu = ring->next_to_use;
	budget = igc_desc_unused(ring);

	while (xsk_tx_peek_desc(pool, &xdp_desc) && budget > 3) {
		u32 cmd_type, olinfo_status;
		struct igc_tx_buffer *bi;
		__le32 launch_time = 0;
		dma_addr_t dma;
		bool first_flag = false, insert_empty = false;

		if (ring->launchtime_enable && xdp_desc.txtime > 0) {
			launch_time = igc_tx_launchtime
						(ring,
						 ns_to_ktime(xdp_desc.txtime),
						 &first_flag,
						 &insert_empty);
			if (insert_empty) {
				struct igc_tx_buffer *empty_info;
				struct sk_buff *empty;
				void *data;

				empty_info = &ring->tx_buffer_info
							[ring->next_to_use];
				empty = alloc_skb(IGC_EMPTY_FRAME_SIZE,
						  GFP_ATOMIC);
				if (!empty)
					goto done;

				data = skb_put(empty, IGC_EMPTY_FRAME_SIZE);
				memset(data, 0, IGC_EMPTY_FRAME_SIZE);
				budget--;
				igc_tx_ctxtdesc(ring, 0, false, 0, 0, 0);

				budget--;
				if (igc_init_tx_empty_descriptor
							(ring,
							 empty,
							 empty_info) < 0)
					dev_kfree_skb_any(empty);
			}
		}

done:
		/* re-read ntu as igc_launchtm_ctxtdesc() updates it */
		ntu = ring->next_to_use;
		bi = &ring->tx_buffer_info[ntu];

		budget--;
		igc_tx_ctxtdesc(ring, launch_time, first_flag, 0, 0, 0);

		cmd_type = IGC_ADVTXD_DTYP_DATA | IGC_ADVTXD_DCMD_DEXT |
			   IGC_ADVTXD_DCMD_IFCS | IGC_TXD_DCMD |
			   xdp_desc.len;

		olinfo_status = xdp_desc.len << IGC_ADVTXD_PAYLEN_SHIFT;

		dma = xsk_buff_raw_get_dma(pool, xdp_desc.addr);
		xsk_buff_raw_dma_sync_for_device(pool, dma, xdp_desc.len);

		budget--;

		ntu = ring->next_to_use;
		tx_desc = IGC_TX_DESC(ring, ntu);
		tx_desc->read.cmd_type_len = cpu_to_le32(cmd_type);
		tx_desc->read.olinfo_status = cpu_to_le32(olinfo_status);
		tx_desc->read.buffer_addr = cpu_to_le64(dma);

		bi->type = IGC_TX_BUFFER_TYPE_XSK;
		bi->tx_flags |= IGC_TX_FLAGS_DMA_TSTAMP;
		bi->protocol = 0;
		bi->bytecount = xdp_desc.len;
		bi->gso_segs = 1;
		bi->time_stamp = jiffies;
		bi->next_to_watch = tx_desc;

		netdev_tx_sent_queue(txring_txq(ring), xdp_desc.len);

		ntu++;
		if (ntu == ring->count)
			ntu = 0;

		ring->next_to_use = ntu;
	}

	if (tx_desc) {
		igc_flush_tx_descriptors(ring);
		xsk_tx_release(pool);
	}

	__netif_tx_unlock(nq);
}

/**
 * igc_clean_tx_irq - Reclaim resources after transmit completes
 * @q_vector: pointer to q_vector containing needed info
 * @napi_budget: Used to determine if we are in netpoll
 *
 * returns true if ring is completely cleaned
 */
static bool igc_clean_tx_irq(struct igc_q_vector *q_vector, int napi_budget)
{
	struct igc_adapter *adapter = q_vector->adapter;
	unsigned int total_bytes = 0, total_packets = 0;
	unsigned int budget = q_vector->tx.work_limit;
	struct igc_ring *tx_ring = q_vector->tx.ring;
	unsigned int i = tx_ring->next_to_clean;
	struct igc_tx_buffer *tx_buffer;
	union igc_adv_tx_desc *tx_desc;
	ktime_t timestamp = 0;
	u32 xsk_frames = 0;

	if (test_bit(__IGC_DOWN, &adapter->state))
		return true;

	tx_buffer = &tx_ring->tx_buffer_info[i];
	tx_desc = IGC_TX_DESC(tx_ring, i);
	i -= tx_ring->count;

	do {
		union igc_adv_tx_desc *eop_desc = tx_buffer->next_to_watch;

		/* if next_to_watch is not set then there is no work pending */
		if (!eop_desc)
			break;

		/* prevent any other reads prior to eop_desc */
		smp_rmb();

		/* if DD is not set pending work has not been completed */
		if (!(eop_desc->wb.status & cpu_to_le32(IGC_TXD_STAT_DD)))
			break;

		if (eop_desc->wb.status & cpu_to_le32(IGC_TXD_STAT_TS_STAT) &&
		    tx_buffer->tx_flags & IGC_TX_FLAGS_DMA_TSTAMP) {
			u64 tstamp = le64_to_cpu(eop_desc->wb.dma_tstamp);

			if (tx_ring->xsk_pool && adapter->tstamp_config.tx_type == HWTSTAMP_TX_ON)
				timestamp = igc_tx_dma_hw_tstamp(adapter, tstamp);
			else
				igc_ptp_tx_dma_tstamp(adapter, tx_buffer->skb, tstamp);
		}

		/* clear next_to_watch to prevent false hangs */
		tx_buffer->next_to_watch = NULL;

		/* update the statistics for this packet */
		total_bytes += tx_buffer->bytecount;
		total_packets += tx_buffer->gso_segs;

		switch (tx_buffer->type) {
		case IGC_TX_BUFFER_TYPE_XSK:
#if defined(CONFIG_TRACING)
		/* Only use for RTCP KPI Measurement on Q2 */
		if (tx_ring->queue_index == 2 && adapter->tstamp_config.tx_type == HWTSTAMP_TX_ON)
			trace_printk("TX HW TS %lld\n", timestamp);
#endif
			xsk_frames++;
			break;
		case IGC_TX_BUFFER_TYPE_XDP:
			xdp_return_frame(tx_buffer->xdpf);
			igc_unmap_tx_buffer(tx_ring->dev, tx_buffer);
			break;
		case IGC_TX_BUFFER_TYPE_SKB:
			napi_consume_skb(tx_buffer->skb, napi_budget);
			igc_unmap_tx_buffer(tx_ring->dev, tx_buffer);
			break;
		default:
			netdev_warn_once(tx_ring->netdev, "Unknown Tx buffer type\n");
			break;
		}

		/* clear last DMA location and unmap remaining buffers */
		while (tx_desc != eop_desc) {
			tx_buffer++;
			tx_desc++;
			i++;
			if (unlikely(!i)) {
				i -= tx_ring->count;
				tx_buffer = tx_ring->tx_buffer_info;
				tx_desc = IGC_TX_DESC(tx_ring, 0);
			}

			/* unmap any remaining paged data */
			if (dma_unmap_len(tx_buffer, len))
				igc_unmap_tx_buffer(tx_ring->dev, tx_buffer);
		}

		/* move us one more past the eop_desc for start of next pkt */
		tx_buffer++;
		tx_desc++;
		i++;
		if (unlikely(!i)) {
			i -= tx_ring->count;
			tx_buffer = tx_ring->tx_buffer_info;
			tx_desc = IGC_TX_DESC(tx_ring, 0);
		}

		/* issue prefetch for next Tx descriptor */
		prefetch(tx_desc);

		/* update budget accounting */
		budget--;
	} while (likely(budget));

	netdev_tx_completed_queue(txring_txq(tx_ring),
				  total_packets, total_bytes);

	i += tx_ring->count;
	tx_ring->next_to_clean = i;

	igc_update_tx_stats(q_vector, total_packets, total_bytes);

	if (tx_ring->xsk_pool) {
		if (xsk_frames)
			xsk_tx_completed(tx_ring->xsk_pool, xsk_frames);
		if (xsk_uses_need_wakeup(tx_ring->xsk_pool))
			xsk_set_tx_need_wakeup(tx_ring->xsk_pool);
		igc_xdp_xmit_zc(tx_ring);
	}

	if (test_bit(IGC_RING_FLAG_TX_DETECT_HANG, &tx_ring->flags)) {
		struct igc_hw *hw = &adapter->hw;

		/* Detect a transmit hang in hardware, this serializes the
		 * check with the clearing of time_stamp and movement of i
		 */
		clear_bit(IGC_RING_FLAG_TX_DETECT_HANG, &tx_ring->flags);
		if (tx_buffer->next_to_watch &&
		    time_after(jiffies, tx_buffer->time_stamp +
		    (adapter->tx_timeout_factor * HZ)) &&
		    !(rd32(IGC_STATUS) & IGC_STATUS_TXOFF) &&
		    (rd32(IGC_TDH(tx_ring->reg_idx)) !=
		     readl(tx_ring->tail))) {
			/* detected Tx unit hang */
			netdev_err(tx_ring->netdev,
				   "Detected Tx Unit Hang\n"
				   "  Tx Queue             <%d>\n"
				   "  TDH                  <%x>\n"
				   "  TDT                  <%x>\n"
				   "  next_to_use          <%x>\n"
				   "  next_to_clean        <%x>\n"
				   "buffer_info[next_to_clean]\n"
				   "  time_stamp           <%lx>\n"
				   "  next_to_watch        <%p>\n"
				   "  jiffies              <%lx>\n"
				   "  desc.status          <%x>\n",
				   tx_ring->queue_index,
				   rd32(IGC_TDH(tx_ring->reg_idx)),
				   readl(tx_ring->tail),
				   tx_ring->next_to_use,
				   tx_ring->next_to_clean,
				   tx_buffer->time_stamp,
				   tx_buffer->next_to_watch,
				   jiffies,
				   tx_buffer->next_to_watch->wb.status);
			netif_stop_subqueue(tx_ring->netdev,
					    tx_ring->queue_index);

			/* we are about to reset, no point in enabling stuff */
			return true;
		}
	}

#define TX_WAKE_THRESHOLD (DESC_NEEDED * 2)
	if (unlikely(total_packets &&
		     netif_carrier_ok(tx_ring->netdev) &&
		     igc_desc_unused(tx_ring) >= TX_WAKE_THRESHOLD)) {
		/* Make sure that anybody stopping the queue after this
		 * sees the new next_to_clean.
		 */
		smp_mb();
		if (__netif_subqueue_stopped(tx_ring->netdev,
					     tx_ring->queue_index) &&
		    !(test_bit(__IGC_DOWN, &adapter->state))) {
			netif_wake_subqueue(tx_ring->netdev,
					    tx_ring->queue_index);

			u64_stats_update_begin(&tx_ring->tx_syncp);
			tx_ring->tx_stats.restart_queue++;
			u64_stats_update_end(&tx_ring->tx_syncp);
		}
	}

	return !!budget;
}

static int igc_find_mac_filter(struct igc_adapter *adapter,
			       enum igc_mac_filter_type type, const u8 *addr)
{
	struct igc_hw *hw = &adapter->hw;
	int max_entries = hw->mac.rar_entry_count;
	u32 ral, rah;
	int i;

	for (i = 0; i < max_entries; i++) {
		ral = rd32(IGC_RAL(i));
		rah = rd32(IGC_RAH(i));

		if (!(rah & IGC_RAH_AV))
			continue;
		if (!!(rah & IGC_RAH_ASEL_SRC_ADDR) != type)
			continue;
		if ((rah & IGC_RAH_RAH_MASK) !=
		    le16_to_cpup((__le16 *)(addr + 4)))
			continue;
		if (ral != le32_to_cpup((__le32 *)(addr)))
			continue;

		return i;
	}

	return -1;
}

static int igc_get_avail_mac_filter_slot(struct igc_adapter *adapter)
{
	struct igc_hw *hw = &adapter->hw;
	int max_entries = hw->mac.rar_entry_count;
	u32 rah;
	int i;

	for (i = 0; i < max_entries; i++) {
		rah = rd32(IGC_RAH(i));

		if (!(rah & IGC_RAH_AV))
			return i;
	}

	return -1;
}

/**
 * igc_add_mac_filter() - Add MAC address filter
 * @adapter: Pointer to adapter where the filter should be added
 * @type: MAC address filter type (source or destination)
 * @addr: MAC address
 * @queue: If non-negative, queue assignment feature is enabled and frames
 *         matching the filter are enqueued onto 'queue'. Otherwise, queue
 *         assignment is disabled.
 *
 * Return: 0 in case of success, negative errno code otherwise.
 */
static int igc_add_mac_filter(struct igc_adapter *adapter,
			      enum igc_mac_filter_type type, const u8 *addr,
			      int queue)
{
	struct net_device *dev = adapter->netdev;
	int index;

	index = igc_find_mac_filter(adapter, type, addr);
	if (index >= 0)
		goto update_filter;

	index = igc_get_avail_mac_filter_slot(adapter);
	if (index < 0)
		return -ENOSPC;

	netdev_dbg(dev, "Add MAC address filter: index %d type %s address %pM queue %d\n",
		   index, type == IGC_MAC_FILTER_TYPE_DST ? "dst" : "src",
		   addr, queue);

update_filter:
	igc_set_mac_filter_hw(adapter, index, type, addr, queue);
	return 0;
}

/**
 * igc_del_mac_filter() - Delete MAC address filter
 * @adapter: Pointer to adapter where the filter should be deleted from
 * @type: MAC address filter type (source or destination)
 * @addr: MAC address
 */
static void igc_del_mac_filter(struct igc_adapter *adapter,
			       enum igc_mac_filter_type type, const u8 *addr)
{
	struct net_device *dev = adapter->netdev;
	int index;

	index = igc_find_mac_filter(adapter, type, addr);
	if (index < 0)
		return;

	if (index == 0) {
		/* If this is the default filter, we don't actually delete it.
		 * We just reset to its default value i.e. disable queue
		 * assignment.
		 */
		netdev_dbg(dev, "Disable default MAC filter queue assignment");

		igc_set_mac_filter_hw(adapter, 0, type, addr, -1);
	} else {
		netdev_dbg(dev, "Delete MAC address filter: index %d type %s address %pM\n",
			   index,
			   type == IGC_MAC_FILTER_TYPE_DST ? "dst" : "src",
			   addr);

		igc_clear_mac_filter_hw(adapter, index);
	}
}

/**
 * igc_add_vlan_prio_filter() - Add VLAN priority filter
 * @adapter: Pointer to adapter where the filter should be added
 * @prio: VLAN priority value
 * @queue: Queue number which matching frames are assigned to
 *
 * Return: 0 in case of success, negative errno code otherwise.
 */
static int igc_add_vlan_prio_filter(struct igc_adapter *adapter, int prio,
				    int queue)
{
	struct net_device *dev = adapter->netdev;
	struct igc_hw *hw = &adapter->hw;
	u32 vlanpqf;

	vlanpqf = rd32(IGC_VLANPQF);

	if (vlanpqf & IGC_VLANPQF_VALID(prio)) {
		netdev_dbg(dev, "VLAN priority filter already in use\n");
		return -EEXIST;
	}

	vlanpqf |= IGC_VLANPQF_QSEL(prio, queue);
	vlanpqf |= IGC_VLANPQF_VALID(prio);

	wr32(IGC_VLANPQF, vlanpqf);

	netdev_dbg(dev, "Add VLAN priority filter: prio %d queue %d\n",
		   prio, queue);
	return 0;
}

/**
 * igc_del_vlan_prio_filter() - Delete VLAN priority filter
 * @adapter: Pointer to adapter where the filter should be deleted from
 * @prio: VLAN priority value
 */
static void igc_del_vlan_prio_filter(struct igc_adapter *adapter, int prio)
{
	struct igc_hw *hw = &adapter->hw;
	u32 vlanpqf;

	vlanpqf = rd32(IGC_VLANPQF);

	vlanpqf &= ~IGC_VLANPQF_VALID(prio);
	vlanpqf &= ~IGC_VLANPQF_QSEL(prio, IGC_VLANPQF_QUEUE_MASK);

	wr32(IGC_VLANPQF, vlanpqf);

	netdev_dbg(adapter->netdev, "Delete VLAN priority filter: prio %d\n",
		   prio);
}

static int igc_get_avail_etype_filter_slot(struct igc_adapter *adapter)
{
	struct igc_hw *hw = &adapter->hw;
	int i;

	for (i = 0; i < MAX_ETYPE_FILTER; i++) {
		u32 etqf = rd32(IGC_ETQF(i));

		if (!(etqf & IGC_ETQF_FILTER_ENABLE))
			return i;
	}

	return -1;
}

/**
 * igc_add_etype_filter() - Add ethertype filter
 * @adapter: Pointer to adapter where the filter should be added
 * @etype: Ethertype value
 * @queue: If non-negative, queue assignment feature is enabled and frames
 *         matching the filter are enqueued onto 'queue'. Otherwise, queue
 *         assignment is disabled.
 *
 * Return: 0 in case of success, negative errno code otherwise.
 */
static int igc_add_etype_filter(struct igc_adapter *adapter, u16 etype,
				int queue)
{
	struct igc_hw *hw = &adapter->hw;
	int index;
	u32 etqf;

	index = igc_get_avail_etype_filter_slot(adapter);
	if (index < 0)
		return -ENOSPC;

	etqf = rd32(IGC_ETQF(index));

	etqf &= ~IGC_ETQF_ETYPE_MASK;
	etqf |= etype;

	if (queue >= 0) {
		etqf &= ~IGC_ETQF_QUEUE_MASK;
		etqf |= (queue << IGC_ETQF_QUEUE_SHIFT);
		etqf |= IGC_ETQF_QUEUE_ENABLE;
	}

	etqf |= IGC_ETQF_FILTER_ENABLE;

	wr32(IGC_ETQF(index), etqf);

	netdev_dbg(adapter->netdev, "Add ethertype filter: etype %04x queue %d\n",
		   etype, queue);
	return 0;
}

static int igc_find_etype_filter(struct igc_adapter *adapter, u16 etype)
{
	struct igc_hw *hw = &adapter->hw;
	int i;

	for (i = 0; i < MAX_ETYPE_FILTER; i++) {
		u32 etqf = rd32(IGC_ETQF(i));

		if ((etqf & IGC_ETQF_ETYPE_MASK) == etype)
			return i;
	}

	return -1;
}

/**
 * igc_del_etype_filter() - Delete ethertype filter
 * @adapter: Pointer to adapter where the filter should be deleted from
 * @etype: Ethertype value
 */
static void igc_del_etype_filter(struct igc_adapter *adapter, u16 etype)
{
	struct igc_hw *hw = &adapter->hw;
	int index;

	index = igc_find_etype_filter(adapter, etype);
	if (index < 0)
		return;

	wr32(IGC_ETQF(index), 0);

	netdev_dbg(adapter->netdev, "Delete ethertype filter: etype %04x\n",
		   etype);
}

static int igc_flex_filter_select(struct igc_adapter *adapter,
				  struct igc_flex_filter *input,
				  u32 *fhft)
{
	struct igc_hw *hw = &adapter->hw;
	u8 fhft_index;
	u32 fhftsl;

	if (input->index >= MAX_FLEX_FILTER) {
		dev_err(&adapter->pdev->dev, "Wrong Flex Filter index selected!\n");
		return -EINVAL;
	}

	/* Indirect table select register */
	fhftsl = rd32(IGC_FHFTSL);
	fhftsl &= ~IGC_FHFTSL_FTSL_MASK;
	switch (input->index) {
	case 0 ... 7:
		fhftsl |= 0x00;
		break;
	case 8 ... 15:
		fhftsl |= 0x01;
		break;
	case 16 ... 23:
		fhftsl |= 0x02;
		break;
	case 24 ... 31:
		fhftsl |= 0x03;
		break;
	}
	wr32(IGC_FHFTSL, fhftsl);

	/* Normalize index down to host table register */
	fhft_index = input->index % 8;

	*fhft = (fhft_index < 4) ? IGC_FHFT(fhft_index) :
		IGC_FHFT_EXT(fhft_index - 4);

	return 0;
}

static int igc_write_flex_filter_ll(struct igc_adapter *adapter,
				    struct igc_flex_filter *input)
{
	struct device *dev = &adapter->pdev->dev;
	struct igc_hw *hw = &adapter->hw;
	u8 *data = input->data;
	u8 *mask = input->mask;
	u32 queuing;
	u32 fhft;
	u32 wufc;
	int ret;
	int i;

	/* Length has to be aligned to 8. Otherwise the filter will fail. Bail
	 * out early to avoid surprises later.
	 */
	if (input->length % 8 != 0) {
		dev_err(dev, "The length of a flex filter has to be 8 byte aligned!\n");
		return -EINVAL;
	}

	/* Select corresponding flex filter register and get base for host table. */
	ret = igc_flex_filter_select(adapter, input, &fhft);
	if (ret)
		return ret;

	/* When adding a filter globally disable flex filter feature. That is
	 * recommended within the datasheet.
	 */
	wufc = rd32(IGC_WUFC);
	wufc &= ~IGC_WUFC_FLEX_HQ;
	wr32(IGC_WUFC, wufc);

	/* Configure filter */
	queuing = input->length & IGC_FHFT_LENGTH_MASK;
	queuing |= (input->rx_queue << IGC_FHFT_QUEUE_SHIFT) & IGC_FHFT_QUEUE_MASK;
	queuing |= (input->prio << IGC_FHFT_PRIO_SHIFT) & IGC_FHFT_PRIO_MASK;

	if (input->immediate_irq)
		queuing |= IGC_FHFT_IMM_INT;

	if (input->drop)
		queuing |= IGC_FHFT_DROP;

	wr32(fhft + 0xFC, queuing);

	/* Write data (128 byte) and mask (128 bit) */
	for (i = 0; i < 16; ++i) {
		const size_t data_idx = i * 8;
		const size_t row_idx = i * 16;
		u32 dw0 =
			(data[data_idx + 0] << 0) |
			(data[data_idx + 1] << 8) |
			(data[data_idx + 2] << 16) |
			(data[data_idx + 3] << 24);
		u32 dw1 =
			(data[data_idx + 4] << 0) |
			(data[data_idx + 5] << 8) |
			(data[data_idx + 6] << 16) |
			(data[data_idx + 7] << 24);
		u32 tmp;

		/* Write row: dw0, dw1 and mask */
		wr32(fhft + row_idx, dw0);
		wr32(fhft + row_idx + 4, dw1);

		/* mask is only valid for MASK(7, 0) */
		tmp = rd32(fhft + row_idx + 8);
		tmp &= ~GENMASK(7, 0);
		tmp |= mask[i];
		wr32(fhft + row_idx + 8, tmp);
	}

	/* Enable filter. */
	wufc |= IGC_WUFC_FLEX_HQ;
	if (input->index > 8) {
		/* Filter 0-7 are enabled via WUFC. The other 24 filters are not. */
		u32 wufc_ext = rd32(IGC_WUFC_EXT);

		wufc_ext |= (IGC_WUFC_EXT_FLX8 << (input->index - 8));

		wr32(IGC_WUFC_EXT, wufc_ext);
	} else {
		wufc |= (IGC_WUFC_FLX0 << input->index);
	}
	wr32(IGC_WUFC, wufc);

	dev_dbg(&adapter->pdev->dev, "Added flex filter %u to HW.\n",
		input->index);

	return 0;
}

static void igc_flex_filter_add_field(struct igc_flex_filter *flex,
				      const void *src, unsigned int offset,
				      size_t len, const void *mask)
{
	int i;

	/* data */
	memcpy(&flex->data[offset], src, len);

	/* mask */
	for (i = 0; i < len; ++i) {
		const unsigned int idx = i + offset;
		const u8 *ptr = mask;

		if (mask) {
			if (ptr[i] & 0xff)
				flex->mask[idx / 8] |= BIT(idx % 8);

			continue;
		}

		flex->mask[idx / 8] |= BIT(idx % 8);
	}
}

static int igc_find_avail_flex_filter_slot(struct igc_adapter *adapter)
{
	struct igc_hw *hw = &adapter->hw;
	u32 wufc, wufc_ext;
	int i;

	wufc = rd32(IGC_WUFC);
	wufc_ext = rd32(IGC_WUFC_EXT);

	for (i = 0; i < MAX_FLEX_FILTER; i++) {
		if (i < 8) {
			if (!(wufc & (IGC_WUFC_FLX0 << i)))
				return i;
		} else {
			if (!(wufc_ext & (IGC_WUFC_EXT_FLX8 << (i - 8))))
				return i;
		}
	}

	return -ENOSPC;
}

static bool igc_flex_filter_in_use(struct igc_adapter *adapter)
{
	struct igc_hw *hw = &adapter->hw;
	u32 wufc, wufc_ext;

	wufc = rd32(IGC_WUFC);
	wufc_ext = rd32(IGC_WUFC_EXT);

	if (wufc & IGC_WUFC_FILTER_MASK)
		return true;

	if (wufc_ext & IGC_WUFC_EXT_FILTER_MASK)
		return true;

	return false;
}

static int igc_add_flex_filter(struct igc_adapter *adapter,
			       struct igc_nfc_rule *rule)
{
	struct igc_flex_filter flex = { };
	struct igc_nfc_filter *filter = &rule->filter;
	unsigned int eth_offset, user_offset;
	int ret, index;
	bool vlan;

	index = igc_find_avail_flex_filter_slot(adapter);
	if (index < 0)
		return -ENOSPC;

	/* Construct the flex filter:
	 *  -> dest_mac [6]
	 *  -> src_mac [6]
	 *  -> tpid [2]
	 *  -> vlan tci [2]
	 *  -> ether type [2]
	 *  -> user data [8]
	 *  -> = 26 bytes => 32 length
	 */
	flex.index    = index;
	flex.length   = 32;
	flex.rx_queue = rule->action;

	vlan = rule->filter.vlan_tci || rule->filter.vlan_etype;
	eth_offset = vlan ? 16 : 12;
	user_offset = vlan ? 18 : 14;

	/* Add destination MAC  */
	if (rule->filter.match_flags & IGC_FILTER_FLAG_DST_MAC_ADDR)
		igc_flex_filter_add_field(&flex, &filter->dst_addr, 0,
					  ETH_ALEN, NULL);

	/* Add source MAC */
	if (rule->filter.match_flags & IGC_FILTER_FLAG_SRC_MAC_ADDR)
		igc_flex_filter_add_field(&flex, &filter->src_addr, 6,
					  ETH_ALEN, NULL);

	/* Add VLAN etype */
	if (rule->filter.match_flags & IGC_FILTER_FLAG_VLAN_ETYPE)
		igc_flex_filter_add_field(&flex, &filter->vlan_etype, 12,
					  sizeof(filter->vlan_etype),
					  NULL);

	/* Add VLAN TCI */
	if (rule->filter.match_flags & IGC_FILTER_FLAG_VLAN_TCI)
		igc_flex_filter_add_field(&flex, &filter->vlan_tci, 14,
					  sizeof(filter->vlan_tci), NULL);

	/* Add Ether type */
	if (rule->filter.match_flags & IGC_FILTER_FLAG_ETHER_TYPE) {
		__be16 etype = cpu_to_be16(filter->etype);

		igc_flex_filter_add_field(&flex, &etype, eth_offset,
					  sizeof(etype), NULL);
	}

	/* Add user data */
	if (rule->filter.match_flags & IGC_FILTER_FLAG_USER_DATA)
		igc_flex_filter_add_field(&flex, &filter->user_data,
					  user_offset,
					  sizeof(filter->user_data),
					  filter->user_mask);

	/* Add it down to the hardware and enable it. */
	ret = igc_write_flex_filter_ll(adapter, &flex);
	if (ret)
		return ret;

	filter->flex_index = index;

	return 0;
}

static void igc_del_flex_filter(struct igc_adapter *adapter,
				u16 reg_index)
{
	struct igc_hw *hw = &adapter->hw;
	u32 wufc;

	/* Just disable the filter. The filter table itself is kept
	 * intact. Another flex_filter_add() should override the "old" data
	 * then.
	 */
	if (reg_index > 8) {
		u32 wufc_ext = rd32(IGC_WUFC_EXT);

		wufc_ext &= ~(IGC_WUFC_EXT_FLX8 << (reg_index - 8));
		wr32(IGC_WUFC_EXT, wufc_ext);
	} else {
		wufc = rd32(IGC_WUFC);

		wufc &= ~(IGC_WUFC_FLX0 << reg_index);
		wr32(IGC_WUFC, wufc);
	}

	if (igc_flex_filter_in_use(adapter))
		return;

	/* No filters are in use, we may disable flex filters */
	wufc = rd32(IGC_WUFC);
	wufc &= ~IGC_WUFC_FLEX_HQ;
	wr32(IGC_WUFC, wufc);
}

static int igc_enable_nfc_rule(struct igc_adapter *adapter,
			       struct igc_nfc_rule *rule)
{
	int err;

	if (rule->flex) {
		return igc_add_flex_filter(adapter, rule);
	}

	if (rule->filter.match_flags & IGC_FILTER_FLAG_ETHER_TYPE) {
		err = igc_add_etype_filter(adapter, rule->filter.etype,
					   rule->action);
		if (err)
			return err;
	}

	if (rule->filter.match_flags & IGC_FILTER_FLAG_SRC_MAC_ADDR) {
		err = igc_add_mac_filter(adapter, IGC_MAC_FILTER_TYPE_SRC,
					 rule->filter.src_addr, rule->action);
		if (err)
			return err;
	}

	if (rule->filter.match_flags & IGC_FILTER_FLAG_DST_MAC_ADDR) {
		err = igc_add_mac_filter(adapter, IGC_MAC_FILTER_TYPE_DST,
					 rule->filter.dst_addr, rule->action);
		if (err)
			return err;
	}

	if (rule->filter.match_flags & IGC_FILTER_FLAG_VLAN_TCI) {
		int prio = (rule->filter.vlan_tci & VLAN_PRIO_MASK) >>
			   VLAN_PRIO_SHIFT;

		err = igc_add_vlan_prio_filter(adapter, prio, rule->action);
		if (err)
			return err;
	}

	return 0;
}

static void igc_disable_nfc_rule(struct igc_adapter *adapter,
				 const struct igc_nfc_rule *rule)
{
	if (rule->flex) {
		igc_del_flex_filter(adapter, rule->filter.flex_index);
		return;
	}

	if (rule->filter.match_flags & IGC_FILTER_FLAG_ETHER_TYPE)
		igc_del_etype_filter(adapter, rule->filter.etype);

	if (rule->filter.match_flags & IGC_FILTER_FLAG_VLAN_TCI) {
		int prio = (rule->filter.vlan_tci & VLAN_PRIO_MASK) >>
			   VLAN_PRIO_SHIFT;

		igc_del_vlan_prio_filter(adapter, prio);
	}

	if (rule->filter.match_flags & IGC_FILTER_FLAG_SRC_MAC_ADDR)
		igc_del_mac_filter(adapter, IGC_MAC_FILTER_TYPE_SRC,
				   rule->filter.src_addr);

	if (rule->filter.match_flags & IGC_FILTER_FLAG_DST_MAC_ADDR)
		igc_del_mac_filter(adapter, IGC_MAC_FILTER_TYPE_DST,
				   rule->filter.dst_addr);
}

/**
 * igc_get_nfc_rule() - Get NFC rule
 * @adapter: Pointer to adapter
 * @location: Rule location
 *
 * Context: Expects adapter->nfc_rule_lock to be held by caller.
 *
 * Return: Pointer to NFC rule at @location. If not found, NULL.
 */
struct igc_nfc_rule *igc_get_nfc_rule(struct igc_adapter *adapter,
				      u32 location)
{
	struct igc_nfc_rule *rule;

	list_for_each_entry(rule, &adapter->nfc_rule_list, list) {
		if (rule->location == location)
			return rule;
		if (rule->location > location)
			break;
	}

	return NULL;
}

/**
 * igc_del_nfc_rule() - Delete NFC rule
 * @adapter: Pointer to adapter
 * @rule: Pointer to rule to be deleted
 *
 * Disable NFC rule in hardware and delete it from adapter.
 *
 * Context: Expects adapter->nfc_rule_lock to be held by caller.
 */
void igc_del_nfc_rule(struct igc_adapter *adapter, struct igc_nfc_rule *rule)
{
	igc_disable_nfc_rule(adapter, rule);

	list_del(&rule->list);
	adapter->nfc_rule_count--;

	kfree(rule);
}

static void igc_flush_nfc_rules(struct igc_adapter *adapter)
{
	struct igc_nfc_rule *rule, *tmp;

	mutex_lock(&adapter->nfc_rule_lock);

	list_for_each_entry_safe(rule, tmp, &adapter->nfc_rule_list, list)
		igc_del_nfc_rule(adapter, rule);

	mutex_unlock(&adapter->nfc_rule_lock);
}

/**
 * igc_add_nfc_rule() - Add NFC rule
 * @adapter: Pointer to adapter
 * @rule: Pointer to rule to be added
 *
 * Enable NFC rule in hardware and add it to adapter.
 *
 * Context: Expects adapter->nfc_rule_lock to be held by caller.
 *
 * Return: 0 on success, negative errno on failure.
 */
int igc_add_nfc_rule(struct igc_adapter *adapter, struct igc_nfc_rule *rule)
{
	struct igc_nfc_rule *pred, *cur;
	int err;

	err = igc_enable_nfc_rule(adapter, rule);
	if (err)
		return err;

	pred = NULL;
	list_for_each_entry(cur, &adapter->nfc_rule_list, list) {
		if (cur->location >= rule->location)
			break;
		pred = cur;
	}

	list_add(&rule->list, pred ? &pred->list : &adapter->nfc_rule_list);
	adapter->nfc_rule_count++;
	return 0;
}

static void igc_restore_nfc_rules(struct igc_adapter *adapter)
{
	struct igc_nfc_rule *rule;

	mutex_lock(&adapter->nfc_rule_lock);

	list_for_each_entry_reverse(rule, &adapter->nfc_rule_list, list)
		igc_enable_nfc_rule(adapter, rule);

	mutex_unlock(&adapter->nfc_rule_lock);
}

static int igc_uc_sync(struct net_device *netdev, const unsigned char *addr)
{
	struct igc_adapter *adapter = netdev_priv(netdev);

	return igc_add_mac_filter(adapter, IGC_MAC_FILTER_TYPE_DST, addr, -1);
}

static int igc_uc_unsync(struct net_device *netdev, const unsigned char *addr)
{
	struct igc_adapter *adapter = netdev_priv(netdev);

	igc_del_mac_filter(adapter, IGC_MAC_FILTER_TYPE_DST, addr);
	return 0;
}

/**
 * igc_set_rx_mode - Secondary Unicast, Multicast and Promiscuous mode set
 * @netdev: network interface device structure
 *
 * The set_rx_mode entry point is called whenever the unicast or multicast
 * address lists or the network interface flags are updated.  This routine is
 * responsible for configuring the hardware for proper unicast, multicast,
 * promiscuous mode, and all-multi behavior.
 */
static void igc_set_rx_mode(struct net_device *netdev)
{
	struct igc_adapter *adapter = netdev_priv(netdev);
	struct igc_hw *hw = &adapter->hw;
	u32 rctl = 0, rlpml = MAX_JUMBO_FRAME_SIZE;
	int count;

	/* Check for Promiscuous and All Multicast modes */
	if (netdev->flags & IFF_PROMISC) {
		rctl |= IGC_RCTL_UPE | IGC_RCTL_MPE;
	} else {
		if (netdev->flags & IFF_ALLMULTI) {
			rctl |= IGC_RCTL_MPE;
		} else {
			/* Write addresses to the MTA, if the attempt fails
			 * then we should just turn on promiscuous mode so
			 * that we can at least receive multicast traffic
			 */
			count = igc_write_mc_addr_list(netdev);
			if (count < 0)
				rctl |= IGC_RCTL_MPE;
		}
	}

	/* Write addresses to available RAR registers, if there is not
	 * sufficient space to store all the addresses then enable
	 * unicast promiscuous mode
	 */
	if (__dev_uc_sync(netdev, igc_uc_sync, igc_uc_unsync))
		rctl |= IGC_RCTL_UPE;

	/* update state of unicast and multicast */
	rctl |= rd32(IGC_RCTL) & ~(IGC_RCTL_UPE | IGC_RCTL_MPE);
	wr32(IGC_RCTL, rctl);

#if (PAGE_SIZE < 8192)
	if (adapter->max_frame_size <= IGC_MAX_FRAME_BUILD_SKB)
		rlpml = IGC_MAX_FRAME_BUILD_SKB;
#endif
	wr32(IGC_RLPML, rlpml);
}

/**
 * igc_configure - configure the hardware for RX and TX
 * @adapter: private board structure
 */
static void igc_configure(struct igc_adapter *adapter)
{
	struct net_device *netdev = adapter->netdev;
	int i = 0;

	igc_get_hw_control(adapter);
	igc_set_rx_mode(netdev);

	igc_restore_vlan(adapter);

	igc_setup_tctl(adapter);
	igc_setup_mrqc(adapter);
	igc_setup_rctl(adapter);

	igc_set_default_mac_filter(adapter);
	igc_restore_nfc_rules(adapter);

	igc_configure_tx(adapter);
	igc_configure_rx(adapter);

	igc_rx_fifo_flush_base(&adapter->hw);

	/* call igc_desc_unused which always leaves
	 * at least 1 descriptor unused to make sure
	 * next_to_use != next_to_clean
	 */
	for (i = 0; i < adapter->num_rx_queues; i++) {
		struct igc_ring *ring = adapter->rx_ring[i];

		if (ring->xsk_pool)
			igc_alloc_rx_buffers_zc(ring, igc_desc_unused(ring));
		else
			igc_alloc_rx_buffers(ring, igc_desc_unused(ring));
	}
}

/**
 * igc_write_ivar - configure ivar for given MSI-X vector
 * @hw: pointer to the HW structure
 * @msix_vector: vector number we are allocating to a given ring
 * @index: row index of IVAR register to write within IVAR table
 * @offset: column offset of in IVAR, should be multiple of 8
 *
 * The IVAR table consists of 2 columns,
 * each containing an cause allocation for an Rx and Tx ring, and a
 * variable number of rows depending on the number of queues supported.
 */
static void igc_write_ivar(struct igc_hw *hw, int msix_vector,
			   int index, int offset)
{
	u32 ivar = array_rd32(IGC_IVAR0, index);

	/* clear any bits that are currently set */
	ivar &= ~((u32)0xFF << offset);

	/* write vector and valid bit */
	ivar |= (msix_vector | IGC_IVAR_VALID) << offset;

	array_wr32(IGC_IVAR0, index, ivar);
}

static void igc_assign_vector(struct igc_q_vector *q_vector, int msix_vector)
{
	struct igc_adapter *adapter = q_vector->adapter;
	struct igc_hw *hw = &adapter->hw;
	int rx_queue = IGC_N0_QUEUE;
	int tx_queue = IGC_N0_QUEUE;

	if (q_vector->rx.ring)
		rx_queue = q_vector->rx.ring->reg_idx;
	if (q_vector->tx.ring)
		tx_queue = q_vector->tx.ring->reg_idx;

	switch (hw->mac.type) {
	case igc_i225:
		if (rx_queue > IGC_N0_QUEUE)
			igc_write_ivar(hw, msix_vector,
				       rx_queue >> 1,
				       (rx_queue & 0x1) << 4);
		if (tx_queue > IGC_N0_QUEUE)
			igc_write_ivar(hw, msix_vector,
				       tx_queue >> 1,
				       ((tx_queue & 0x1) << 4) + 8);
		q_vector->eims_value = BIT(msix_vector);
		break;
	default:
		WARN_ONCE(hw->mac.type != igc_i225, "Wrong MAC type\n");
		break;
	}

	/* add q_vector eims value to global eims_enable_mask */
	adapter->eims_enable_mask |= q_vector->eims_value;

	/* configure q_vector to set itr on first interrupt */
	q_vector->set_itr = 1;
}

/**
 * igc_configure_msix - Configure MSI-X hardware
 * @adapter: Pointer to adapter structure
 *
 * igc_configure_msix sets up the hardware to properly
 * generate MSI-X interrupts.
 */
static void igc_configure_msix(struct igc_adapter *adapter)
{
	struct igc_hw *hw = &adapter->hw;
	int i, vector = 0;
	u32 tmp;

	adapter->eims_enable_mask = 0;

	/* set vector for other causes, i.e. link changes */
	switch (hw->mac.type) {
	case igc_i225:
		/* Turn on MSI-X capability first, or our settings
		 * won't stick.  And it will take days to debug.
		 */
		wr32(IGC_GPIE, IGC_GPIE_MSIX_MODE |
		     IGC_GPIE_PBA | IGC_GPIE_EIAME |
		     IGC_GPIE_NSICR);

		/* enable msix_other interrupt */
		adapter->eims_other = BIT(vector);
		tmp = (vector++ | IGC_IVAR_VALID) << 8;

		wr32(IGC_IVAR_MISC, tmp);
		break;
	default:
		/* do nothing, since nothing else supports MSI-X */
		break;
	} /* switch (hw->mac.type) */

	adapter->eims_enable_mask |= adapter->eims_other;

	for (i = 0; i < adapter->num_q_vectors; i++)
		igc_assign_vector(adapter->q_vector[i], vector++);

	wrfl();
}

/**
 * igc_irq_enable - Enable default interrupt generation settings
 * @adapter: board private structure
 */
static void igc_irq_enable(struct igc_adapter *adapter)
{
	struct igc_hw *hw = &adapter->hw;

	if (adapter->msix_entries) {
		u32 ims = IGC_IMS_LSC | IGC_IMS_DOUTSYNC | IGC_IMS_DRSTA;
		u32 regval = rd32(IGC_EIAC);

		wr32(IGC_EIAC, regval | adapter->eims_enable_mask);
		regval = rd32(IGC_EIAM);
		wr32(IGC_EIAM, regval | adapter->eims_enable_mask);
		wr32(IGC_EIMS, adapter->eims_enable_mask);
		wr32(IGC_IMS, ims);
	} else {
		wr32(IGC_IMS, IMS_ENABLE_MASK | IGC_IMS_DRSTA);
		wr32(IGC_IAM, IMS_ENABLE_MASK | IGC_IMS_DRSTA);
	}
}

/**
 * igc_irq_disable - Mask off interrupt generation on the NIC
 * @adapter: board private structure
 */
static void igc_irq_disable(struct igc_adapter *adapter)
{
	struct igc_hw *hw = &adapter->hw;

	if (adapter->msix_entries) {
		u32 regval = rd32(IGC_EIAM);

		wr32(IGC_EIAM, regval & ~adapter->eims_enable_mask);
		wr32(IGC_EIMC, adapter->eims_enable_mask);
		regval = rd32(IGC_EIAC);
		wr32(IGC_EIAC, regval & ~adapter->eims_enable_mask);
	}

	wr32(IGC_IAM, 0);
	wr32(IGC_IMC, ~0);
	wrfl();

	if (adapter->msix_entries) {
		int vector = 0, i;

		synchronize_irq(adapter->msix_entries[vector++].vector);

		for (i = 0; i < adapter->num_q_vectors; i++)
			synchronize_irq(adapter->msix_entries[vector++].vector);
	} else {
		synchronize_irq(adapter->pdev->irq);
	}
}

void igc_set_flag_queue_pairs(struct igc_adapter *adapter,
			      const u32 max_rss_queues)
{
	/* Determine if we need to pair queues. */
	/* If rss_queues > half of max_rss_queues, pair the queues in
	 * order to conserve interrupts due to limited supply.
	 */
	if (adapter->rss_queues > (max_rss_queues / 2))
		adapter->flags |= IGC_FLAG_QUEUE_PAIRS;
	else
		adapter->flags &= ~IGC_FLAG_QUEUE_PAIRS;
}

unsigned int igc_get_max_rss_queues(struct igc_adapter *adapter)
{
	return IGC_MAX_RX_QUEUES;
}

static void igc_init_queue_configuration(struct igc_adapter *adapter)
{
	u32 max_rss_queues;

	max_rss_queues = igc_get_max_rss_queues(adapter);
	adapter->rss_queues = min_t(u32, max_rss_queues, num_online_cpus());

	igc_set_flag_queue_pairs(adapter, max_rss_queues);
}

/**
 * igc_reset_q_vector - Reset config for interrupt vector
 * @adapter: board private structure to initialize
 * @v_idx: Index of vector to be reset
 *
 * If NAPI is enabled it will delete any references to the
 * NAPI struct. This is preparation for igc_free_q_vector.
 */
static void igc_reset_q_vector(struct igc_adapter *adapter, int v_idx)
{
	struct igc_q_vector *q_vector = adapter->q_vector[v_idx];

	/* if we're coming from igc_set_interrupt_capability, the vectors are
	 * not yet allocated
	 */
	if (!q_vector)
		return;

	if (q_vector->tx.ring)
		adapter->tx_ring[q_vector->tx.ring->queue_index] = NULL;

	if (q_vector->rx.ring)
		adapter->rx_ring[q_vector->rx.ring->queue_index] = NULL;

	netif_napi_del(&q_vector->napi);
}

/**
 * igc_free_q_vector - Free memory allocated for specific interrupt vector
 * @adapter: board private structure to initialize
 * @v_idx: Index of vector to be freed
 *
 * This function frees the memory allocated to the q_vector.
 */
static void igc_free_q_vector(struct igc_adapter *adapter, int v_idx)
{
	struct igc_q_vector *q_vector = adapter->q_vector[v_idx];

	adapter->q_vector[v_idx] = NULL;

	/* igc_get_stats64() might access the rings on this vector,
	 * we must wait a grace period before freeing it.
	 */
	if (q_vector)
		kfree_rcu(q_vector, rcu);
}

/**
 * igc_free_q_vectors - Free memory allocated for interrupt vectors
 * @adapter: board private structure to initialize
 *
 * This function frees the memory allocated to the q_vectors.  In addition if
 * NAPI is enabled it will delete any references to the NAPI struct prior
 * to freeing the q_vector.
 */
static void igc_free_q_vectors(struct igc_adapter *adapter)
{
	int v_idx = adapter->num_q_vectors;

	adapter->num_tx_queues = 0;
	adapter->num_rx_queues = 0;
	adapter->num_q_vectors = 0;

	while (v_idx--) {
		igc_reset_q_vector(adapter, v_idx);
		igc_free_q_vector(adapter, v_idx);
	}
}

/**
 * igc_update_itr - update the dynamic ITR value based on statistics
 * @q_vector: pointer to q_vector
 * @ring_container: ring info to update the itr for
 *
 * Stores a new ITR value based on packets and byte
 * counts during the last interrupt.  The advantage of per interrupt
 * computation is faster updates and more accurate ITR for the current
 * traffic pattern.  Constants in this function were computed
 * based on theoretical maximum wire speed and thresholds were set based
 * on testing data as well as attempting to minimize response time
 * while increasing bulk throughput.
 * NOTE: These calculations are only valid when operating in a single-
 * queue environment.
 */
static void igc_update_itr(struct igc_q_vector *q_vector,
			   struct igc_ring_container *ring_container)
{
	unsigned int packets = ring_container->total_packets;
	unsigned int bytes = ring_container->total_bytes;
	u8 itrval = ring_container->itr;

	/* no packets, exit with status unchanged */
	if (packets == 0)
		return;

	switch (itrval) {
	case lowest_latency:
		/* handle TSO and jumbo frames */
		if (bytes / packets > 8000)
			itrval = bulk_latency;
		else if ((packets < 5) && (bytes > 512))
			itrval = low_latency;
		break;
	case low_latency:  /* 50 usec aka 20000 ints/s */
		if (bytes > 10000) {
			/* this if handles the TSO accounting */
			if (bytes / packets > 8000)
				itrval = bulk_latency;
			else if ((packets < 10) || ((bytes / packets) > 1200))
				itrval = bulk_latency;
			else if ((packets > 35))
				itrval = lowest_latency;
		} else if (bytes / packets > 2000) {
			itrval = bulk_latency;
		} else if (packets <= 2 && bytes < 512) {
			itrval = lowest_latency;
		}
		break;
	case bulk_latency: /* 250 usec aka 4000 ints/s */
		if (bytes > 25000) {
			if (packets > 35)
				itrval = low_latency;
		} else if (bytes < 1500) {
			itrval = low_latency;
		}
		break;
	}

	/* clear work counters since we have the values we need */
	ring_container->total_bytes = 0;
	ring_container->total_packets = 0;

	/* write updated itr to ring container */
	ring_container->itr = itrval;
}

static void igc_set_itr(struct igc_q_vector *q_vector)
{
	struct igc_adapter *adapter = q_vector->adapter;
	u32 new_itr = q_vector->itr_val;
	u8 current_itr = 0;

	/* for non-gigabit speeds, just fix the interrupt rate at 4000 */
	switch (adapter->link_speed) {
	case SPEED_10:
	case SPEED_100:
		current_itr = 0;
		new_itr = IGC_4K_ITR;
		goto set_itr_now;
	default:
		break;
	}

	igc_update_itr(q_vector, &q_vector->tx);
	igc_update_itr(q_vector, &q_vector->rx);

	current_itr = max(q_vector->rx.itr, q_vector->tx.itr);

	/* conservative mode (itr 3) eliminates the lowest_latency setting */
	if (current_itr == lowest_latency &&
	    ((q_vector->rx.ring && adapter->rx_itr_setting == 3) ||
	    (!q_vector->rx.ring && adapter->tx_itr_setting == 3)))
		current_itr = low_latency;

	switch (current_itr) {
	/* counts and packets in update_itr are dependent on these numbers */
	case lowest_latency:
		new_itr = IGC_70K_ITR; /* 70,000 ints/sec */
		break;
	case low_latency:
		new_itr = IGC_20K_ITR; /* 20,000 ints/sec */
		break;
	case bulk_latency:
		new_itr = IGC_4K_ITR;  /* 4,000 ints/sec */
		break;
	default:
		break;
	}

set_itr_now:
	if (new_itr != q_vector->itr_val) {
		/* this attempts to bias the interrupt rate towards Bulk
		 * by adding intermediate steps when interrupt rate is
		 * increasing
		 */
		new_itr = new_itr > q_vector->itr_val ?
			  max((new_itr * q_vector->itr_val) /
			  (new_itr + (q_vector->itr_val >> 2)),
			  new_itr) : new_itr;
		/* Don't write the value here; it resets the adapter's
		 * internal timer, and causes us to delay far longer than
		 * we should between interrupts.  Instead, we write the ITR
		 * value at the beginning of the next interrupt so the timing
		 * ends up being correct.
		 */
		q_vector->itr_val = new_itr;
		q_vector->set_itr = 1;
	}
}

static void igc_reset_interrupt_capability(struct igc_adapter *adapter)
{
	int v_idx = adapter->num_q_vectors;

	if (adapter->msix_entries) {
		pci_disable_msix(adapter->pdev);
		kfree(adapter->msix_entries);
		adapter->msix_entries = NULL;
	} else if (adapter->flags & IGC_FLAG_HAS_MSI) {
		pci_disable_msi(adapter->pdev);
	}

	while (v_idx--)
		igc_reset_q_vector(adapter, v_idx);
}

/**
 * igc_set_interrupt_capability - set MSI or MSI-X if supported
 * @adapter: Pointer to adapter structure
 * @msix: boolean value for MSI-X capability
 *
 * Attempt to configure interrupts using the best available
 * capabilities of the hardware and kernel.
 */
static void igc_set_interrupt_capability(struct igc_adapter *adapter,
					 bool msix)
{
	int numvecs, i;
	int err;

	if (!msix)
		goto msi_only;
	adapter->flags |= IGC_FLAG_HAS_MSIX;

	/* Number of supported queues. */
	adapter->num_rx_queues = adapter->rss_queues;

	adapter->num_tx_queues = adapter->rss_queues;

	/* start with one vector for every Rx queue */
	numvecs = adapter->num_rx_queues;

	/* if Tx handler is separate add 1 for every Tx queue */
	if (!(adapter->flags & IGC_FLAG_QUEUE_PAIRS))
		numvecs += adapter->num_tx_queues;

	/* store the number of vectors reserved for queues */
	adapter->num_q_vectors = numvecs;

	/* add 1 vector for link status interrupts */
	numvecs++;

	adapter->msix_entries = kcalloc(numvecs, sizeof(struct msix_entry),
					GFP_KERNEL);

	if (!adapter->msix_entries)
		return;

	/* populate entry values */
	for (i = 0; i < numvecs; i++)
		adapter->msix_entries[i].entry = i;

	err = pci_enable_msix_range(adapter->pdev,
				    adapter->msix_entries,
				    numvecs,
				    numvecs);
	if (err > 0)
		return;

	kfree(adapter->msix_entries);
	adapter->msix_entries = NULL;

	igc_reset_interrupt_capability(adapter);

msi_only:
	adapter->flags &= ~IGC_FLAG_HAS_MSIX;

	adapter->rss_queues = 1;
	adapter->flags |= IGC_FLAG_QUEUE_PAIRS;
	adapter->num_rx_queues = 1;
	adapter->num_tx_queues = 1;
	adapter->num_q_vectors = 1;
	if (!pci_enable_msi(adapter->pdev))
		adapter->flags |= IGC_FLAG_HAS_MSI;
}

/**
 * igc_update_ring_itr - update the dynamic ITR value based on packet size
 * @q_vector: pointer to q_vector
 *
 * Stores a new ITR value based on strictly on packet size.  This
 * algorithm is less sophisticated than that used in igc_update_itr,
 * due to the difficulty of synchronizing statistics across multiple
 * receive rings.  The divisors and thresholds used by this function
 * were determined based on theoretical maximum wire speed and testing
 * data, in order to minimize response time while increasing bulk
 * throughput.
 * NOTE: This function is called only when operating in a multiqueue
 * receive environment.
 */
static void igc_update_ring_itr(struct igc_q_vector *q_vector)
{
	struct igc_adapter *adapter = q_vector->adapter;
	int new_val = q_vector->itr_val;
	int avg_wire_size = 0;
	unsigned int packets;

	/* For non-gigabit speeds, just fix the interrupt rate at 4000
	 * ints/sec - ITR timer value of 120 ticks.
	 */
	switch (adapter->link_speed) {
	case SPEED_10:
	case SPEED_100:
		new_val = IGC_4K_ITR;
		goto set_itr_val;
	default:
		break;
	}

	packets = q_vector->rx.total_packets;
	if (packets)
		avg_wire_size = q_vector->rx.total_bytes / packets;

	packets = q_vector->tx.total_packets;
	if (packets)
		avg_wire_size = max_t(u32, avg_wire_size,
				      q_vector->tx.total_bytes / packets);

	/* if avg_wire_size isn't set no work was done */
	if (!avg_wire_size)
		goto clear_counts;

	/* Add 24 bytes to size to account for CRC, preamble, and gap */
	avg_wire_size += 24;

	/* Don't starve jumbo frames */
	avg_wire_size = min(avg_wire_size, 3000);

	/* Give a little boost to mid-size frames */
	if (avg_wire_size > 300 && avg_wire_size < 1200)
		new_val = avg_wire_size / 3;
	else
		new_val = avg_wire_size / 2;

	/* conservative mode (itr 3) eliminates the lowest_latency setting */
	if (new_val < IGC_20K_ITR &&
	    ((q_vector->rx.ring && adapter->rx_itr_setting == 3) ||
	    (!q_vector->rx.ring && adapter->tx_itr_setting == 3)))
		new_val = IGC_20K_ITR;

set_itr_val:
	if (new_val != q_vector->itr_val) {
		q_vector->itr_val = new_val;
		q_vector->set_itr = 1;
	}
clear_counts:
	q_vector->rx.total_bytes = 0;
	q_vector->rx.total_packets = 0;
	q_vector->tx.total_bytes = 0;
	q_vector->tx.total_packets = 0;
}

static void igc_ring_irq_enable(struct igc_q_vector *q_vector)
{
	struct igc_adapter *adapter = q_vector->adapter;
	struct igc_hw *hw = &adapter->hw;

	if ((q_vector->rx.ring && (adapter->rx_itr_setting & 3)) ||
	    (!q_vector->rx.ring && (adapter->tx_itr_setting & 3))) {
		if (adapter->num_q_vectors == 1)
			igc_set_itr(q_vector);
		else
			igc_update_ring_itr(q_vector);
	}

	if (!test_bit(__IGC_DOWN, &adapter->state)) {
		if (adapter->msix_entries)
			wr32(IGC_EIMS, q_vector->eims_value);
		else
			igc_irq_enable(adapter);
	}
}

static void igc_add_ring(struct igc_ring *ring,
			 struct igc_ring_container *head)
{
	head->ring = ring;
	head->count++;
}

/**
 * igc_cache_ring_register - Descriptor ring to register mapping
 * @adapter: board private structure to initialize
 *
 * Once we know the feature-set enabled for the device, we'll cache
 * the register offset the descriptor ring is assigned to.
 */
static void igc_cache_ring_register(struct igc_adapter *adapter)
{
	int i = 0, j = 0;

	switch (adapter->hw.mac.type) {
	case igc_i225:
	default:
		for (; i < adapter->num_rx_queues; i++)
			adapter->rx_ring[i]->reg_idx = i;
		for (; j < adapter->num_tx_queues; j++)
			adapter->tx_ring[j]->reg_idx = j;
		break;
	}
}

/**
 * igc_poll - NAPI Rx polling callback
 * @napi: napi polling structure
 * @budget: count of how many packets we should handle
 */
static int igc_poll(struct napi_struct *napi, int budget)
{
	struct igc_q_vector *q_vector = container_of(napi,
						     struct igc_q_vector,
						     napi);
	struct igc_ring *rx_ring = q_vector->rx.ring;
	bool clean_complete = true;
	int work_done = 0;

	if (q_vector->tx.ring)
		clean_complete = igc_clean_tx_irq(q_vector, budget);

	if (rx_ring) {
		int cleaned = rx_ring->xsk_pool ?
			      igc_clean_rx_irq_zc(q_vector, budget) :
			      igc_clean_rx_irq(q_vector, budget);

		work_done += cleaned;
		if (cleaned >= budget)
			clean_complete = false;
	}

	/* If all work not completed, return budget and keep polling */
	if (!clean_complete)
		return budget;

	/* Exit the polling mode, but don't re-enable interrupts if stack might
	 * poll us due to busy-polling
	 */
	if (likely(napi_complete_done(napi, work_done)))
		igc_ring_irq_enable(q_vector);

	return min(work_done, budget - 1);
}

/**
 * igc_alloc_q_vector - Allocate memory for a single interrupt vector
 * @adapter: board private structure to initialize
 * @v_count: q_vectors allocated on adapter, used for ring interleaving
 * @v_idx: index of vector in adapter struct
 * @txr_count: total number of Tx rings to allocate
 * @txr_idx: index of first Tx ring to allocate
 * @rxr_count: total number of Rx rings to allocate
 * @rxr_idx: index of first Rx ring to allocate
 *
 * We allocate one q_vector.  If allocation fails we return -ENOMEM.
 */
static int igc_alloc_q_vector(struct igc_adapter *adapter,
			      unsigned int v_count, unsigned int v_idx,
			      unsigned int txr_count, unsigned int txr_idx,
			      unsigned int rxr_count, unsigned int rxr_idx)
{
	struct igc_q_vector *q_vector;
	struct igc_ring *ring;
	int ring_count;

	/* igc only supports 1 Tx and/or 1 Rx queue per vector */
	if (txr_count > 1 || rxr_count > 1)
		return -ENOMEM;

	ring_count = txr_count + rxr_count;

	/* allocate q_vector and rings */
	q_vector = adapter->q_vector[v_idx];
	if (!q_vector)
		q_vector = kzalloc(struct_size(q_vector, ring, ring_count),
				   GFP_KERNEL);
	else
		memset(q_vector, 0, struct_size(q_vector, ring, ring_count));
	if (!q_vector)
		return -ENOMEM;

	/* initialize NAPI */
	netif_napi_add(adapter->netdev, &q_vector->napi, igc_poll);

	/* tie q_vector and adapter together */
	adapter->q_vector[v_idx] = q_vector;
	q_vector->adapter = adapter;

	/* initialize work limits */
	q_vector->tx.work_limit = adapter->tx_work_limit;

	/* initialize ITR configuration */
	q_vector->itr_register = adapter->io_addr + IGC_EITR(0);
	q_vector->itr_val = IGC_START_ITR;

	/* initialize pointer to rings */
	ring = q_vector->ring;

	/* initialize ITR */
	if (rxr_count) {
		/* rx or rx/tx vector */
		if (!adapter->rx_itr_setting || adapter->rx_itr_setting > 3)
			q_vector->itr_val = adapter->rx_itr_setting;
	} else {
		/* tx only vector */
		if (!adapter->tx_itr_setting || adapter->tx_itr_setting > 3)
			q_vector->itr_val = adapter->tx_itr_setting;
	}

	if (txr_count) {
		/* assign generic ring traits */
		ring->dev = &adapter->pdev->dev;
		ring->netdev = adapter->netdev;

		/* configure backlink on ring */
		ring->q_vector = q_vector;

		/* update q_vector Tx values */
		igc_add_ring(ring, &q_vector->tx);

		/* apply Tx specific ring traits */
		ring->count = adapter->tx_ring_count;
		ring->queue_index = txr_idx;

		/* assign ring to adapter */
		adapter->tx_ring[txr_idx] = ring;

		/* push pointer to next ring */
		ring++;
	}

	if (rxr_count) {
		/* assign generic ring traits */
		ring->dev = &adapter->pdev->dev;
		ring->netdev = adapter->netdev;

		/* configure backlink on ring */
		ring->q_vector = q_vector;

		/* update q_vector Rx values */
		igc_add_ring(ring, &q_vector->rx);

		/* apply Rx specific ring traits */
		ring->count = adapter->rx_ring_count;
		ring->queue_index = rxr_idx;

		/* assign ring to adapter */
		adapter->rx_ring[rxr_idx] = ring;
	}

	return 0;
}

/**
 * igc_alloc_q_vectors - Allocate memory for interrupt vectors
 * @adapter: board private structure to initialize
 *
 * We allocate one q_vector per queue interrupt.  If allocation fails we
 * return -ENOMEM.
 */
static int igc_alloc_q_vectors(struct igc_adapter *adapter)
{
	int rxr_remaining = adapter->num_rx_queues;
	int txr_remaining = adapter->num_tx_queues;
	int rxr_idx = 0, txr_idx = 0, v_idx = 0;
	int q_vectors = adapter->num_q_vectors;
	int err;

	if (q_vectors >= (rxr_remaining + txr_remaining)) {
		for (; rxr_remaining; v_idx++) {
			err = igc_alloc_q_vector(adapter, q_vectors, v_idx,
						 0, 0, 1, rxr_idx);

			if (err)
				goto err_out;

			/* update counts and index */
			rxr_remaining--;
			rxr_idx++;
		}
	}

	for (; v_idx < q_vectors; v_idx++) {
		int rqpv = DIV_ROUND_UP(rxr_remaining, q_vectors - v_idx);
		int tqpv = DIV_ROUND_UP(txr_remaining, q_vectors - v_idx);

		err = igc_alloc_q_vector(adapter, q_vectors, v_idx,
					 tqpv, txr_idx, rqpv, rxr_idx);

		if (err)
			goto err_out;

		/* update counts and index */
		rxr_remaining -= rqpv;
		txr_remaining -= tqpv;
		rxr_idx++;
		txr_idx++;
	}

	return 0;

err_out:
	adapter->num_tx_queues = 0;
	adapter->num_rx_queues = 0;
	adapter->num_q_vectors = 0;

	while (v_idx--)
		igc_free_q_vector(adapter, v_idx);

	return -ENOMEM;
}

/**
 * igc_init_interrupt_scheme - initialize interrupts, allocate queues/vectors
 * @adapter: Pointer to adapter structure
 * @msix: boolean for MSI-X capability
 *
 * This function initializes the interrupts and allocates all of the queues.
 */
static int igc_init_interrupt_scheme(struct igc_adapter *adapter, bool msix)
{
	struct net_device *dev = adapter->netdev;
	int err = 0;

	igc_set_interrupt_capability(adapter, msix);

	err = igc_alloc_q_vectors(adapter);
	if (err) {
		netdev_err(dev, "Unable to allocate memory for vectors\n");
		goto err_alloc_q_vectors;
	}

	igc_cache_ring_register(adapter);

	return 0;

err_alloc_q_vectors:
	igc_reset_interrupt_capability(adapter);
	return err;
}

/**
 * igc_sw_init - Initialize general software structures (struct igc_adapter)
 * @adapter: board private structure to initialize
 *
 * igc_sw_init initializes the Adapter private data structure.
 * Fields are initialized based on PCI device information and
 * OS network device settings (MTU size).
 */
static int igc_sw_init(struct igc_adapter *adapter)
{
	struct net_device *netdev = adapter->netdev;
	struct pci_dev *pdev = adapter->pdev;
	struct igc_hw *hw = &adapter->hw;

	pci_read_config_word(pdev, PCI_COMMAND, &hw->bus.pci_cmd_word);

	/* set default ring sizes */
	adapter->tx_ring_count = IGC_DEFAULT_TXD;
	adapter->rx_ring_count = IGC_DEFAULT_RXD;

	/* set default ITR values */
	adapter->rx_itr_setting = IGC_DEFAULT_ITR;
	adapter->tx_itr_setting = IGC_DEFAULT_ITR;

	/* set default work limits */
	adapter->tx_work_limit = IGC_DEFAULT_TX_WORK;

	/* adjust max frame to be at least the size of a standard frame */
	adapter->max_frame_size = netdev->mtu + ETH_HLEN + ETH_FCS_LEN +
				VLAN_HLEN;
	adapter->min_frame_size = ETH_ZLEN + ETH_FCS_LEN;

	mutex_init(&adapter->nfc_rule_lock);
	INIT_LIST_HEAD(&adapter->nfc_rule_list);
	adapter->nfc_rule_count = 0;

	spin_lock_init(&adapter->stats64_lock);
	/* Assume MSI-X interrupts, will be checked during IRQ allocation */
	adapter->flags |= IGC_FLAG_HAS_MSIX;

	igc_init_queue_configuration(adapter);

	/* This call may decrease the number of queues */
	if (igc_init_interrupt_scheme(adapter, true)) {
		netdev_err(netdev, "Unable to allocate memory for queues\n");
		return -ENOMEM;
	}

	/* Explicitly disable IRQ since the NIC can be in any state. */
	igc_irq_disable(adapter);

	set_bit(__IGC_DOWN, &adapter->state);

	return 0;
}

/**
 * igc_up - Open the interface and prepare it to handle traffic
 * @adapter: board private structure
 */
void igc_up(struct igc_adapter *adapter)
{
	struct igc_hw *hw = &adapter->hw;
	int i = 0;

	/* hardware has been reset, we need to reload some things */
	igc_configure(adapter);

	clear_bit(__IGC_DOWN, &adapter->state);

	for (i = 0; i < adapter->num_q_vectors; i++)
		napi_enable(&adapter->q_vector[i]->napi);

	if (adapter->msix_entries)
		igc_configure_msix(adapter);
	else
		igc_assign_vector(adapter->q_vector[0], 0);

	/* Clear any pending interrupts. */
	rd32(IGC_ICR);
	igc_irq_enable(adapter);

	netif_tx_start_all_queues(adapter->netdev);

	/* start the watchdog. */
	hw->mac.get_link_status = true;
	schedule_work(&adapter->watchdog_task);
}

/**
 * igc_update_stats - Update the board statistics counters
 * @adapter: board private structure
 */
void igc_update_stats(struct igc_adapter *adapter)
{
	struct rtnl_link_stats64 *net_stats = &adapter->stats64;
	struct pci_dev *pdev = adapter->pdev;
	struct igc_hw *hw = &adapter->hw;
	u64 _bytes, _packets;
	u64 bytes, packets;
	unsigned int start;
	u32 mpc;
	int i;

	/* Prevent stats update while adapter is being reset, or if the pci
	 * connection is down.
	 */
	if (adapter->link_speed == 0)
		return;
	if (pci_channel_offline(pdev))
		return;

	packets = 0;
	bytes = 0;

	rcu_read_lock();
	for (i = 0; i < adapter->num_rx_queues; i++) {
		struct igc_ring *ring = adapter->rx_ring[i];
		u32 rqdpc = rd32(IGC_RQDPC(i));

		if (hw->mac.type >= igc_i225)
			wr32(IGC_RQDPC(i), 0);

		if (rqdpc) {
			ring->rx_stats.drops += rqdpc;
			net_stats->rx_fifo_errors += rqdpc;
		}

		do {
			start = u64_stats_fetch_begin_irq(&ring->rx_syncp);
			_bytes = ring->rx_stats.bytes;
			_packets = ring->rx_stats.packets;
		} while (u64_stats_fetch_retry_irq(&ring->rx_syncp, start));
		bytes += _bytes;
		packets += _packets;
	}

	net_stats->rx_bytes = bytes;
	net_stats->rx_packets = packets;

	packets = 0;
	bytes = 0;
	for (i = 0; i < adapter->num_tx_queues; i++) {
		struct igc_ring *ring = adapter->tx_ring[i];

		do {
			start = u64_stats_fetch_begin_irq(&ring->tx_syncp);
			_bytes = ring->tx_stats.bytes;
			_packets = ring->tx_stats.packets;
		} while (u64_stats_fetch_retry_irq(&ring->tx_syncp, start));
		bytes += _bytes;
		packets += _packets;
	}
	net_stats->tx_bytes = bytes;
	net_stats->tx_packets = packets;
	rcu_read_unlock();

	/* read stats registers */
	adapter->stats.crcerrs += rd32(IGC_CRCERRS);
	adapter->stats.gprc += rd32(IGC_GPRC);
	adapter->stats.gorc += rd32(IGC_GORCL);
	rd32(IGC_GORCH); /* clear GORCL */
	adapter->stats.bprc += rd32(IGC_BPRC);
	adapter->stats.mprc += rd32(IGC_MPRC);
	adapter->stats.roc += rd32(IGC_ROC);

	adapter->stats.prc64 += rd32(IGC_PRC64);
	adapter->stats.prc127 += rd32(IGC_PRC127);
	adapter->stats.prc255 += rd32(IGC_PRC255);
	adapter->stats.prc511 += rd32(IGC_PRC511);
	adapter->stats.prc1023 += rd32(IGC_PRC1023);
	adapter->stats.prc1522 += rd32(IGC_PRC1522);
	adapter->stats.tlpic += rd32(IGC_TLPIC);
	adapter->stats.rlpic += rd32(IGC_RLPIC);
	adapter->stats.hgptc += rd32(IGC_HGPTC);

	mpc = rd32(IGC_MPC);
	adapter->stats.mpc += mpc;
	net_stats->rx_fifo_errors += mpc;
	adapter->stats.scc += rd32(IGC_SCC);
	adapter->stats.ecol += rd32(IGC_ECOL);
	adapter->stats.mcc += rd32(IGC_MCC);
	adapter->stats.latecol += rd32(IGC_LATECOL);
	adapter->stats.dc += rd32(IGC_DC);
	adapter->stats.rlec += rd32(IGC_RLEC);
	adapter->stats.xonrxc += rd32(IGC_XONRXC);
	adapter->stats.xontxc += rd32(IGC_XONTXC);
	adapter->stats.xoffrxc += rd32(IGC_XOFFRXC);
	adapter->stats.xofftxc += rd32(IGC_XOFFTXC);
	adapter->stats.fcruc += rd32(IGC_FCRUC);
	adapter->stats.gptc += rd32(IGC_GPTC);
	adapter->stats.gotc += rd32(IGC_GOTCL);
	rd32(IGC_GOTCH); /* clear GOTCL */
	adapter->stats.rnbc += rd32(IGC_RNBC);
	adapter->stats.ruc += rd32(IGC_RUC);
	adapter->stats.rfc += rd32(IGC_RFC);
	adapter->stats.rjc += rd32(IGC_RJC);
	adapter->stats.tor += rd32(IGC_TORH);
	adapter->stats.tot += rd32(IGC_TOTH);
	adapter->stats.tpr += rd32(IGC_TPR);

	adapter->stats.ptc64 += rd32(IGC_PTC64);
	adapter->stats.ptc127 += rd32(IGC_PTC127);
	adapter->stats.ptc255 += rd32(IGC_PTC255);
	adapter->stats.ptc511 += rd32(IGC_PTC511);
	adapter->stats.ptc1023 += rd32(IGC_PTC1023);
	adapter->stats.ptc1522 += rd32(IGC_PTC1522);

	adapter->stats.mptc += rd32(IGC_MPTC);
	adapter->stats.bptc += rd32(IGC_BPTC);

	adapter->stats.tpt += rd32(IGC_TPT);
	adapter->stats.colc += rd32(IGC_COLC);
	adapter->stats.colc += rd32(IGC_RERC);

	adapter->stats.algnerrc += rd32(IGC_ALGNERRC);

	adapter->stats.tsctc += rd32(IGC_TSCTC);

	adapter->stats.iac += rd32(IGC_IAC);

	/* Fill out the OS statistics structure */
	net_stats->multicast = adapter->stats.mprc;
	net_stats->collisions = adapter->stats.colc;

	/* Rx Errors */

	/* RLEC on some newer hardware can be incorrect so build
	 * our own version based on RUC and ROC
	 */
	net_stats->rx_errors = adapter->stats.rxerrc +
		adapter->stats.crcerrs + adapter->stats.algnerrc +
		adapter->stats.ruc + adapter->stats.roc +
		adapter->stats.cexterr;
	net_stats->rx_length_errors = adapter->stats.ruc +
				      adapter->stats.roc;
	net_stats->rx_crc_errors = adapter->stats.crcerrs;
	net_stats->rx_frame_errors = adapter->stats.algnerrc;
	net_stats->rx_missed_errors = adapter->stats.mpc;

	/* Tx Errors */
	net_stats->tx_errors = adapter->stats.ecol +
			       adapter->stats.latecol;
	net_stats->tx_aborted_errors = adapter->stats.ecol;
	net_stats->tx_window_errors = adapter->stats.latecol;
	net_stats->tx_carrier_errors = adapter->stats.tncrs;

	/* Tx Dropped needs to be maintained elsewhere */

	/* Management Stats */
	adapter->stats.mgptc += rd32(IGC_MGTPTC);
	adapter->stats.mgprc += rd32(IGC_MGTPRC);
	adapter->stats.mgpdc += rd32(IGC_MGTPDC);
}

/**
 * igc_down - Close the interface
 * @adapter: board private structure
 */
void igc_down(struct igc_adapter *adapter)
{
	struct net_device *netdev = adapter->netdev;
	struct igc_hw *hw = &adapter->hw;
	u32 tctl, rctl;
	int i = 0;

	set_bit(__IGC_DOWN, &adapter->state);

	igc_ptp_suspend(adapter);

	if (pci_device_is_present(adapter->pdev)) {
		/* disable receives in the hardware */
		rctl = rd32(IGC_RCTL);
		wr32(IGC_RCTL, rctl & ~IGC_RCTL_EN);
		/* flush and sleep below */
	}
	/* set trans_start so we don't get spurious watchdogs during reset */
	netif_trans_update(netdev);

	netif_carrier_off(netdev);
	netif_tx_stop_all_queues(netdev);

	if (pci_device_is_present(adapter->pdev)) {
		/* disable transmits in the hardware */
		tctl = rd32(IGC_TCTL);
		tctl &= ~IGC_TCTL_EN;
		wr32(IGC_TCTL, tctl);
		/* flush both disables and wait for them to finish */
		wrfl();
		usleep_range(10000, 20000);

		igc_irq_disable(adapter);
	}

	adapter->flags &= ~IGC_FLAG_NEED_LINK_UPDATE;

	for (i = 0; i < adapter->num_q_vectors; i++) {
		if (adapter->q_vector[i]) {
			napi_synchronize(&adapter->q_vector[i]->napi);
			napi_disable(&adapter->q_vector[i]->napi);
		}
	}

	del_timer_sync(&adapter->watchdog_timer);
	del_timer_sync(&adapter->phy_info_timer);

	/* record the stats before reset*/
	spin_lock(&adapter->stats64_lock);
	igc_update_stats(adapter);
	spin_unlock(&adapter->stats64_lock);

	adapter->link_speed = 0;
	adapter->link_duplex = 0;

	if (!pci_channel_offline(adapter->pdev))
		igc_reset(adapter);

	/* clear VLAN promisc flag so VFTA will be updated if necessary */
	adapter->flags &= ~IGC_FLAG_VLAN_PROMISC;

	igc_disable_all_tx_rings_hw(adapter);
	igc_clean_all_tx_rings(adapter);
	igc_clean_all_rx_rings(adapter);
}

void igc_reinit_locked(struct igc_adapter *adapter)
{
	while (test_and_set_bit(__IGC_RESETTING, &adapter->state))
		usleep_range(1000, 2000);
	igc_down(adapter);
	igc_up(adapter);
	clear_bit(__IGC_RESETTING, &adapter->state);
}

static void igc_reset_task(struct work_struct *work)
{
	struct igc_adapter *adapter;

	adapter = container_of(work, struct igc_adapter, reset_task);

	rtnl_lock();
	/* If we're already down or resetting, just bail */
	if (test_bit(__IGC_DOWN, &adapter->state) ||
	    test_bit(__IGC_RESETTING, &adapter->state)) {
		rtnl_unlock();
		return;
	}

	igc_rings_dump(adapter);
	igc_regs_dump(adapter);
	netdev_err(adapter->netdev, "Reset adapter\n");
	igc_reinit_locked(adapter);
	rtnl_unlock();
}

/**
 * igc_change_mtu - Change the Maximum Transfer Unit
 * @netdev: network interface device structure
 * @new_mtu: new value for maximum frame size
 *
 * Returns 0 on success, negative on failure
 */
static int igc_change_mtu(struct net_device *netdev, int new_mtu)
{
	int max_frame = new_mtu + ETH_HLEN + ETH_FCS_LEN + VLAN_HLEN;
	struct igc_adapter *adapter = netdev_priv(netdev);

	if (igc_xdp_is_enabled(adapter) && new_mtu > ETH_DATA_LEN) {
		netdev_dbg(netdev, "Jumbo frames not supported with XDP");
		return -EINVAL;
	}

	/* adjust max frame to be at least the size of a standard frame */
	if (max_frame < (ETH_FRAME_LEN + ETH_FCS_LEN))
		max_frame = ETH_FRAME_LEN + ETH_FCS_LEN;

	while (test_and_set_bit(__IGC_RESETTING, &adapter->state))
		usleep_range(1000, 2000);

	/* igc_down has a dependency on max_frame_size */
	adapter->max_frame_size = max_frame;

	if (netif_running(netdev))
		igc_down(adapter);

	netdev_dbg(netdev, "changing MTU from %d to %d\n", netdev->mtu, new_mtu);
	netdev->mtu = new_mtu;

	if (netif_running(netdev))
		igc_up(adapter);
	else
		igc_reset(adapter);

	clear_bit(__IGC_RESETTING, &adapter->state);

	return 0;
}

/**
 * igc_tx_timeout - Respond to a Tx Hang
 * @netdev: network interface device structure
 * @txqueue: queue number that timed out
 **/
static void igc_tx_timeout(struct net_device *netdev,
			   unsigned int __always_unused txqueue)
{
	struct igc_adapter *adapter = netdev_priv(netdev);
	struct igc_hw *hw = &adapter->hw;

	/* Do the reset outside of interrupt context */
	adapter->tx_timeout_count++;
	schedule_work(&adapter->reset_task);
	wr32(IGC_EICS,
	     (adapter->eims_enable_mask & ~adapter->eims_other));
}

/**
 * igc_get_stats64 - Get System Network Statistics
 * @netdev: network interface device structure
 * @stats: rtnl_link_stats64 pointer
 *
 * Returns the address of the device statistics structure.
 * The statistics are updated here and also from the timer callback.
 */
static void igc_get_stats64(struct net_device *netdev,
			    struct rtnl_link_stats64 *stats)
{
	struct igc_adapter *adapter = netdev_priv(netdev);

	spin_lock(&adapter->stats64_lock);
	if (!test_bit(__IGC_RESETTING, &adapter->state))
		igc_update_stats(adapter);
	memcpy(stats, &adapter->stats64, sizeof(*stats));
	spin_unlock(&adapter->stats64_lock);
}

static netdev_features_t igc_fix_features(struct net_device *netdev,
					  netdev_features_t features)
{
	/* Since there is no support for separate Rx/Tx vlan accel
	 * enable/disable make sure Tx flag is always in same state as Rx.
	 */
	if (features & NETIF_F_HW_VLAN_CTAG_RX)
		features |= NETIF_F_HW_VLAN_CTAG_TX;
	else
		features &= ~NETIF_F_HW_VLAN_CTAG_TX;

	return features;
}

static int igc_set_features(struct net_device *netdev,
			    netdev_features_t features)
{
	netdev_features_t changed = netdev->features ^ features;
	struct igc_adapter *adapter = netdev_priv(netdev);

	if (changed & NETIF_F_HW_VLAN_CTAG_RX)
		igc_vlan_mode(netdev, features);

	/* Add VLAN support */
	if (!(changed & (NETIF_F_RXALL | NETIF_F_NTUPLE)))
		return 0;

	if (!(features & NETIF_F_NTUPLE))
		igc_flush_nfc_rules(adapter);

	netdev->features = features;

	if (netif_running(netdev))
		igc_reinit_locked(adapter);
	else
		igc_reset(adapter);

	return 1;
}

static netdev_features_t
igc_features_check(struct sk_buff *skb, struct net_device *dev,
		   netdev_features_t features)
{
	unsigned int network_hdr_len, mac_hdr_len;

	/* Make certain the headers can be described by a context descriptor */
	mac_hdr_len = skb_network_header(skb) - skb->data;
	if (unlikely(mac_hdr_len > IGC_MAX_MAC_HDR_LEN))
		return features & ~(NETIF_F_HW_CSUM |
				    NETIF_F_SCTP_CRC |
				    NETIF_F_HW_VLAN_CTAG_TX |
				    NETIF_F_TSO |
				    NETIF_F_TSO6);

	network_hdr_len = skb_checksum_start(skb) - skb_network_header(skb);
	if (unlikely(network_hdr_len >  IGC_MAX_NETWORK_HDR_LEN))
		return features & ~(NETIF_F_HW_CSUM |
				    NETIF_F_SCTP_CRC |
				    NETIF_F_TSO |
				    NETIF_F_TSO6);

	/* We can only support IPv4 TSO in tunnels if we can mangle the
	 * inner IP ID field, so strip TSO if MANGLEID is not supported.
	 */
	if (skb->encapsulation && !(features & NETIF_F_TSO_MANGLEID))
		features &= ~NETIF_F_TSO;

	return features;
}

static void igc_tsync_interrupt(struct igc_adapter *adapter)
{
	u32 ack, tsauxc, sec, nsec, tsicr;
	struct igc_hw *hw = &adapter->hw;
	struct ptp_clock_event event;
	struct timespec64 ts;

	tsicr = rd32(IGC_TSICR);
	ack = 0;

	if (tsicr & IGC_TSICR_SYS_WRAP) {
		event.type = PTP_CLOCK_PPS;
		if (adapter->ptp_caps.pps)
			ptp_clock_event(adapter->ptp_clock, &event);
		ack |= IGC_TSICR_SYS_WRAP;
	}

	if (tsicr & IGC_TSICR_TXTS) {
		/* retrieve hardware timestamp */
		schedule_work(&adapter->ptp_tx_work);
		ack |= IGC_TSICR_TXTS;
	}

	if (tsicr & IGC_TSICR_TT0) {
		spin_lock(&adapter->tmreg_lock);
		ts = timespec64_add(adapter->perout[0].start,
				    adapter->perout[0].period);
		wr32(IGC_TRGTTIML0, ts.tv_nsec | IGC_TT_IO_TIMER_SEL_SYSTIM0);
		wr32(IGC_TRGTTIMH0, (u32)ts.tv_sec);
		tsauxc = rd32(IGC_TSAUXC);
		tsauxc |= IGC_TSAUXC_EN_TT0;
		wr32(IGC_TSAUXC, tsauxc);
		adapter->perout[0].start = ts;
		spin_unlock(&adapter->tmreg_lock);
		ack |= IGC_TSICR_TT0;
	}

	if (tsicr & IGC_TSICR_TT1) {
		spin_lock(&adapter->tmreg_lock);
		ts = timespec64_add(adapter->perout[1].start,
				    adapter->perout[1].period);
		wr32(IGC_TRGTTIML1, ts.tv_nsec | IGC_TT_IO_TIMER_SEL_SYSTIM0);
		wr32(IGC_TRGTTIMH1, (u32)ts.tv_sec);
		tsauxc = rd32(IGC_TSAUXC);
		tsauxc |= IGC_TSAUXC_EN_TT1;
		wr32(IGC_TSAUXC, tsauxc);
		adapter->perout[1].start = ts;
		spin_unlock(&adapter->tmreg_lock);
		ack |= IGC_TSICR_TT1;
	}

	if (tsicr & IGC_TSICR_AUTT0) {
		nsec = rd32(IGC_AUXSTMPL0);
		sec  = rd32(IGC_AUXSTMPH0);
		event.type = PTP_CLOCK_EXTTS;
		event.index = 0;
		event.timestamp = sec * NSEC_PER_SEC + nsec;
		ptp_clock_event(adapter->ptp_clock, &event);
		ack |= IGC_TSICR_AUTT0;
	}

	if (tsicr & IGC_TSICR_AUTT1) {
		nsec = rd32(IGC_AUXSTMPL1);
		sec  = rd32(IGC_AUXSTMPH1);
		event.type = PTP_CLOCK_EXTTS;
		event.index = 1;
		event.timestamp = sec * NSEC_PER_SEC + nsec;
		ptp_clock_event(adapter->ptp_clock, &event);
		ack |= IGC_TSICR_AUTT1;
	}

	/* acknowledge the interrupts */
	wr32(IGC_TSICR, ack);
}

/**
 * igc_msix_other - msix other interrupt handler
 * @irq: interrupt number
 * @data: pointer to a q_vector
 */
static irqreturn_t igc_msix_other(int irq, void *data)
{
	struct igc_adapter *adapter = data;
	struct igc_hw *hw = &adapter->hw;
	u32 icr = rd32(IGC_ICR);

	/* reading ICR causes bit 31 of EICR to be cleared */
	if (icr & IGC_ICR_DRSTA)
		schedule_work(&adapter->reset_task);

	if (icr & IGC_ICR_DOUTSYNC) {
		/* HW is reporting DMA is out of sync */
		adapter->stats.doosync++;
	}

	if (icr & IGC_ICR_LSC) {
		hw->mac.get_link_status = true;
		/* guard against interrupt when we're going down */
		if (!test_bit(__IGC_DOWN, &adapter->state))
			mod_timer(&adapter->watchdog_timer, jiffies + 1);
	}

	if (icr & IGC_ICR_TS)
		igc_tsync_interrupt(adapter);

	wr32(IGC_EIMS, adapter->eims_other);

	return IRQ_HANDLED;
}

static void igc_write_itr(struct igc_q_vector *q_vector)
{
	u32 itr_val = q_vector->itr_val & IGC_QVECTOR_MASK;

	if (!q_vector->set_itr)
		return;

	if (!itr_val)
		itr_val = IGC_ITR_VAL_MASK;

	itr_val |= IGC_EITR_CNT_IGNR;

	writel(itr_val, q_vector->itr_register);
	q_vector->set_itr = 0;
}

static irqreturn_t igc_msix_ring(int irq, void *data)
{
	struct igc_q_vector *q_vector = data;

	/* Write the ITR value calculated from the previous interrupt. */
	igc_write_itr(q_vector);

	napi_schedule(&q_vector->napi);

	return IRQ_HANDLED;
}

/**
 * igc_request_msix - Initialize MSI-X interrupts
 * @adapter: Pointer to adapter structure
 *
 * igc_request_msix allocates MSI-X vectors and requests interrupts from the
 * kernel.
 */
static int igc_request_msix(struct igc_adapter *adapter)
{
	unsigned int num_q_vectors = adapter->num_q_vectors;
	int i = 0, err = 0, vector = 0, free_vector = 0;
	struct net_device *netdev = adapter->netdev;

	err = request_irq(adapter->msix_entries[vector].vector,
			  &igc_msix_other, 0, netdev->name, adapter);
	if (err)
		goto err_out;

	if (num_q_vectors > MAX_Q_VECTORS) {
		num_q_vectors = MAX_Q_VECTORS;
		dev_warn(&adapter->pdev->dev,
			 "The number of queue vectors (%d) is higher than max allowed (%d)\n",
			 adapter->num_q_vectors, MAX_Q_VECTORS);
	}
	for (i = 0; i < num_q_vectors; i++) {
		struct igc_q_vector *q_vector = adapter->q_vector[i];

		vector++;

		q_vector->itr_register = adapter->io_addr + IGC_EITR(vector);

		if (q_vector->rx.ring && q_vector->tx.ring)
			sprintf(q_vector->name, "%s-TxRx-%u", netdev->name,
				q_vector->rx.ring->queue_index);
		else if (q_vector->tx.ring)
			sprintf(q_vector->name, "%s-tx-%u", netdev->name,
				q_vector->tx.ring->queue_index);
		else if (q_vector->rx.ring)
			sprintf(q_vector->name, "%s-rx-%u", netdev->name,
				q_vector->rx.ring->queue_index);
		else
			sprintf(q_vector->name, "%s-unused", netdev->name);

		err = request_irq(adapter->msix_entries[vector].vector,
				  igc_msix_ring, 0, q_vector->name,
				  q_vector);
		if (err)
			goto err_free;
	}

	igc_configure_msix(adapter);
	return 0;

err_free:
	/* free already assigned IRQs */
	free_irq(adapter->msix_entries[free_vector++].vector, adapter);

	vector--;
	for (i = 0; i < vector; i++) {
		free_irq(adapter->msix_entries[free_vector++].vector,
			 adapter->q_vector[i]);
	}
err_out:
	return err;
}

/**
 * igc_clear_interrupt_scheme - reset the device to a state of no interrupts
 * @adapter: Pointer to adapter structure
 *
 * This function resets the device so that it has 0 rx queues, tx queues, and
 * MSI-X interrupts allocated.
 */
static void igc_clear_interrupt_scheme(struct igc_adapter *adapter)
{
	igc_free_q_vectors(adapter);
	igc_reset_interrupt_capability(adapter);
}

/* Need to wait a few seconds after link up to get diagnostic information from
 * the phy
 */
static void igc_update_phy_info(struct timer_list *t)
{
	struct igc_adapter *adapter = from_timer(adapter, t, phy_info_timer);

	igc_get_phy_info(&adapter->hw);
}

/**
 * igc_has_link - check shared code for link and determine up/down
 * @adapter: pointer to driver private info
 */
bool igc_has_link(struct igc_adapter *adapter)
{
	struct igc_hw *hw = &adapter->hw;
	bool link_active = false;

	/* get_link_status is set on LSC (link status) interrupt or
	 * rx sequence error interrupt.  get_link_status will stay
	 * false until the igc_check_for_link establishes link
	 * for copper adapters ONLY
	 */
	if (!hw->mac.get_link_status)
		return true;
	hw->mac.ops.check_for_link(hw);
	link_active = !hw->mac.get_link_status;

	if (hw->mac.type == igc_i225) {
		if (!netif_carrier_ok(adapter->netdev)) {
			adapter->flags &= ~IGC_FLAG_NEED_LINK_UPDATE;
		} else if (!(adapter->flags & IGC_FLAG_NEED_LINK_UPDATE)) {
			adapter->flags |= IGC_FLAG_NEED_LINK_UPDATE;
			adapter->link_check_timeout = jiffies;
		}
	}

	return link_active;
}

/**
 * igc_watchdog - Timer Call-back
 * @t: timer for the watchdog
 */
static void igc_watchdog(struct timer_list *t)
{
	struct igc_adapter *adapter = from_timer(adapter, t, watchdog_timer);
	/* Do the rest outside of interrupt context */
	schedule_work(&adapter->watchdog_task);
}

static void igc_watchdog_task(struct work_struct *work)
{
	struct igc_adapter *adapter = container_of(work,
						   struct igc_adapter,
						   watchdog_task);
	struct net_device *netdev = adapter->netdev;
	struct igc_hw *hw = &adapter->hw;
	struct igc_phy_info *phy = &hw->phy;
	u16 phy_data, retry_count = 20;
	u32 link;
	int i;

	link = igc_has_link(adapter);

	if (adapter->flags & IGC_FLAG_NEED_LINK_UPDATE) {
		if (time_after(jiffies, (adapter->link_check_timeout + HZ)))
			adapter->flags &= ~IGC_FLAG_NEED_LINK_UPDATE;
		else
			link = false;
	}

	if (link) {
		/* Cancel scheduled suspend requests. */
		pm_runtime_resume(netdev->dev.parent);

		if (!netif_carrier_ok(netdev)) {
			u32 ctrl;

			hw->mac.ops.get_speed_and_duplex(hw,
							 &adapter->link_speed,
							 &adapter->link_duplex);

			ctrl = rd32(IGC_CTRL);
			/* Link status message must follow this format */
			netdev_info(netdev,
				    "NIC Link is Up %d Mbps %s Duplex, Flow Control: %s\n",
				    adapter->link_speed,
				    adapter->link_duplex == FULL_DUPLEX ?
				    "Full" : "Half",
				    (ctrl & IGC_CTRL_TFCE) &&
				    (ctrl & IGC_CTRL_RFCE) ? "RX/TX" :
				    (ctrl & IGC_CTRL_RFCE) ?  "RX" :
				    (ctrl & IGC_CTRL_TFCE) ?  "TX" : "None");

			/* disable EEE if enabled */
			if ((adapter->flags & IGC_FLAG_EEE) &&
			    adapter->link_duplex == HALF_DUPLEX) {
				netdev_info(netdev,
					    "EEE Disabled: unsupported at half duplex. Re-enable using ethtool when at full duplex\n");
				adapter->hw.dev_spec._base.eee_enable = false;
				adapter->flags &= ~IGC_FLAG_EEE;
			}

			/* check if SmartSpeed worked */
			igc_check_downshift(hw);
			if (phy->speed_downgraded)
				netdev_warn(netdev, "Link Speed was downgraded by SmartSpeed\n");

			/* adjust timeout factor according to speed/duplex */
			adapter->tx_timeout_factor = 1;
			switch (adapter->link_speed) {
			case SPEED_10:
				adapter->tx_timeout_factor = 14;
				break;
			case SPEED_100:
			case SPEED_1000:
			case SPEED_2500:
				adapter->tx_timeout_factor = 1;
				break;
			}

			if (adapter->link_speed != SPEED_1000)
				goto no_wait;

			/* wait for Remote receiver status OK */
retry_read_status:
			if (!igc_read_phy_reg(hw, PHY_1000T_STATUS,
					      &phy_data)) {
				if (!(phy_data & SR_1000T_REMOTE_RX_STATUS) &&
				    retry_count) {
					msleep(100);
					retry_count--;
					goto retry_read_status;
				} else if (!retry_count) {
					netdev_err(netdev, "exceed max 2 second\n");
				}
			} else {
				netdev_err(netdev, "read 1000Base-T Status Reg\n");
			}
no_wait:
			netif_carrier_on(netdev);

			/* link state has changed, schedule phy info update */
			if (!test_bit(__IGC_DOWN, &adapter->state))
				mod_timer(&adapter->phy_info_timer,
					  round_jiffies(jiffies + 2 * HZ));
		}
	} else {
		if (netif_carrier_ok(netdev)) {
			adapter->link_speed = 0;
			adapter->link_duplex = 0;

			/* Links status message must follow this format */
			netdev_info(netdev, "NIC Link is Down\n");
			netif_carrier_off(netdev);

			/* link state has changed, schedule phy info update */
			if (!test_bit(__IGC_DOWN, &adapter->state))
				mod_timer(&adapter->phy_info_timer,
					  round_jiffies(jiffies + 2 * HZ));

			/* link is down, time to check for alternate media */
			if (adapter->flags & IGC_FLAG_MAS_ENABLE) {
				if (adapter->flags & IGC_FLAG_MEDIA_RESET) {
					schedule_work(&adapter->reset_task);
					/* return immediately */
					return;
				}
			}
			pm_schedule_suspend(netdev->dev.parent,
					    MSEC_PER_SEC * 5);

		/* also check for alternate media here */
		} else if (!netif_carrier_ok(netdev) &&
			   (adapter->flags & IGC_FLAG_MAS_ENABLE)) {
			if (adapter->flags & IGC_FLAG_MEDIA_RESET) {
				schedule_work(&adapter->reset_task);
				/* return immediately */
				return;
			}
		}
	}

	spin_lock(&adapter->stats64_lock);
	igc_update_stats(adapter);
	spin_unlock(&adapter->stats64_lock);

	for (i = 0; i < adapter->num_tx_queues; i++) {
		struct igc_ring *tx_ring = adapter->tx_ring[i];

		if (!netif_carrier_ok(netdev)) {
			/* We've lost link, so the controller stops DMA,
			 * but we've got queued Tx work that's never going
			 * to get done, so reset controller to flush Tx.
			 * (Do the reset outside of interrupt context).
			 */
			if (igc_desc_unused(tx_ring) + 1 < tx_ring->count) {
				adapter->tx_timeout_count++;
				schedule_work(&adapter->reset_task);
				/* return immediately since reset is imminent */
				return;
			}
		}

		/* Force detection of hung controller every watchdog period */
		set_bit(IGC_RING_FLAG_TX_DETECT_HANG, &tx_ring->flags);
	}

	/* Cause software interrupt to ensure Rx ring is cleaned */
	if (adapter->flags & IGC_FLAG_HAS_MSIX) {
		u32 eics = 0;

		for (i = 0; i < adapter->num_q_vectors; i++)
			eics |= adapter->q_vector[i]->eims_value;
		wr32(IGC_EICS, eics);
	} else {
		wr32(IGC_ICS, IGC_ICS_RXDMT0);
	}

	igc_ptp_tx_hang(adapter);

	/* Reset the timer */
	if (!test_bit(__IGC_DOWN, &adapter->state)) {
		if (adapter->flags & IGC_FLAG_NEED_LINK_UPDATE)
			mod_timer(&adapter->watchdog_timer,
				  round_jiffies(jiffies +  HZ));
		else
			mod_timer(&adapter->watchdog_timer,
				  round_jiffies(jiffies + 2 * HZ));
	}
}

/**
 * igc_intr_msi - Interrupt Handler
 * @irq: interrupt number
 * @data: pointer to a network interface device structure
 */
static irqreturn_t igc_intr_msi(int irq, void *data)
{
	struct igc_adapter *adapter = data;
	struct igc_q_vector *q_vector = adapter->q_vector[0];
	struct igc_hw *hw = &adapter->hw;
	/* read ICR disables interrupts using IAM */
	u32 icr = rd32(IGC_ICR);

	igc_write_itr(q_vector);

	if (icr & IGC_ICR_DRSTA)
		schedule_work(&adapter->reset_task);

	if (icr & IGC_ICR_DOUTSYNC) {
		/* HW is reporting DMA is out of sync */
		adapter->stats.doosync++;
	}

	if (icr & (IGC_ICR_RXSEQ | IGC_ICR_LSC)) {
		hw->mac.get_link_status = true;
		if (!test_bit(__IGC_DOWN, &adapter->state))
			mod_timer(&adapter->watchdog_timer, jiffies + 1);
	}

	if (icr & IGC_ICR_TS)
		igc_tsync_interrupt(adapter);

	napi_schedule(&q_vector->napi);

	return IRQ_HANDLED;
}

/**
 * igc_intr - Legacy Interrupt Handler
 * @irq: interrupt number
 * @data: pointer to a network interface device structure
 */
static irqreturn_t igc_intr(int irq, void *data)
{
	struct igc_adapter *adapter = data;
	struct igc_q_vector *q_vector = adapter->q_vector[0];
	struct igc_hw *hw = &adapter->hw;
	/* Interrupt Auto-Mask...upon reading ICR, interrupts are masked.  No
	 * need for the IMC write
	 */
	u32 icr = rd32(IGC_ICR);

	/* IMS will not auto-mask if INT_ASSERTED is not set, and if it is
	 * not set, then the adapter didn't send an interrupt
	 */
	if (!(icr & IGC_ICR_INT_ASSERTED))
		return IRQ_NONE;

	igc_write_itr(q_vector);

	if (icr & IGC_ICR_DRSTA)
		schedule_work(&adapter->reset_task);

	if (icr & IGC_ICR_DOUTSYNC) {
		/* HW is reporting DMA is out of sync */
		adapter->stats.doosync++;
	}

	if (icr & (IGC_ICR_RXSEQ | IGC_ICR_LSC)) {
		hw->mac.get_link_status = true;
		/* guard against interrupt when we're going down */
		if (!test_bit(__IGC_DOWN, &adapter->state))
			mod_timer(&adapter->watchdog_timer, jiffies + 1);
	}

	if (icr & IGC_ICR_TS)
		igc_tsync_interrupt(adapter);

	napi_schedule(&q_vector->napi);

	return IRQ_HANDLED;
}

static void igc_free_irq(struct igc_adapter *adapter)
{
	if (adapter->msix_entries) {
		int vector = 0, i;

		free_irq(adapter->msix_entries[vector++].vector, adapter);

		for (i = 0; i < adapter->num_q_vectors; i++)
			free_irq(adapter->msix_entries[vector++].vector,
				 adapter->q_vector[i]);
	} else {
		free_irq(adapter->pdev->irq, adapter);
	}
}

/**
 * igc_request_irq - initialize interrupts
 * @adapter: Pointer to adapter structure
 *
 * Attempts to configure interrupts using the best available
 * capabilities of the hardware and kernel.
 */
static int igc_request_irq(struct igc_adapter *adapter)
{
	struct net_device *netdev = adapter->netdev;
	struct pci_dev *pdev = adapter->pdev;
	int err = 0;

	if (adapter->flags & IGC_FLAG_HAS_MSIX) {
		err = igc_request_msix(adapter);
		if (!err)
			goto request_done;
		/* fall back to MSI */
		igc_free_all_tx_resources(adapter);
		igc_free_all_rx_resources(adapter);

		igc_clear_interrupt_scheme(adapter);
		err = igc_init_interrupt_scheme(adapter, false);
		if (err)
			goto request_done;
		igc_setup_all_tx_resources(adapter);
		igc_setup_all_rx_resources(adapter);
		igc_configure(adapter);
	}

	igc_assign_vector(adapter->q_vector[0], 0);

	if (adapter->flags & IGC_FLAG_HAS_MSI) {
		err = request_irq(pdev->irq, &igc_intr_msi, 0,
				  netdev->name, adapter);
		if (!err)
			goto request_done;

		/* fall back to legacy interrupts */
		igc_reset_interrupt_capability(adapter);
		adapter->flags &= ~IGC_FLAG_HAS_MSI;
	}

	err = request_irq(pdev->irq, &igc_intr, IRQF_SHARED,
			  netdev->name, adapter);

	if (err)
		netdev_err(netdev, "Error %d getting interrupt\n", err);

request_done:
	return err;
}

/**
 * __igc_open - Called when a network interface is made active
 * @netdev: network interface device structure
 * @resuming: boolean indicating if the device is resuming
 *
 * Returns 0 on success, negative value on failure
 *
 * The open entry point is called when a network interface is made
 * active by the system (IFF_UP).  At this point all resources needed
 * for transmit and receive operations are allocated, the interrupt
 * handler is registered with the OS, the watchdog timer is started,
 * and the stack is notified that the interface is ready.
 */
static int __igc_open(struct net_device *netdev, bool resuming)
{
	struct igc_adapter *adapter = netdev_priv(netdev);
	struct pci_dev *pdev = adapter->pdev;
	struct igc_hw *hw = &adapter->hw;
	int err = 0;
	int i = 0;

	/* disallow open during test */

	if (test_bit(__IGC_TESTING, &adapter->state)) {
		WARN_ON(resuming);
		return -EBUSY;
	}

	if (!resuming)
		pm_runtime_get_sync(&pdev->dev);

	netif_carrier_off(netdev);

	/* allocate transmit descriptors */
	err = igc_setup_all_tx_resources(adapter);
	if (err)
		goto err_setup_tx;

	/* allocate receive descriptors */
	err = igc_setup_all_rx_resources(adapter);
	if (err)
		goto err_setup_rx;

	igc_power_up_link(adapter);

	igc_configure(adapter);

	err = igc_request_irq(adapter);
	if (err)
		goto err_req_irq;

	/* Notify the stack of the actual queue counts. */
	err = netif_set_real_num_tx_queues(netdev, adapter->num_tx_queues);
	if (err)
		goto err_set_queues;

	err = netif_set_real_num_rx_queues(netdev, adapter->num_rx_queues);
	if (err)
		goto err_set_queues;

	clear_bit(__IGC_DOWN, &adapter->state);

	for (i = 0; i < adapter->num_q_vectors; i++)
		napi_enable(&adapter->q_vector[i]->napi);

	/* Clear any pending interrupts. */
	rd32(IGC_ICR);
	igc_irq_enable(adapter);

	if (!resuming)
		pm_runtime_put(&pdev->dev);

	netif_tx_start_all_queues(netdev);

	/* start the watchdog. */
	hw->mac.get_link_status = true;
	schedule_work(&adapter->watchdog_task);

	return IGC_SUCCESS;

err_set_queues:
	igc_free_irq(adapter);
err_req_irq:
	igc_release_hw_control(adapter);
	igc_power_down_phy_copper_base(&adapter->hw);
	igc_free_all_rx_resources(adapter);
err_setup_rx:
	igc_free_all_tx_resources(adapter);
err_setup_tx:
	igc_reset(adapter);
	if (!resuming)
		pm_runtime_put(&pdev->dev);

	return err;
}

int igc_open(struct net_device *netdev)
{
	return __igc_open(netdev, false);
}

/**
 * __igc_close - Disables a network interface
 * @netdev: network interface device structure
 * @suspending: boolean indicating the device is suspending
 *
 * Returns 0, this is not allowed to fail
 *
 * The close entry point is called when an interface is de-activated
 * by the OS.  The hardware is still under the driver's control, but
 * needs to be disabled.  A global MAC reset is issued to stop the
 * hardware, and all transmit and receive resources are freed.
 */
static int __igc_close(struct net_device *netdev, bool suspending)
{
	struct igc_adapter *adapter = netdev_priv(netdev);
	struct pci_dev *pdev = adapter->pdev;

	WARN_ON(test_bit(__IGC_RESETTING, &adapter->state));

	if (!suspending)
		pm_runtime_get_sync(&pdev->dev);

	igc_down(adapter);

	igc_release_hw_control(adapter);

	igc_free_irq(adapter);

	igc_free_all_tx_resources(adapter);
	igc_free_all_rx_resources(adapter);

	if (!suspending)
		pm_runtime_put_sync(&pdev->dev);

	return 0;
}

int igc_close(struct net_device *netdev)
{
	if (netif_device_present(netdev) || netdev->dismantle)
		return __igc_close(netdev, false);
	return 0;
}

/**
 * igc_ioctl - Access the hwtstamp interface
 * @netdev: network interface device structure
 * @ifr: interface request data
 * @cmd: ioctl command
 **/
static int igc_ioctl(struct net_device *netdev, struct ifreq *ifr, int cmd)
{
	switch (cmd) {
	case SIOCGHWTSTAMP:
		return igc_ptp_get_ts_config(netdev, ifr);
	case SIOCSHWTSTAMP:
		return igc_ptp_set_ts_config(netdev, ifr);
	default:
		return -EOPNOTSUPP;
	}
}

static int igc_save_launchtime_params(struct igc_adapter *adapter, int queue,
				      bool enable)
{
	struct igc_ring *ring;

	if (queue < 0 || queue >= adapter->num_tx_queues)
		return -EINVAL;

	ring = adapter->tx_ring[queue];
	ring->launchtime_enable = enable;

	return 0;
}

static bool is_base_time_past(ktime_t base_time, const struct timespec64 *now)
{
	struct timespec64 b;

	b = ktime_to_timespec64(base_time);

	return timespec64_compare(now, &b) > 0;
}

static bool validate_schedule(struct igc_adapter *adapter,
			      const struct tc_taprio_qopt_offload *qopt)
{
	int queue_uses[IGC_MAX_TX_QUEUES] = { };
	struct igc_hw *hw = &adapter->hw;
	struct timespec64 now;
	size_t n;

	if (qopt->cycle_time_extension)
		return false;

	igc_ptp_read(adapter, &now);

	/* If we program the controller's BASET registers with a time
	 * in the future, it will hold all the packets until that
	 * time, causing a lot of TX Hangs, so to avoid that, we
	 * reject schedules that would start in the future.
	 * Note: Limitation above is no longer in i226.
	 */
	if (!is_base_time_past(qopt->base_time, &now) &&
	    igc_is_device_id_i225(hw))
		return false;

	for (n = 0; n < qopt->num_entries; n++) {
		const struct tc_taprio_sched_entry *e, *prev;
		int i;

		prev = n ? &qopt->entries[n - 1] : NULL;
		e = &qopt->entries[n];

		/* i225 only supports "global" frame preemption
		 * settings.
		 */
		if (e->command != TC_TAPRIO_CMD_SET_GATES)
			return false;

		for (i = 0; i < adapter->num_tx_queues; i++)
			if (e->gate_mask & BIT(i)) {
				queue_uses[i]++;

				/* There are limitations: A single queue cannot
				 * be opened and closed multiple times per cycle
				 * unless the gate stays open. Check for it.
				 */
				if (queue_uses[i] > 1 &&
				    !(prev->gate_mask & BIT(i)))
					return false;
			}
	}

	return true;
}

static int igc_tsn_enable_launchtime(struct igc_adapter *adapter,
				     struct tc_etf_qopt_offload *qopt)
{
	struct igc_hw *hw = &adapter->hw;
	int err;

	if (hw->mac.type != igc_i225)
		return -EOPNOTSUPP;

	err = igc_save_launchtime_params(adapter, qopt->queue, qopt->enable);
	if (err)
		return err;

	return igc_tsn_offload_apply(adapter);
}

static int igc_tsn_clear_schedule(struct igc_adapter *adapter)
{
	int i;

	adapter->base_time = 0;
	adapter->cycle_time = NSEC_PER_SEC;
	adapter->qbv_config_change_errors = 0;

	for (i = 0; i < adapter->num_tx_queues; i++) {
		struct igc_ring *ring = adapter->tx_ring[i];

		ring->start_time = 0;
		ring->end_time = NSEC_PER_SEC;
	}

	return 0;
}

static int igc_save_qbv_schedule(struct igc_adapter *adapter,
				 struct tc_taprio_qopt_offload *qopt)
{
	bool queue_configured[IGC_MAX_TX_QUEUES] = { };
	struct igc_hw *hw = &adapter->hw;
	u32 start_time = 0, end_time = 0;
	size_t n;
	int i;

	adapter->qbv_enable = qopt->enable;

	if (!qopt->enable)
		return igc_tsn_clear_schedule(adapter);

	if (qopt->base_time < 0)
		return -ERANGE;

	if (igc_is_device_id_i225(hw) && adapter->base_time)
		return -EALREADY;

	if (!validate_schedule(adapter, qopt))
		return -EINVAL;

	adapter->cycle_time = qopt->cycle_time;
	adapter->base_time = qopt->base_time;

	for (n = 0; n < qopt->num_entries; n++) {
		struct tc_taprio_sched_entry *e = &qopt->entries[n];

		end_time += e->interval;

		/* If any of the conditions below are true, we need to manually
		 * control the end time of the cycle.
		 * 1. Qbv users can specify a cycle time that is not equal
		 * to the total GCL intervals. Hence, recalculation is
		 * necessary here to exclude the time interval that
		 * exceeds the cycle time.
		 * 2. According to IEEE Std. 802.1Q-2018 section 8.6.9.2,
		 * once the end of the list is reached, it will switch
		 * to the END_OF_CYCLE state and leave the gates in the
		 * same state until the next cycle is started.
		 */
		if (end_time > adapter->cycle_time ||
		    n + 1 == qopt->num_entries)
			end_time = adapter->cycle_time;

		for (i = 0; i < adapter->num_tx_queues; i++) {
			struct igc_ring *ring = adapter->tx_ring[i];

			if (!(e->gate_mask & BIT(i)))
				continue;

			/* Check whether a queue stays open for more than one
			 * entry. If so, keep the start and advance the end
			 * time.
			 */
			if (!queue_configured[i])
				ring->start_time = start_time;
			ring->end_time = end_time;

			queue_configured[i] = true;
		}

		start_time += e->interval;
	}

	/* Check whether a queue gets configured.
	 * If not, set the start and end time to be end time.
	 */
	for (i = 0; i < adapter->num_tx_queues; i++) {
		if (!queue_configured[i]) {
			struct igc_ring *ring = adapter->tx_ring[i];

			ring->start_time = end_time;
			ring->end_time = end_time;
		}
	}

	return 0;
}

static int igc_save_frame_preemption(struct igc_adapter *adapter,
				     struct tc_preempt_qopt_offload *qopt)
{
	u32 preempt;
	int i;

	preempt = qopt->preemptible_queues;

	for (i = 0; i < adapter->num_tx_queues; i++) {
		struct igc_ring *ring = adapter->tx_ring[i];

		ring->preemptible = preempt & BIT(i);
	}

	return 0;
}

static int igc_tsn_enable_qbv_scheduling(struct igc_adapter *adapter,
					 struct tc_taprio_qopt_offload *qopt)
{
	struct igc_hw *hw = &adapter->hw;
	int err;

	if (hw->mac.type != igc_i225)
		return -EOPNOTSUPP;

	err = igc_save_qbv_schedule(adapter, qopt);
	if (err)
		return err;

	return igc_tsn_offload_apply(adapter);
}

static int igc_save_cbs_params(struct igc_adapter *adapter, int queue,
			       bool enable, int idleslope, int sendslope,
			       int hicredit, int locredit)
{
	bool cbs_status[IGC_MAX_SR_QUEUES] = { false };
	struct net_device *netdev = adapter->netdev;
	struct igc_ring *ring;
	int i;

	/* i225 has two sets of credit-based shaper logic.
	 * Supporting it only on the top two priority queues
	 */
	if (queue < 0 || queue > 1)
		return -EINVAL;

	ring = adapter->tx_ring[queue];

	for (i = 0; i < IGC_MAX_SR_QUEUES; i++)
		if (adapter->tx_ring[i])
			cbs_status[i] = adapter->tx_ring[i]->cbs_enable;

	/* CBS should be enabled on the highest priority queue first in order
	 * for the CBS algorithm to operate as intended.
	 */
	if (enable) {
		if (queue == 1 && !cbs_status[0]) {
			netdev_err(netdev,
				   "Enabling CBS on queue1 before queue0\n");
			return -EINVAL;
		}
	} else {
		if (queue == 0 && cbs_status[1]) {
			netdev_err(netdev,
				   "Disabling CBS on queue0 before queue1\n");
			return -EINVAL;
		}
	}

	ring->cbs_enable = enable;
	ring->idleslope = idleslope;
	ring->sendslope = sendslope;
	ring->hicredit = hicredit;
	ring->locredit = locredit;

	return 0;
}

static int igc_tsn_enable_cbs(struct igc_adapter *adapter,
			      struct tc_cbs_qopt_offload *qopt)
{
	struct igc_hw *hw = &adapter->hw;
	int err;

	if (hw->mac.type != igc_i225)
		return -EOPNOTSUPP;

	if (qopt->queue < 0 || qopt->queue > 1)
		return -EINVAL;

	err = igc_save_cbs_params(adapter, qopt->queue, qopt->enable,
				  qopt->idleslope, qopt->sendslope,
				  qopt->hicredit, qopt->locredit);
	if (err)
		return err;

	return igc_tsn_offload_apply(adapter);
}

/* I225 doesn't send the SMD frames automatically, we need to handle
 * them ourselves.
 */
static int igc_xmit_smd_frame(struct igc_adapter *adapter, int type)
{
	int cpu = smp_processor_id();
	struct netdev_queue *nq;
	struct igc_ring *ring;
	struct sk_buff *skb;
	void *data;
	int err;

	if (!netif_running(adapter->netdev))
		return -ENOTCONN;

	/* FIXME: rename this function to something less specific, as
	 * it can be used outside XDP.
	 */
	ring = igc_xdp_get_tx_ring(adapter, cpu);
	nq = txring_txq(ring);

	skb = alloc_skb(IGC_FP_SMD_FRAME_SIZE, GFP_KERNEL);
	if (!skb)
		return -ENOMEM;

	data = skb_put(skb, IGC_FP_SMD_FRAME_SIZE);
	memset(data, 0, IGC_FP_SMD_FRAME_SIZE);

	__netif_tx_lock(nq, cpu);

	err = igc_fp_init_tx_descriptor(ring, skb, type);

	igc_flush_tx_descriptors(ring);

	__netif_tx_unlock(nq);

	return err;
}

static void igc_fp_verification_work(struct work_struct *work)
{
	struct delayed_work *dwork = to_delayed_work(work);
	struct igc_adapter *adapter;
	int err;

	adapter = container_of(dwork, struct igc_adapter, fp_verification_work);

	if (adapter->fp_disable_verify)
		goto done;

	switch (adapter->fp_tx_state) {
	case FRAME_PREEMPTION_STATE_START:
		adapter->fp_received_smd_r = false;
		err = igc_xmit_smd_frame(adapter, IGC_SMD_TYPE_SMD_V);
		if (err < 0)
			netdev_err(adapter->netdev, "Error sending SMD-V frame\n");

		adapter->fp_tx_state = FRAME_PREEMPTION_STATE_SENT;
		adapter->fp_start = jiffies;
		schedule_delayed_work(&adapter->fp_verification_work, IGC_FP_TIMEOUT);
		break;

	case FRAME_PREEMPTION_STATE_SENT:
		if (adapter->fp_received_smd_r) {
			adapter->fp_tx_state = FRAME_PREEMPTION_STATE_DONE;
			adapter->fp_received_smd_r = false;
			break;
		}

		if (time_is_before_jiffies(adapter->fp_start + IGC_FP_TIMEOUT)) {
			adapter->fp_verify_cnt++;
			netdev_warn(adapter->netdev, "Timeout waiting for SMD-R frame\n");

			if (adapter->fp_verify_cnt > IGC_MAX_VERIFY_CNT) {
				adapter->fp_verify_cnt = 0;
				adapter->fp_tx_state = FRAME_PREEMPTION_STATE_FAILED;
				netdev_err(adapter->netdev,
					   "Exceeded number of attempts for frame preemption verification\n");
			} else {
				adapter->fp_tx_state = FRAME_PREEMPTION_STATE_START;
			}
			schedule_delayed_work(&adapter->fp_verification_work, IGC_FP_TIMEOUT);
		}

		break;

	case FRAME_PREEMPTION_STATE_FAILED:
	case FRAME_PREEMPTION_STATE_DONE:
		break;
	}

done:
	if (adapter->fp_received_smd_v) {
		err = igc_xmit_smd_frame(adapter, IGC_SMD_TYPE_SMD_R);
		if (err < 0)
			netdev_err(adapter->netdev, "Error sending SMD-R frame\n");

		adapter->fp_received_smd_v = false;
	}
}

static int igc_setup_tc(struct net_device *dev, enum tc_setup_type type,
			void *type_data)
{
	struct igc_adapter *adapter = netdev_priv(dev);

	adapter->tc_setup_type = type;

	switch (type) {
	case TC_SETUP_QDISC_TAPRIO:
		return igc_tsn_enable_qbv_scheduling(adapter, type_data);

	case TC_SETUP_QDISC_ETF:
		return igc_tsn_enable_launchtime(adapter, type_data);

	case TC_SETUP_QDISC_CBS:
		return igc_tsn_enable_cbs(adapter, type_data);

	case TC_SETUP_PREEMPT:
		return igc_save_frame_preemption(adapter, type_data);

	default:
		return -EOPNOTSUPP;
	}
}

static int igc_bpf(struct net_device *dev, struct netdev_bpf *bpf)
{
	struct igc_adapter *adapter = netdev_priv(dev);

	switch (bpf->command) {
	case XDP_SETUP_PROG:
		return igc_xdp_set_prog(adapter, bpf->prog, bpf->extack);
	case XDP_SETUP_XSK_POOL:
		return igc_xdp_setup_pool(adapter, bpf->xsk.pool,
					  bpf->xsk.queue_id);
	case XDP_SETUP_MD_BTF:
		return igc_xdp_set_btf_md(dev, bpf->btf_enable);
	case XDP_QUERY_MD_BTF:
		bpf->btf_id = igc_xdp_query_btf(dev, &bpf->btf_enable);
		return 0;

	default:
		return -EOPNOTSUPP;
	}
}

static int igc_xdp_xmit(struct net_device *dev, int num_frames,
			struct xdp_frame **frames, u32 flags)
{
	struct igc_adapter *adapter = netdev_priv(dev);
	int cpu = smp_processor_id();
	struct netdev_queue *nq;
	struct igc_ring *ring;
	int i, drops;

	if (unlikely(!netif_carrier_ok(dev)))
		return -ENETDOWN;

	if (unlikely(flags & ~XDP_XMIT_FLAGS_MASK))
		return -EINVAL;

	ring = igc_xdp_get_tx_ring(adapter, cpu);
	nq = txring_txq(ring);

	__netif_tx_lock(nq, cpu);

	/* Avoid transmit queue timeout since we share it with the slow path */
	txq_trans_cond_update(nq);

	drops = 0;
	for (i = 0; i < num_frames; i++) {
		int err;
		struct xdp_frame *xdpf = frames[i];

		err = igc_xdp_init_tx_descriptor(ring, xdpf);
		if (err) {
			xdp_return_frame_rx_napi(xdpf);
			drops++;
		}
	}

	if (flags & XDP_XMIT_FLUSH)
		igc_flush_tx_descriptors(ring);

	__netif_tx_unlock(nq);

	return num_frames - drops;
}

static void igc_trigger_rxtxq_interrupt(struct igc_adapter *adapter,
					struct igc_q_vector *q_vector)
{
	struct igc_hw *hw = &adapter->hw;
	u32 eics = 0;

	eics |= q_vector->eims_value;
	wr32(IGC_EICS, eics);
}

int igc_xsk_wakeup(struct net_device *dev, u32 queue_id, u32 flags)
{
	struct igc_adapter *adapter = netdev_priv(dev);
	struct igc_q_vector *q_vector;
	struct igc_ring *ring;

	if (test_bit(__IGC_DOWN, &adapter->state))
		return -ENETDOWN;

	if (!igc_xdp_is_enabled(adapter))
		return -ENXIO;

	if (queue_id >= adapter->num_rx_queues)
		return -EINVAL;

	ring = adapter->rx_ring[queue_id];

	if (!ring->xsk_pool)
		return -ENXIO;

	q_vector = adapter->q_vector[queue_id];
	if (!napi_if_scheduled_mark_missed(&q_vector->napi))
		igc_trigger_rxtxq_interrupt(adapter, q_vector);

	return 0;
}

static const struct net_device_ops igc_netdev_ops = {
	.ndo_open		= igc_open,
	.ndo_stop		= igc_close,
	.ndo_start_xmit		= igc_xmit_frame,
	.ndo_set_rx_mode	= igc_set_rx_mode,
	.ndo_set_mac_address	= igc_set_mac,
	.ndo_change_mtu		= igc_change_mtu,
	.ndo_tx_timeout		= igc_tx_timeout,
	.ndo_get_stats64	= igc_get_stats64,
	.ndo_fix_features	= igc_fix_features,
	.ndo_set_features	= igc_set_features,
	.ndo_features_check	= igc_features_check,
	.ndo_eth_ioctl		= igc_ioctl,
	.ndo_setup_tc		= igc_setup_tc,
	.ndo_bpf		= igc_bpf,
	.ndo_xdp_xmit		= igc_xdp_xmit,
	.ndo_xsk_wakeup		= igc_xsk_wakeup,
};

/* PCIe configuration access */
void igc_read_pci_cfg(struct igc_hw *hw, u32 reg, u16 *value)
{
	struct igc_adapter *adapter = hw->back;

	pci_read_config_word(adapter->pdev, reg, value);
}

void igc_write_pci_cfg(struct igc_hw *hw, u32 reg, u16 *value)
{
	struct igc_adapter *adapter = hw->back;

	pci_write_config_word(adapter->pdev, reg, *value);
}

s32 igc_read_pcie_cap_reg(struct igc_hw *hw, u32 reg, u16 *value)
{
	struct igc_adapter *adapter = hw->back;

	if (!pci_is_pcie(adapter->pdev))
		return -IGC_ERR_CONFIG;

	pcie_capability_read_word(adapter->pdev, reg, value);

	return IGC_SUCCESS;
}

s32 igc_write_pcie_cap_reg(struct igc_hw *hw, u32 reg, u16 *value)
{
	struct igc_adapter *adapter = hw->back;

	if (!pci_is_pcie(adapter->pdev))
		return -IGC_ERR_CONFIG;

	pcie_capability_write_word(adapter->pdev, reg, *value);

	return IGC_SUCCESS;
}

u32 igc_rd32(struct igc_hw *hw, u32 reg)
{
	struct igc_adapter *igc = container_of(hw, struct igc_adapter, hw);
	u8 __iomem *hw_addr = READ_ONCE(hw->hw_addr);
	u32 value = 0;

	if (IGC_REMOVED(hw_addr))
		return ~value;

	value = readl(&hw_addr[reg]);

	/* reads should not return all F's */
	if (!(~value) && (!reg || !(~readl(hw_addr)))) {
		struct net_device *netdev = igc->netdev;

		hw->hw_addr = NULL;
		netif_device_detach(netdev);
		netdev_err(netdev, "PCIe link lost, device now detached\n");
		WARN(pci_device_is_present(igc->pdev),
		     "igc: Failed to read reg 0x%x!\n", reg);
	}

	return value;
}

static void igc_select_led(struct igc_adapter *adapter, int led,
			   u32 *mask, u32 *shift)
{
	switch (led) {
	case 0:
		*mask  = IGC_LEDCTL_LED0_MODE_MASK;
		*shift = IGC_LEDCTL_LED0_MODE_SHIFT;
		break;
	case 1:
		*mask  = IGC_LEDCTL_LED1_MODE_MASK;
		*shift = IGC_LEDCTL_LED1_MODE_SHIFT;
		break;
	case 2:
		*mask  = IGC_LEDCTL_LED2_MODE_MASK;
		*shift = IGC_LEDCTL_LED2_MODE_SHIFT;
		break;
	default:
		*mask = *shift = 0;
		dev_err(&adapter->pdev->dev, "Unknown led %d selected!", led);
	}
}

static void igc_led_set(struct igc_adapter *adapter, int led, u16 brightness)
{
	struct igc_hw *hw = &adapter->hw;
	u32 shift, mask, ledctl;

	igc_select_led(adapter, led, &mask, &shift);

	mutex_lock(&adapter->led_mutex);
	ledctl = rd32(IGC_LEDCTL);
	ledctl &= ~mask;
	ledctl |= brightness << shift;
	wr32(IGC_LEDCTL, ledctl);
	mutex_unlock(&adapter->led_mutex);
}

static enum led_brightness igc_led_get(struct igc_adapter *adapter, int led)
{
	struct igc_hw *hw = &adapter->hw;
	u32 shift, mask, ledctl;

	igc_select_led(adapter, led, &mask, &shift);

	mutex_lock(&adapter->led_mutex);
	ledctl = rd32(IGC_LEDCTL);
	mutex_unlock(&adapter->led_mutex);

	return (ledctl & mask) >> shift;
}

static void igc_led0_set(struct led_classdev *ldev, enum led_brightness b)
{
	struct igc_adapter *adapter = led_to_igc(ldev, led0);

	igc_led_set(adapter, 0, b);
}

static enum led_brightness igc_led0_get(struct led_classdev *ldev)
{
	struct igc_adapter *adapter = led_to_igc(ldev, led0);

	return igc_led_get(adapter, 0);
}

static void igc_led1_set(struct led_classdev *ldev, enum led_brightness b)
{
	struct igc_adapter *adapter = led_to_igc(ldev, led1);

	igc_led_set(adapter, 1, b);
}

static enum led_brightness igc_led1_get(struct led_classdev *ldev)
{
	struct igc_adapter *adapter = led_to_igc(ldev, led1);

	return igc_led_get(adapter, 1);
}

static void igc_led2_set(struct led_classdev *ldev, enum led_brightness b)
{
	struct igc_adapter *adapter = led_to_igc(ldev, led2);

	igc_led_set(adapter, 2, b);
}

static enum led_brightness igc_led2_get(struct led_classdev *ldev)
{
	struct igc_adapter *adapter = led_to_igc(ldev, led2);

	return igc_led_get(adapter, 2);
}

static int igc_led_setup(struct igc_adapter *adapter)
{
	/* Setup */
	mutex_init(&adapter->led_mutex);

	adapter->led0.name	     = "igc_led0";
	adapter->led0.max_brightness = 15;
	adapter->led0.brightness_set = igc_led0_set;
	adapter->led0.brightness_get = igc_led0_get;

	adapter->led1.name	     = "igc_led1";
	adapter->led1.max_brightness = 15;
	adapter->led1.brightness_set = igc_led1_set;
	adapter->led1.brightness_get = igc_led1_get;

	adapter->led2.name	     = "igc_led2";
	adapter->led2.max_brightness = 15;
	adapter->led2.brightness_set = igc_led2_set;
	adapter->led2.brightness_get = igc_led2_get;

	/* Register leds */
	led_classdev_register(&adapter->pdev->dev, &adapter->led0);
	led_classdev_register(&adapter->pdev->dev, &adapter->led1);
	led_classdev_register(&adapter->pdev->dev, &adapter->led2);

	return 0;
}

static void igc_led_destroy(struct igc_adapter *adapter)
{
	led_classdev_unregister(&adapter->led0);
	led_classdev_unregister(&adapter->led1);
	led_classdev_unregister(&adapter->led2);
}

/**
 * igc_probe - Device Initialization Routine
 * @pdev: PCI device information struct
 * @ent: entry in igc_pci_tbl
 *
 * Returns 0 on success, negative on failure
 *
 * igc_probe initializes an adapter identified by a pci_dev structure.
 * The OS initialization, configuring the adapter private structure,
 * and a hardware reset occur.
 */
static int igc_probe(struct pci_dev *pdev,
		     const struct pci_device_id *ent)
{
	struct igc_adapter *adapter;
	struct net_device *netdev;
	struct igc_hw *hw;
	const struct igc_info *ei = igc_info_tbl[ent->driver_data];
	int err;

	err = pci_enable_device_mem(pdev);
	if (err)
		return err;

	err = dma_set_mask_and_coherent(&pdev->dev, DMA_BIT_MASK(64));
	if (err) {
		dev_err(&pdev->dev,
			"No usable DMA configuration, aborting\n");
		goto err_dma;
	}

	err = pci_request_mem_regions(pdev, igc_driver_name);
	if (err)
		goto err_pci_reg;

	pci_enable_pcie_error_reporting(pdev);

	err = pci_enable_ptm(pdev, NULL);
	if (err < 0)
		dev_info(&pdev->dev, "PCIe PTM not supported by PCIe bus/controller\n");

	pci_set_master(pdev);

	err = -ENOMEM;
	netdev = alloc_etherdev_mq(sizeof(struct igc_adapter),
				   IGC_MAX_TX_QUEUES);

	if (!netdev)
		goto err_alloc_etherdev;

	SET_NETDEV_DEV(netdev, &pdev->dev);

	pci_set_drvdata(pdev, netdev);
	adapter = netdev_priv(netdev);
	adapter->netdev = netdev;
	adapter->pdev = pdev;
	hw = &adapter->hw;
	hw->back = adapter;
	adapter->port_num = hw->bus.func;
	adapter->msg_enable = netif_msg_init(debug, DEFAULT_MSG_ENABLE);

	err = pci_save_state(pdev);
	if (err)
		goto err_ioremap;

	err = -EIO;
	adapter->io_addr = ioremap(pci_resource_start(pdev, 0),
				   pci_resource_len(pdev, 0));
	if (!adapter->io_addr)
		goto err_ioremap;

	/* hw->hw_addr can be zeroed, so use adapter->io_addr for unmap */
	hw->hw_addr = adapter->io_addr;

	netdev->netdev_ops = &igc_netdev_ops;
	igc_ethtool_set_ops(netdev);
	netdev->watchdog_timeo = 5 * HZ;

	netdev->mem_start = pci_resource_start(pdev, 0);
	netdev->mem_end = pci_resource_end(pdev, 0);

	/* PCI config space info */
	hw->vendor_id = pdev->vendor;
	hw->device_id = pdev->device;
	hw->revision_id = pdev->revision;
	hw->subsystem_vendor_id = pdev->subsystem_vendor;
	hw->subsystem_device_id = pdev->subsystem_device;

	/* Copy the default MAC and PHY function pointers */
	memcpy(&hw->mac.ops, ei->mac_ops, sizeof(hw->mac.ops));
	memcpy(&hw->phy.ops, ei->phy_ops, sizeof(hw->phy.ops));

	/* Initialize skew-specific constants */
	err = ei->get_invariants(hw);
	if (err)
		goto err_sw_init;

	/* Add supported features to the features list*/
	netdev->features |= NETIF_F_SG;
	netdev->features |= NETIF_F_TSO;
	netdev->features |= NETIF_F_TSO6;
	netdev->features |= NETIF_F_TSO_ECN;
	netdev->features |= NETIF_F_RXHASH;
	netdev->features |= NETIF_F_RXCSUM;
	netdev->features |= NETIF_F_HW_CSUM;
	netdev->features |= NETIF_F_SCTP_CRC;
	netdev->features |= NETIF_F_HW_TC;

#define IGC_GSO_PARTIAL_FEATURES (NETIF_F_GSO_GRE | \
				  NETIF_F_GSO_GRE_CSUM | \
				  NETIF_F_GSO_IPXIP4 | \
				  NETIF_F_GSO_IPXIP6 | \
				  NETIF_F_GSO_UDP_TUNNEL | \
				  NETIF_F_GSO_UDP_TUNNEL_CSUM)

	netdev->gso_partial_features = IGC_GSO_PARTIAL_FEATURES;
	netdev->features |= NETIF_F_GSO_PARTIAL | IGC_GSO_PARTIAL_FEATURES;

	/* setup the private structure */
	err = igc_sw_init(adapter);
	if (err)
		goto err_sw_init;

	/* copy netdev features into list of user selectable features */
	netdev->hw_features |= NETIF_F_NTUPLE;
	netdev->hw_features |= NETIF_F_RXALL;
	netdev->hw_features |= NETIF_F_HW_VLAN_CTAG_TX;
	netdev->hw_features |= NETIF_F_HW_VLAN_CTAG_RX;
	netdev->hw_features |= netdev->features;

	netdev->features |= NETIF_F_HIGHDMA;

	netdev->vlan_features |= netdev->features | NETIF_F_TSO_MANGLEID;
	netdev->mpls_features |= NETIF_F_HW_CSUM;
	netdev->hw_enc_features |= netdev->vlan_features;

	/* MTU range: 68 - 9216 */
	netdev->min_mtu = ETH_MIN_MTU;
	netdev->max_mtu = MAX_STD_JUMBO_FRAME_SIZE;

	/* before reading the NVM, reset the controller to put the device in a
	 * known good starting state
	 */
	hw->mac.ops.reset_hw(hw);

	if (igc_get_flash_presence_i225(hw)) {
		if (hw->nvm.ops.validate(hw) < 0) {
			dev_err(&pdev->dev, "The NVM Checksum Is Not Valid\n");
			err = -EIO;
			goto err_eeprom;
		}
	}

	if (eth_platform_get_mac_address(&pdev->dev, hw->mac.addr)) {
		/* copy the MAC address out of the NVM */
		if (hw->mac.ops.read_mac_addr(hw))
			dev_err(&pdev->dev, "NVM Read Error\n");
	}

	eth_hw_addr_set(netdev, hw->mac.addr);

	if (!is_valid_ether_addr(netdev->dev_addr)) {
		dev_err(&pdev->dev, "Invalid MAC Address\n");
		err = -EIO;
		goto err_eeprom;
	}

	/* configure RXPBSIZE and TXPBSIZE */
	wr32(IGC_RXPBS, I225_RXPBSIZE_DEFAULT);
	wr32(IGC_TXPBS, I225_TXPBSIZE_DEFAULT);

	timer_setup(&adapter->watchdog_timer, igc_watchdog, 0);
	timer_setup(&adapter->phy_info_timer, igc_update_phy_info, 0);

	INIT_WORK(&adapter->reset_task, igc_reset_task);
	INIT_WORK(&adapter->watchdog_task, igc_watchdog_task);
	INIT_DELAYED_WORK(&adapter->fp_verification_work, igc_fp_verification_work);

	/* Initialize link properties that are user-changeable */
	adapter->fc_autoneg = true;
	hw->mac.autoneg = true;
	hw->phy.autoneg_advertised = 0xaf;

	hw->fc.requested_mode = igc_fc_default;
	hw->fc.current_mode = igc_fc_default;

	/* By default, support wake on port A */
	adapter->flags |= IGC_FLAG_WOL_SUPPORTED;

	/* initialize the wol settings based on the eeprom settings */
	if (adapter->flags & IGC_FLAG_WOL_SUPPORTED)
		adapter->wol |= IGC_WUFC_MAG;

	device_set_wakeup_enable(&adapter->pdev->dev,
				 adapter->flags & IGC_FLAG_WOL_SUPPORTED);

	igc_ptp_init(adapter);

	igc_tsn_clear_schedule(adapter);

	/* FIXME: This sets the default to not do the verification
	 * automatically, when we have support in multiple
	 * controllers, this default can be changed.
	 */
	adapter->fp_disable_verify = true;

	/* reset the hardware with the new settings */
	igc_reset(adapter);

	/* let the f/w know that the h/w is now under the control of the
	 * driver.
	 */
	igc_get_hw_control(adapter);

	strncpy(netdev->name, "eth%d", IFNAMSIZ);
	err = register_netdev(netdev);
	if (err)
		goto err_register;

	 /* carrier off reporting is important to ethtool even BEFORE open */
	netif_carrier_off(netdev);

	/* Check if Media Autosense is enabled */
	adapter->ei = *ei;

	/* print pcie link status and MAC address */
	pcie_print_link_status(pdev);
	netdev_info(netdev, "MAC: %pM\n", netdev->dev_addr);

	dev_pm_set_driver_flags(&pdev->dev, DPM_FLAG_NO_DIRECT_COMPLETE);
	/* Disable EEE for internal PHY devices */
	hw->dev_spec._base.eee_enable = false;
	adapter->flags &= ~IGC_FLAG_EEE;
	igc_set_eee_i225(hw, false, false, false);

	pm_runtime_put_noidle(&pdev->dev);

	igc_led_setup(adapter);

	return 0;

err_register:
	igc_release_hw_control(adapter);
err_eeprom:
	if (!igc_check_reset_block(hw))
		igc_reset_phy(hw);
err_sw_init:
	igc_clear_interrupt_scheme(adapter);
	iounmap(adapter->io_addr);
err_ioremap:
	free_netdev(netdev);
err_alloc_etherdev:
	pci_disable_pcie_error_reporting(pdev);
	pci_release_mem_regions(pdev);
err_pci_reg:
err_dma:
	pci_disable_device(pdev);
	return err;
}

/**
 * igc_remove - Device Removal Routine
 * @pdev: PCI device information struct
 *
 * igc_remove is called by the PCI subsystem to alert the driver
 * that it should release a PCI device.  This could be caused by a
 * Hot-Plug event, or because the driver is going to be removed from
 * memory.
 */
static void igc_remove(struct pci_dev *pdev)
{
	struct net_device *netdev = pci_get_drvdata(pdev);
	struct igc_adapter *adapter = netdev_priv(netdev);

	pm_runtime_get_noresume(&pdev->dev);

	igc_flush_nfc_rules(adapter);

	igc_ptp_stop(adapter);

	pci_disable_ptm(pdev);
	pci_clear_master(pdev);

	igc_led_destroy(adapter);

	set_bit(__IGC_DOWN, &adapter->state);

	del_timer_sync(&adapter->watchdog_timer);
	del_timer_sync(&adapter->phy_info_timer);

	cancel_work_sync(&adapter->reset_task);
	cancel_work_sync(&adapter->watchdog_task);

	if (adapter->btf) {
		adapter->btf_enabled = 0;
		btf_unregister(adapter->btf);
	}

	/* Release control of h/w to f/w.  If f/w is AMT enabled, this
	 * would have already happened in close and is redundant.
	 */
	igc_release_hw_control(adapter);
	unregister_netdev(netdev);

	igc_clear_interrupt_scheme(adapter);
	pci_iounmap(pdev, adapter->io_addr);
	pci_release_mem_regions(pdev);

	free_netdev(netdev);

	pci_disable_pcie_error_reporting(pdev);

	pci_disable_device(pdev);
}

static int __igc_shutdown(struct pci_dev *pdev, bool *enable_wake,
			  bool runtime)
{
	struct net_device *netdev = pci_get_drvdata(pdev);
	struct igc_adapter *adapter = netdev_priv(netdev);
	u32 wufc = runtime ? IGC_WUFC_LNKC : adapter->wol;
	struct igc_hw *hw = &adapter->hw;
	u32 ctrl, rctl, status;
	bool wake;

	rtnl_lock();
	netif_device_detach(netdev);

	if (netif_running(netdev))
		__igc_close(netdev, true);

	igc_ptp_suspend(adapter);

	igc_clear_interrupt_scheme(adapter);
	rtnl_unlock();

	status = rd32(IGC_STATUS);
	if (status & IGC_STATUS_LU)
		wufc &= ~IGC_WUFC_LNKC;

	if (wufc) {
		igc_setup_rctl(adapter);
		igc_set_rx_mode(netdev);

		/* turn on all-multi mode if wake on multicast is enabled */
		if (wufc & IGC_WUFC_MC) {
			rctl = rd32(IGC_RCTL);
			rctl |= IGC_RCTL_MPE;
			wr32(IGC_RCTL, rctl);
		}

		ctrl = rd32(IGC_CTRL);
		ctrl |= IGC_CTRL_ADVD3WUC;
		wr32(IGC_CTRL, ctrl);

		/* Allow time for pending master requests to run */
		igc_disable_pcie_master(hw);

		wr32(IGC_WUC, IGC_WUC_PME_EN);
		wr32(IGC_WUFC, wufc);
	} else {
		wr32(IGC_WUC, 0);
		wr32(IGC_WUFC, 0);
	}

	wake = wufc || adapter->en_mng_pt;
	if (!wake)
		igc_power_down_phy_copper_base(&adapter->hw);
	else
		igc_power_up_link(adapter);

	if (enable_wake)
		*enable_wake = wake;

	/* Release control of h/w to f/w.  If f/w is AMT enabled, this
	 * would have already happened in close and is redundant.
	 */
	igc_release_hw_control(adapter);

	pci_disable_device(pdev);

	return 0;
}

#ifdef CONFIG_PM
static int __maybe_unused igc_runtime_suspend(struct device *dev)
{
	return __igc_shutdown(to_pci_dev(dev), NULL, 1);
}

static void igc_deliver_wake_packet(struct net_device *netdev)
{
	struct igc_adapter *adapter = netdev_priv(netdev);
	struct igc_hw *hw = &adapter->hw;
	struct sk_buff *skb;
	u32 wupl;

	wupl = rd32(IGC_WUPL) & IGC_WUPL_MASK;

	/* WUPM stores only the first 128 bytes of the wake packet.
	 * Read the packet only if we have the whole thing.
	 */
	if (wupl == 0 || wupl > IGC_WUPM_BYTES)
		return;

	skb = netdev_alloc_skb_ip_align(netdev, IGC_WUPM_BYTES);
	if (!skb)
		return;

	skb_put(skb, wupl);

	/* Ensure reads are 32-bit aligned */
	wupl = roundup(wupl, 4);

	memcpy_fromio(skb->data, hw->hw_addr + IGC_WUPM_REG(0), wupl);

	skb->protocol = eth_type_trans(skb, netdev);
	netif_rx(skb);
}

static int __maybe_unused igc_resume(struct device *dev)
{
	struct pci_dev *pdev = to_pci_dev(dev);
	struct net_device *netdev = pci_get_drvdata(pdev);
	struct igc_adapter *adapter = netdev_priv(netdev);
	struct igc_hw *hw = &adapter->hw;
	u32 err, val;

	pci_set_power_state(pdev, PCI_D0);
	pci_restore_state(pdev);
	pci_save_state(pdev);

	if (!pci_device_is_present(pdev))
		return -ENODEV;
	err = pci_enable_device_mem(pdev);
	if (err) {
		netdev_err(netdev, "Cannot enable PCI device from suspend\n");
		return err;
	}
	pci_set_master(pdev);

	pci_enable_wake(pdev, PCI_D3hot, 0);
	pci_enable_wake(pdev, PCI_D3cold, 0);

	if (igc_init_interrupt_scheme(adapter, true)) {
		netdev_err(netdev, "Unable to allocate memory for queues\n");
		return -ENOMEM;
	}

	igc_reset(adapter);

	/* let the f/w know that the h/w is now under the control of the
	 * driver.
	 */
	igc_get_hw_control(adapter);

	val = rd32(IGC_WUS);
	if (val & WAKE_PKT_WUS)
		igc_deliver_wake_packet(netdev);

	wr32(IGC_WUS, ~0);

	rtnl_lock();
	if (!err && netif_running(netdev))
		err = __igc_open(netdev, true);

	if (!err)
		netif_device_attach(netdev);
	rtnl_unlock();

	return err;
}

static int __maybe_unused igc_runtime_resume(struct device *dev)
{
	return igc_resume(dev);
}

static int __maybe_unused igc_suspend(struct device *dev)
{
	return __igc_shutdown(to_pci_dev(dev), NULL, 0);
}

static int __maybe_unused igc_runtime_idle(struct device *dev)
{
	struct net_device *netdev = dev_get_drvdata(dev);
	struct igc_adapter *adapter = netdev_priv(netdev);

	if (!igc_has_link(adapter))
		pm_schedule_suspend(dev, MSEC_PER_SEC * 5);

	return -EBUSY;
}
#endif /* CONFIG_PM */

static void igc_shutdown(struct pci_dev *pdev)
{
	bool wake;

	__igc_shutdown(pdev, &wake, 0);

	if (system_state == SYSTEM_POWER_OFF) {
		pci_wake_from_d3(pdev, wake);
		pci_set_power_state(pdev, PCI_D3hot);
	}
}

/**
 *  igc_io_error_detected - called when PCI error is detected
 *  @pdev: Pointer to PCI device
 *  @state: The current PCI connection state
 *
 *  This function is called after a PCI bus error affecting
 *  this device has been detected.
 **/
static pci_ers_result_t igc_io_error_detected(struct pci_dev *pdev,
					      pci_channel_state_t state)
{
	struct net_device *netdev = pci_get_drvdata(pdev);
	struct igc_adapter *adapter = netdev_priv(netdev);

	netif_device_detach(netdev);

	if (state == pci_channel_io_perm_failure)
		return PCI_ERS_RESULT_DISCONNECT;

	if (netif_running(netdev))
		igc_down(adapter);
	pci_disable_device(pdev);

	/* Request a slot reset. */
	return PCI_ERS_RESULT_NEED_RESET;
}

/**
 *  igc_io_slot_reset - called after the PCI bus has been reset.
 *  @pdev: Pointer to PCI device
 *
 *  Restart the card from scratch, as if from a cold-boot. Implementation
 *  resembles the first-half of the igc_resume routine.
 **/
static pci_ers_result_t igc_io_slot_reset(struct pci_dev *pdev)
{
	struct net_device *netdev = pci_get_drvdata(pdev);
	struct igc_adapter *adapter = netdev_priv(netdev);
	struct igc_hw *hw = &adapter->hw;
	pci_ers_result_t result;

	if (pci_enable_device_mem(pdev)) {
		netdev_err(netdev, "Could not re-enable PCI device after reset\n");
		result = PCI_ERS_RESULT_DISCONNECT;
	} else {
		pci_set_master(pdev);
		pci_restore_state(pdev);
		pci_save_state(pdev);

		pci_enable_wake(pdev, PCI_D3hot, 0);
		pci_enable_wake(pdev, PCI_D3cold, 0);

		/* In case of PCI error, adapter loses its HW address
		 * so we should re-assign it here.
		 */
		hw->hw_addr = adapter->io_addr;

		igc_reset(adapter);
		wr32(IGC_WUS, ~0);
		result = PCI_ERS_RESULT_RECOVERED;
	}

	return result;
}

/**
 *  igc_io_resume - called when traffic can start to flow again.
 *  @pdev: Pointer to PCI device
 *
 *  This callback is called when the error recovery driver tells us that
 *  its OK to resume normal operation. Implementation resembles the
 *  second-half of the igc_resume routine.
 */
static void igc_io_resume(struct pci_dev *pdev)
{
	struct net_device *netdev = pci_get_drvdata(pdev);
	struct igc_adapter *adapter = netdev_priv(netdev);

	rtnl_lock();
	if (netif_running(netdev)) {
		if (igc_open(netdev)) {
			netdev_err(netdev, "igc_open failed after reset\n");
			return;
		}
	}

	netif_device_attach(netdev);

	/* let the f/w know that the h/w is now under the control of the
	 * driver.
	 */
	igc_get_hw_control(adapter);
	rtnl_unlock();
}

static const struct pci_error_handlers igc_err_handler = {
	.error_detected = igc_io_error_detected,
	.slot_reset = igc_io_slot_reset,
	.resume = igc_io_resume,
};

#ifdef CONFIG_PM
static const struct dev_pm_ops igc_pm_ops = {
	SET_SYSTEM_SLEEP_PM_OPS(igc_suspend, igc_resume)
	SET_RUNTIME_PM_OPS(igc_runtime_suspend, igc_runtime_resume,
			   igc_runtime_idle)
};
#endif

static struct pci_driver igc_driver = {
	.name     = igc_driver_name,
	.id_table = igc_pci_tbl,
	.probe    = igc_probe,
	.remove   = igc_remove,
#ifdef CONFIG_PM
	.driver.pm = &igc_pm_ops,
#endif
	.shutdown = igc_shutdown,
	.err_handler = &igc_err_handler,
};

/**
 * igc_reinit_queues - return error
 * @adapter: pointer to adapter structure
 */
int igc_reinit_queues(struct igc_adapter *adapter)
{
	struct net_device *netdev = adapter->netdev;
	int err = 0;

	if (netif_running(netdev))
		igc_close(netdev);

	igc_reset_interrupt_capability(adapter);

	if (igc_init_interrupt_scheme(adapter, true)) {
		netdev_err(netdev, "Unable to allocate memory for queues\n");
		return -ENOMEM;
	}

	if (netif_running(netdev))
		err = igc_open(netdev);

	return err;
}

/**
 * igc_get_hw_dev - return device
 * @hw: pointer to hardware structure
 *
 * used by hardware layer to print debugging information
 */
struct net_device *igc_get_hw_dev(struct igc_hw *hw)
{
	struct igc_adapter *adapter = hw->back;

	return adapter->netdev;
}

static void igc_disable_rx_ring_hw(struct igc_ring *ring)
{
	struct igc_hw *hw = &ring->q_vector->adapter->hw;
	u8 idx = ring->reg_idx;
	u32 rxdctl;

	rxdctl = rd32(IGC_RXDCTL(idx));
	rxdctl &= ~IGC_RXDCTL_QUEUE_ENABLE;
	rxdctl |= IGC_RXDCTL_SWFLUSH;
	wr32(IGC_RXDCTL(idx), rxdctl);
}

void igc_disable_rx_ring(struct igc_ring *ring)
{
	igc_disable_rx_ring_hw(ring);
	igc_clean_rx_ring(ring);
}

void igc_enable_rx_ring(struct igc_ring *ring)
{
	struct igc_adapter *adapter = ring->q_vector->adapter;

	igc_configure_rx_ring(adapter, ring);

	if (ring->xsk_pool)
		igc_alloc_rx_buffers_zc(ring, igc_desc_unused(ring));
	else
		igc_alloc_rx_buffers(ring, igc_desc_unused(ring));
}

void igc_disable_tx_ring(struct igc_ring *ring)
{
	igc_disable_tx_ring_hw(ring);
	igc_clean_tx_ring(ring);
}

void igc_enable_tx_ring(struct igc_ring *ring)
{
	struct igc_adapter *adapter = ring->q_vector->adapter;

	igc_configure_tx_ring(adapter, ring);
}

/**
 * igc_init_module - Driver Registration Routine
 *
 * igc_init_module is the first routine called when the driver is
 * loaded. All it does is register with the PCI subsystem.
 */
static int __init igc_init_module(void)
{
	int ret;

	pr_info("%s\n", igc_driver_string);
	pr_info("%s\n", igc_copyright);

	ret = pci_register_driver(&igc_driver);
	return ret;
}

module_init(igc_init_module);

/**
 * igc_exit_module - Driver Exit Cleanup Routine
 *
 * igc_exit_module is called just before the driver is removed
 * from memory.
 */
static void __exit igc_exit_module(void)
{
	pci_unregister_driver(&igc_driver);
}

module_exit(igc_exit_module);
/* igc_main.c */<|MERGE_RESOLUTION|>--- conflicted
+++ resolved
@@ -1617,21 +1617,15 @@
 		struct igc_adapter *adapter = netdev_priv(tx_ring->netdev);
 		bool is_ptp = igc_is_ptp_packet(skb);
 
-		spin_lock(&adapter->ptp_tx_lock);
-
 		/* FIXME: add support for retrieving timestamps from
 		 * the other timer registers before skipping the
 		 * timestamping request.
 		 */
-<<<<<<< HEAD
+		unsigned long flags;
+
+		spin_lock_irqsave(&adapter->ptp_tx_lock, flags);
 		if (adapter->tstamp_config.tx_type == HWTSTAMP_TX_ON &&
 		    is_ptp && !adapter->ptp_tx_skb) {
-=======
-		unsigned long flags;
-
-		spin_lock_irqsave(&adapter->ptp_tx_lock, flags);
-		if (adapter->tstamp_config.tx_type == HWTSTAMP_TX_ON && !adapter->ptp_tx_skb) {
->>>>>>> c6114c84
 			skb_shinfo(skb)->tx_flags |= SKBTX_IN_PROGRESS;
 			tx_flags |= IGC_TX_FLAGS_TSTAMP;
 
@@ -1645,11 +1639,7 @@
 			adapter->tx_hwtstamp_skipped++;
 		}
 
-<<<<<<< HEAD
-		spin_unlock(&adapter->ptp_tx_lock);
-=======
 		spin_unlock_irqrestore(&adapter->ptp_tx_lock, flags);
->>>>>>> c6114c84
 	}
 
 	if (skb_vlan_tag_present(skb)) {
