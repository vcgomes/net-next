// SPDX-License-Identifier: GPL-2.0-only
/*
 * Copyright (C) 2013 Red Hat
 * Author: Rob Clark <robdclark@gmail.com>
 */

#include "msm_gpu.h"
#include "msm_gpu_trace.h"

#include <linux/devfreq.h>
#include <linux/devfreq_cooling.h>
#include <linux/math64.h>
#include <linux/units.h>

/*
 * Power Management:
 */

static int msm_devfreq_target(struct device *dev, unsigned long *freq,
		u32 flags)
{
	struct msm_gpu *gpu = dev_to_gpu(dev);
	struct dev_pm_opp *opp;

	/*
	 * Note that devfreq_recommended_opp() can modify the freq
	 * to something that actually is in the opp table:
	 */
	opp = devfreq_recommended_opp(dev, freq, flags);
	if (IS_ERR(opp))
		return PTR_ERR(opp);

	trace_msm_gpu_freq_change(dev_pm_opp_get_freq(opp));

	if (gpu->funcs->gpu_set_freq)
		gpu->funcs->gpu_set_freq(gpu, opp);
	else
		clk_set_rate(gpu->core_clk, *freq);

	dev_pm_opp_put(opp);

	return 0;
}

static unsigned long get_freq(struct msm_gpu *gpu)
{
	if (gpu->funcs->gpu_get_freq)
		return gpu->funcs->gpu_get_freq(gpu);

	return clk_get_rate(gpu->core_clk);
}

static void get_raw_dev_status(struct msm_gpu *gpu,
		struct devfreq_dev_status *status)
{
	struct msm_gpu_devfreq *df = &gpu->devfreq;
	u64 busy_cycles, busy_time;
	unsigned long sample_rate;
	ktime_t time;

	status->current_frequency = get_freq(gpu);
	busy_cycles = gpu->funcs->gpu_busy(gpu, &sample_rate);
	time = ktime_get();

	busy_time = busy_cycles - df->busy_cycles;
	status->total_time = ktime_us_delta(time, df->time);

	df->busy_cycles = busy_cycles;
	df->time = time;

	busy_time *= USEC_PER_SEC;
	do_div(busy_time, sample_rate);
	if (WARN_ON(busy_time > ~0LU))
		busy_time = ~0LU;

	status->busy_time = busy_time;
}

static void update_average_dev_status(struct msm_gpu *gpu,
		const struct devfreq_dev_status *raw)
{
	struct msm_gpu_devfreq *df = &gpu->devfreq;
	const u32 polling_ms = df->devfreq->profile->polling_ms;
	const u32 max_history_ms = polling_ms * 11 / 10;
	struct devfreq_dev_status *avg = &df->average_status;
	u64 avg_freq;

	/* simple_ondemand governor interacts poorly with gpu->clamp_to_idle.
	 * When we enforce the constraint on idle, it calls get_dev_status
	 * which would normally reset the stats.  When we remove the
	 * constraint on active, it calls get_dev_status again where busy_time
	 * would be 0.
	 *
	 * To remedy this, we always return the average load over the past
	 * polling_ms.
	 */

	/* raw is longer than polling_ms or avg has no history */
	if (div_u64(raw->total_time, USEC_PER_MSEC) >= polling_ms ||
	    !avg->total_time) {
		*avg = *raw;
		return;
	}

	/* Truncate the oldest history first.
	 *
	 * Because we keep the history with a single devfreq_dev_status,
	 * rather than a list of devfreq_dev_status, we have to assume freq
	 * and load are the same over avg->total_time.  We can scale down
	 * avg->busy_time and avg->total_time by the same factor to drop
	 * history.
	 */
	if (div_u64(avg->total_time + raw->total_time, USEC_PER_MSEC) >=
			max_history_ms) {
		const u32 new_total_time = polling_ms * USEC_PER_MSEC -
			raw->total_time;
		avg->busy_time = div_u64(
				mul_u32_u32(avg->busy_time, new_total_time),
				avg->total_time);
		avg->total_time = new_total_time;
	}

	/* compute the average freq over avg->total_time + raw->total_time */
	avg_freq = mul_u32_u32(avg->current_frequency, avg->total_time);
	avg_freq += mul_u32_u32(raw->current_frequency, raw->total_time);
	do_div(avg_freq, avg->total_time + raw->total_time);

	avg->current_frequency = avg_freq;
	avg->busy_time += raw->busy_time;
	avg->total_time += raw->total_time;
}

static int msm_devfreq_get_dev_status(struct device *dev,
		struct devfreq_dev_status *status)
{
	struct msm_gpu *gpu = dev_to_gpu(dev);
	struct devfreq_dev_status raw;

	get_raw_dev_status(gpu, &raw);
	update_average_dev_status(gpu, &raw);
	*status = gpu->devfreq.average_status;

	return 0;
}

static int msm_devfreq_get_cur_freq(struct device *dev, unsigned long *freq)
{
	*freq = get_freq(dev_to_gpu(dev));

	return 0;
}

static struct devfreq_dev_profile msm_devfreq_profile = {
	.timer = DEVFREQ_TIMER_DELAYED,
	.polling_ms = 50,
	.target = msm_devfreq_target,
	.get_dev_status = msm_devfreq_get_dev_status,
	.get_cur_freq = msm_devfreq_get_cur_freq,
};

static void msm_devfreq_boost_work(struct kthread_work *work);
static void msm_devfreq_idle_work(struct kthread_work *work);

static bool has_devfreq(struct msm_gpu *gpu)
{
	struct msm_gpu_devfreq *df = &gpu->devfreq;
	return !!df->devfreq;
}

void msm_devfreq_init(struct msm_gpu *gpu)
{
	struct msm_gpu_devfreq *df = &gpu->devfreq;

	/* We need target support to do devfreq */
	if (!gpu->funcs->gpu_busy)
		return;

	dev_pm_qos_add_request(&gpu->pdev->dev, &df->idle_freq,
			       DEV_PM_QOS_MAX_FREQUENCY,
			       PM_QOS_MAX_FREQUENCY_DEFAULT_VALUE);
	dev_pm_qos_add_request(&gpu->pdev->dev, &df->boost_freq,
			       DEV_PM_QOS_MIN_FREQUENCY, 0);

	msm_devfreq_profile.initial_freq = gpu->fast_rate;

	/*
	 * Don't set the freq_table or max_state and let devfreq build the table
	 * from OPP
	 * After a deferred probe, these may have be left to non-zero values,
	 * so set them back to zero before creating the devfreq device
	 */
	msm_devfreq_profile.freq_table = NULL;
	msm_devfreq_profile.max_state = 0;

	df->devfreq = devm_devfreq_add_device(&gpu->pdev->dev,
			&msm_devfreq_profile, DEVFREQ_GOV_SIMPLE_ONDEMAND,
			NULL);

	if (IS_ERR(df->devfreq)) {
		DRM_DEV_ERROR(&gpu->pdev->dev, "Couldn't initialize GPU devfreq\n");
		df->devfreq = NULL;
		return;
	}

	devfreq_suspend_device(df->devfreq);

	gpu->cooling = of_devfreq_cooling_register(gpu->pdev->dev.of_node, df->devfreq);
	if (IS_ERR(gpu->cooling)) {
		DRM_DEV_ERROR(&gpu->pdev->dev,
				"Couldn't register GPU cooling device\n");
		gpu->cooling = NULL;
	}

	msm_hrtimer_work_init(&df->boost_work, gpu->worker, msm_devfreq_boost_work,
			      CLOCK_MONOTONIC, HRTIMER_MODE_REL);
	msm_hrtimer_work_init(&df->idle_work, gpu->worker, msm_devfreq_idle_work,
			      CLOCK_MONOTONIC, HRTIMER_MODE_REL);
}

static void cancel_idle_work(struct msm_gpu_devfreq *df)
{
	hrtimer_cancel(&df->idle_work.timer);
	kthread_cancel_work_sync(&df->idle_work.work);
}

static void cancel_boost_work(struct msm_gpu_devfreq *df)
{
	hrtimer_cancel(&df->boost_work.timer);
	kthread_cancel_work_sync(&df->boost_work.work);
}

void msm_devfreq_cleanup(struct msm_gpu *gpu)
{
	struct msm_gpu_devfreq *df = &gpu->devfreq;

	if (!has_devfreq(gpu))
		return;

	devfreq_cooling_unregister(gpu->cooling);
	dev_pm_qos_remove_request(&df->boost_freq);
	dev_pm_qos_remove_request(&df->idle_freq);
}

void msm_devfreq_resume(struct msm_gpu *gpu)
{
	struct msm_gpu_devfreq *df = &gpu->devfreq;
<<<<<<< HEAD

	if (!has_devfreq(gpu))
		return;

=======

	if (!has_devfreq(gpu))
		return;

>>>>>>> 88084a3d
	df->busy_cycles = 0;
	df->time = ktime_get();

	devfreq_resume_device(df->devfreq);
}

void msm_devfreq_suspend(struct msm_gpu *gpu)
{
	struct msm_gpu_devfreq *df = &gpu->devfreq;

	if (!has_devfreq(gpu))
		return;

	devfreq_suspend_device(df->devfreq);

	cancel_idle_work(df);
	cancel_boost_work(df);
}

static void msm_devfreq_boost_work(struct kthread_work *work)
{
	struct msm_gpu_devfreq *df = container_of(work,
			struct msm_gpu_devfreq, boost_work.work);

	dev_pm_qos_update_request(&df->boost_freq, 0);
}

void msm_devfreq_boost(struct msm_gpu *gpu, unsigned factor)
{
	struct msm_gpu_devfreq *df = &gpu->devfreq;
	uint64_t freq;

	if (!has_devfreq(gpu))
		return;

	freq = get_freq(gpu);
	freq *= factor;

	/*
	 * A nice little trap is that PM QoS operates in terms of KHz,
	 * while devfreq operates in terms of Hz:
	 */
	do_div(freq, HZ_PER_KHZ);

	dev_pm_qos_update_request(&df->boost_freq, freq);

	msm_hrtimer_queue_work(&df->boost_work,
			       ms_to_ktime(msm_devfreq_profile.polling_ms),
			       HRTIMER_MODE_REL);
}

void msm_devfreq_active(struct msm_gpu *gpu)
{
	struct msm_gpu_devfreq *df = &gpu->devfreq;
	unsigned int idle_time;

	if (!has_devfreq(gpu))
		return;

	/*
	 * Cancel any pending transition to idle frequency:
	 */
	cancel_idle_work(df);

	idle_time = ktime_to_ms(ktime_sub(ktime_get(), df->idle_time));

	/*
	 * If we've been idle for a significant fraction of a polling
	 * interval, then we won't meet the threshold of busyness for
	 * the governor to ramp up the freq.. so give some boost
	 */
	if (idle_time > msm_devfreq_profile.polling_ms) {
		msm_devfreq_boost(gpu, 2);
	}

	dev_pm_qos_update_request(&df->idle_freq,
				  PM_QOS_MAX_FREQUENCY_DEFAULT_VALUE);
}


static void msm_devfreq_idle_work(struct kthread_work *work)
{
	struct msm_gpu_devfreq *df = container_of(work,
			struct msm_gpu_devfreq, idle_work.work);
	struct msm_gpu *gpu = container_of(df, struct msm_gpu, devfreq);

	df->idle_time = ktime_get();

	if (gpu->clamp_to_idle)
		dev_pm_qos_update_request(&df->idle_freq, 0);
}

void msm_devfreq_idle(struct msm_gpu *gpu)
{
	struct msm_gpu_devfreq *df = &gpu->devfreq;

	if (!has_devfreq(gpu))
		return;

	msm_hrtimer_queue_work(&df->idle_work, ms_to_ktime(1),
			       HRTIMER_MODE_REL);
}<|MERGE_RESOLUTION|>--- conflicted
+++ resolved
@@ -244,17 +244,10 @@
 void msm_devfreq_resume(struct msm_gpu *gpu)
 {
 	struct msm_gpu_devfreq *df = &gpu->devfreq;
-<<<<<<< HEAD
-
-	if (!has_devfreq(gpu))
-		return;
-
-=======
-
-	if (!has_devfreq(gpu))
-		return;
-
->>>>>>> 88084a3d
+
+	if (!has_devfreq(gpu))
+		return;
+
 	df->busy_cycles = 0;
 	df->time = ktime_get();
 
