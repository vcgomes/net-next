--- conflicted
+++ resolved
@@ -3053,8 +3053,6 @@
 		    (adev->ip_blocks[i].version->type == AMD_IP_BLOCK_TYPE_SDMA))
 			continue;
 
-<<<<<<< HEAD
-=======
 		/* Once swPSP provides the IMU, RLC FW binaries to TOS during cold-boot.
 		 * These are in TMR, hence are expected to be reused by PSP-TOS to reload
 		 * from this location and RLC Autoload automatically also gets loaded
@@ -3067,7 +3065,6 @@
 		    adev->ip_blocks[i].version->type == AMD_IP_BLOCK_TYPE_PSP)
 			continue;
 
->>>>>>> ca1c9012
 		/* XXX handle errors */
 		r = adev->ip_blocks[i].version->funcs->suspend(adev);
 		/* XXX handle errors */
