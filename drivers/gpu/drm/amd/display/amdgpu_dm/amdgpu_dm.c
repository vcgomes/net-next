/*
 * Copyright 2015 Advanced Micro Devices, Inc.
 *
 * Permission is hereby granted, free of charge, to any person obtaining a
 * copy of this software and associated documentation files (the "Software"),
 * to deal in the Software without restriction, including without limitation
 * the rights to use, copy, modify, merge, publish, distribute, sublicense,
 * and/or sell copies of the Software, and to permit persons to whom the
 * Software is furnished to do so, subject to the following conditions:
 *
 * The above copyright notice and this permission notice shall be included in
 * all copies or substantial portions of the Software.
 *
 * THE SOFTWARE IS PROVIDED "AS IS", WITHOUT WARRANTY OF ANY KIND, EXPRESS OR
 * IMPLIED, INCLUDING BUT NOT LIMITED TO THE WARRANTIES OF MERCHANTABILITY,
 * FITNESS FOR A PARTICULAR PURPOSE AND NONINFRINGEMENT.  IN NO EVENT SHALL
 * THE COPYRIGHT HOLDER(S) OR AUTHOR(S) BE LIABLE FOR ANY CLAIM, DAMAGES OR
 * OTHER LIABILITY, WHETHER IN AN ACTION OF CONTRACT, TORT OR OTHERWISE,
 * ARISING FROM, OUT OF OR IN CONNECTION WITH THE SOFTWARE OR THE USE OR
 * OTHER DEALINGS IN THE SOFTWARE.
 *
 * Authors: AMD
 *
 */

/* The caprices of the preprocessor require that this be declared right here */
#define CREATE_TRACE_POINTS

#include "dm_services_types.h"
#include "dc.h"
#include "dc_link_dp.h"
#include "link_enc_cfg.h"
#include "dc/inc/core_types.h"
#include "dal_asic_id.h"
#include "dmub/dmub_srv.h"
#include "dc/inc/hw/dmcu.h"
#include "dc/inc/hw/abm.h"
#include "dc/dc_dmub_srv.h"
#include "dc/dc_edid_parser.h"
#include "dc/dc_stat.h"
#include "amdgpu_dm_trace.h"

#include "vid.h"
#include "amdgpu.h"
#include "amdgpu_display.h"
#include "amdgpu_ucode.h"
#include "atom.h"
#include "amdgpu_dm.h"
#include "amdgpu_dm_plane.h"
#include "amdgpu_dm_crtc.h"
#ifdef CONFIG_DRM_AMD_DC_HDCP
#include "amdgpu_dm_hdcp.h"
#include <drm/display/drm_hdcp_helper.h>
#endif
#include "amdgpu_pm.h"
#include "amdgpu_atombios.h"

#include "amd_shared.h"
#include "amdgpu_dm_irq.h"
#include "dm_helpers.h"
#include "amdgpu_dm_mst_types.h"
#if defined(CONFIG_DEBUG_FS)
#include "amdgpu_dm_debugfs.h"
#endif
#include "amdgpu_dm_psr.h"

#include "ivsrcid/ivsrcid_vislands30.h"

#include <linux/backlight.h>
#include <linux/module.h>
#include <linux/moduleparam.h>
#include <linux/types.h>
#include <linux/pm_runtime.h>
#include <linux/pci.h>
#include <linux/firmware.h>
#include <linux/component.h>
#include <linux/dmi.h>

#include <drm/display/drm_dp_mst_helper.h>
#include <drm/display/drm_hdmi_helper.h>
#include <drm/drm_atomic.h>
#include <drm/drm_atomic_uapi.h>
#include <drm/drm_atomic_helper.h>
#include <drm/drm_blend.h>
#include <drm/drm_fourcc.h>
#include <drm/drm_edid.h>
#include <drm/drm_vblank.h>
#include <drm/drm_audio_component.h>
#include <drm/drm_gem_atomic_helper.h>
#include <drm/drm_plane_helper.h>

#include <acpi/video.h>

#include "ivsrcid/dcn/irqsrcs_dcn_1_0.h"

#include "dcn/dcn_1_0_offset.h"
#include "dcn/dcn_1_0_sh_mask.h"
#include "soc15_hw_ip.h"
#include "soc15_common.h"
#include "vega10_ip_offset.h"

#include "gc/gc_11_0_0_offset.h"
#include "gc/gc_11_0_0_sh_mask.h"

#include "modules/inc/mod_freesync.h"
#include "modules/power/power_helpers.h"
#include "modules/inc/mod_info_packet.h"

#define FIRMWARE_RENOIR_DMUB "amdgpu/renoir_dmcub.bin"
MODULE_FIRMWARE(FIRMWARE_RENOIR_DMUB);
#define FIRMWARE_SIENNA_CICHLID_DMUB "amdgpu/sienna_cichlid_dmcub.bin"
MODULE_FIRMWARE(FIRMWARE_SIENNA_CICHLID_DMUB);
#define FIRMWARE_NAVY_FLOUNDER_DMUB "amdgpu/navy_flounder_dmcub.bin"
MODULE_FIRMWARE(FIRMWARE_NAVY_FLOUNDER_DMUB);
#define FIRMWARE_GREEN_SARDINE_DMUB "amdgpu/green_sardine_dmcub.bin"
MODULE_FIRMWARE(FIRMWARE_GREEN_SARDINE_DMUB);
#define FIRMWARE_VANGOGH_DMUB "amdgpu/vangogh_dmcub.bin"
MODULE_FIRMWARE(FIRMWARE_VANGOGH_DMUB);
#define FIRMWARE_DIMGREY_CAVEFISH_DMUB "amdgpu/dimgrey_cavefish_dmcub.bin"
MODULE_FIRMWARE(FIRMWARE_DIMGREY_CAVEFISH_DMUB);
#define FIRMWARE_BEIGE_GOBY_DMUB "amdgpu/beige_goby_dmcub.bin"
MODULE_FIRMWARE(FIRMWARE_BEIGE_GOBY_DMUB);
#define FIRMWARE_YELLOW_CARP_DMUB "amdgpu/yellow_carp_dmcub.bin"
MODULE_FIRMWARE(FIRMWARE_YELLOW_CARP_DMUB);
#define FIRMWARE_DCN_314_DMUB "amdgpu/dcn_3_1_4_dmcub.bin"
MODULE_FIRMWARE(FIRMWARE_DCN_314_DMUB);
#define FIRMWARE_DCN_315_DMUB "amdgpu/dcn_3_1_5_dmcub.bin"
MODULE_FIRMWARE(FIRMWARE_DCN_315_DMUB);
#define FIRMWARE_DCN316_DMUB "amdgpu/dcn_3_1_6_dmcub.bin"
MODULE_FIRMWARE(FIRMWARE_DCN316_DMUB);

#define FIRMWARE_DCN_V3_2_0_DMCUB "amdgpu/dcn_3_2_0_dmcub.bin"
MODULE_FIRMWARE(FIRMWARE_DCN_V3_2_0_DMCUB);
#define FIRMWARE_DCN_V3_2_1_DMCUB "amdgpu/dcn_3_2_1_dmcub.bin"
MODULE_FIRMWARE(FIRMWARE_DCN_V3_2_1_DMCUB);

#define FIRMWARE_RAVEN_DMCU		"amdgpu/raven_dmcu.bin"
MODULE_FIRMWARE(FIRMWARE_RAVEN_DMCU);

#define FIRMWARE_NAVI12_DMCU            "amdgpu/navi12_dmcu.bin"
MODULE_FIRMWARE(FIRMWARE_NAVI12_DMCU);

/* Number of bytes in PSP header for firmware. */
#define PSP_HEADER_BYTES 0x100

/* Number of bytes in PSP footer for firmware. */
#define PSP_FOOTER_BYTES 0x100

/**
 * DOC: overview
 *
 * The AMDgpu display manager, **amdgpu_dm** (or even simpler,
 * **dm**) sits between DRM and DC. It acts as a liaison, converting DRM
 * requests into DC requests, and DC responses into DRM responses.
 *
 * The root control structure is &struct amdgpu_display_manager.
 */

/* basic init/fini API */
static int amdgpu_dm_init(struct amdgpu_device *adev);
static void amdgpu_dm_fini(struct amdgpu_device *adev);
static bool is_freesync_video_mode(const struct drm_display_mode *mode, struct amdgpu_dm_connector *aconnector);

static enum drm_mode_subconnector get_subconnector_type(struct dc_link *link)
{
	switch (link->dpcd_caps.dongle_type) {
	case DISPLAY_DONGLE_NONE:
		return DRM_MODE_SUBCONNECTOR_Native;
	case DISPLAY_DONGLE_DP_VGA_CONVERTER:
		return DRM_MODE_SUBCONNECTOR_VGA;
	case DISPLAY_DONGLE_DP_DVI_CONVERTER:
	case DISPLAY_DONGLE_DP_DVI_DONGLE:
		return DRM_MODE_SUBCONNECTOR_DVID;
	case DISPLAY_DONGLE_DP_HDMI_CONVERTER:
	case DISPLAY_DONGLE_DP_HDMI_DONGLE:
		return DRM_MODE_SUBCONNECTOR_HDMIA;
	case DISPLAY_DONGLE_DP_HDMI_MISMATCHED_DONGLE:
	default:
		return DRM_MODE_SUBCONNECTOR_Unknown;
	}
}

static void update_subconnector_property(struct amdgpu_dm_connector *aconnector)
{
	struct dc_link *link = aconnector->dc_link;
	struct drm_connector *connector = &aconnector->base;
	enum drm_mode_subconnector subconnector = DRM_MODE_SUBCONNECTOR_Unknown;

	if (connector->connector_type != DRM_MODE_CONNECTOR_DisplayPort)
		return;

	if (aconnector->dc_sink)
		subconnector = get_subconnector_type(link);

	drm_object_property_set_value(&connector->base,
			connector->dev->mode_config.dp_subconnector_property,
			subconnector);
}

/*
 * initializes drm_device display related structures, based on the information
 * provided by DAL. The drm strcutures are: drm_crtc, drm_connector,
 * drm_encoder, drm_mode_config
 *
 * Returns 0 on success
 */
static int amdgpu_dm_initialize_drm_device(struct amdgpu_device *adev);
/* removes and deallocates the drm structures, created by the above function */
static void amdgpu_dm_destroy_drm_device(struct amdgpu_display_manager *dm);

static int amdgpu_dm_connector_init(struct amdgpu_display_manager *dm,
				    struct amdgpu_dm_connector *amdgpu_dm_connector,
				    u32 link_index,
				    struct amdgpu_encoder *amdgpu_encoder);
static int amdgpu_dm_encoder_init(struct drm_device *dev,
				  struct amdgpu_encoder *aencoder,
				  uint32_t link_index);

static int amdgpu_dm_connector_get_modes(struct drm_connector *connector);

static void amdgpu_dm_atomic_commit_tail(struct drm_atomic_state *state);

static int amdgpu_dm_atomic_check(struct drm_device *dev,
				  struct drm_atomic_state *state);

static void handle_hpd_irq_helper(struct amdgpu_dm_connector *aconnector);
static void handle_hpd_rx_irq(void *param);

static bool
is_timing_unchanged_for_freesync(struct drm_crtc_state *old_crtc_state,
				 struct drm_crtc_state *new_crtc_state);
/*
 * dm_vblank_get_counter
 *
 * @brief
 * Get counter for number of vertical blanks
 *
 * @param
 * struct amdgpu_device *adev - [in] desired amdgpu device
 * int disp_idx - [in] which CRTC to get the counter from
 *
 * @return
 * Counter for vertical blanks
 */
static u32 dm_vblank_get_counter(struct amdgpu_device *adev, int crtc)
{
	if (crtc >= adev->mode_info.num_crtc)
		return 0;
	else {
		struct amdgpu_crtc *acrtc = adev->mode_info.crtcs[crtc];

		if (acrtc->dm_irq_params.stream == NULL) {
			DRM_ERROR("dc_stream_state is NULL for crtc '%d'!\n",
				  crtc);
			return 0;
		}

		return dc_stream_get_vblank_counter(acrtc->dm_irq_params.stream);
	}
}

static int dm_crtc_get_scanoutpos(struct amdgpu_device *adev, int crtc,
				  u32 *vbl, u32 *position)
{
	u32 v_blank_start, v_blank_end, h_position, v_position;

	if ((crtc < 0) || (crtc >= adev->mode_info.num_crtc))
		return -EINVAL;
	else {
		struct amdgpu_crtc *acrtc = adev->mode_info.crtcs[crtc];

		if (acrtc->dm_irq_params.stream ==  NULL) {
			DRM_ERROR("dc_stream_state is NULL for crtc '%d'!\n",
				  crtc);
			return 0;
		}

		/*
		 * TODO rework base driver to use values directly.
		 * for now parse it back into reg-format
		 */
		dc_stream_get_scanoutpos(acrtc->dm_irq_params.stream,
					 &v_blank_start,
					 &v_blank_end,
					 &h_position,
					 &v_position);

		*position = v_position | (h_position << 16);
		*vbl = v_blank_start | (v_blank_end << 16);
	}

	return 0;
}

static bool dm_is_idle(void *handle)
{
	/* XXX todo */
	return true;
}

static int dm_wait_for_idle(void *handle)
{
	/* XXX todo */
	return 0;
}

static bool dm_check_soft_reset(void *handle)
{
	return false;
}

static int dm_soft_reset(void *handle)
{
	/* XXX todo */
	return 0;
}

static struct amdgpu_crtc *
get_crtc_by_otg_inst(struct amdgpu_device *adev,
		     int otg_inst)
{
	struct drm_device *dev = adev_to_drm(adev);
	struct drm_crtc *crtc;
	struct amdgpu_crtc *amdgpu_crtc;

	if (WARN_ON(otg_inst == -1))
		return adev->mode_info.crtcs[0];

	list_for_each_entry(crtc, &dev->mode_config.crtc_list, head) {
		amdgpu_crtc = to_amdgpu_crtc(crtc);

		if (amdgpu_crtc->otg_inst == otg_inst)
			return amdgpu_crtc;
	}

	return NULL;
}

static inline bool is_dc_timing_adjust_needed(struct dm_crtc_state *old_state,
					      struct dm_crtc_state *new_state)
{
	if (new_state->freesync_config.state ==  VRR_STATE_ACTIVE_FIXED)
		return true;
	else if (amdgpu_dm_vrr_active(old_state) != amdgpu_dm_vrr_active(new_state))
		return true;
	else
		return false;
}

/**
 * dm_pflip_high_irq() - Handle pageflip interrupt
 * @interrupt_params: ignored
 *
 * Handles the pageflip interrupt by notifying all interested parties
 * that the pageflip has been completed.
 */
static void dm_pflip_high_irq(void *interrupt_params)
{
	struct amdgpu_crtc *amdgpu_crtc;
	struct common_irq_params *irq_params = interrupt_params;
	struct amdgpu_device *adev = irq_params->adev;
	unsigned long flags;
	struct drm_pending_vblank_event *e;
	u32 vpos, hpos, v_blank_start, v_blank_end;
	bool vrr_active;

	amdgpu_crtc = get_crtc_by_otg_inst(adev, irq_params->irq_src - IRQ_TYPE_PFLIP);

	/* IRQ could occur when in initial stage */
	/* TODO work and BO cleanup */
	if (amdgpu_crtc == NULL) {
		DC_LOG_PFLIP("CRTC is null, returning.\n");
		return;
	}

	spin_lock_irqsave(&adev_to_drm(adev)->event_lock, flags);

	if (amdgpu_crtc->pflip_status != AMDGPU_FLIP_SUBMITTED){
		DC_LOG_PFLIP("amdgpu_crtc->pflip_status = %d !=AMDGPU_FLIP_SUBMITTED(%d) on crtc:%d[%p] \n",
						 amdgpu_crtc->pflip_status,
						 AMDGPU_FLIP_SUBMITTED,
						 amdgpu_crtc->crtc_id,
						 amdgpu_crtc);
		spin_unlock_irqrestore(&adev_to_drm(adev)->event_lock, flags);
		return;
	}

	/* page flip completed. */
	e = amdgpu_crtc->event;
	amdgpu_crtc->event = NULL;

	WARN_ON(!e);

	vrr_active = amdgpu_dm_vrr_active_irq(amdgpu_crtc);

	/* Fixed refresh rate, or VRR scanout position outside front-porch? */
	if (!vrr_active ||
	    !dc_stream_get_scanoutpos(amdgpu_crtc->dm_irq_params.stream, &v_blank_start,
				      &v_blank_end, &hpos, &vpos) ||
	    (vpos < v_blank_start)) {
		/* Update to correct count and vblank timestamp if racing with
		 * vblank irq. This also updates to the correct vblank timestamp
		 * even in VRR mode, as scanout is past the front-porch atm.
		 */
		drm_crtc_accurate_vblank_count(&amdgpu_crtc->base);

		/* Wake up userspace by sending the pageflip event with proper
		 * count and timestamp of vblank of flip completion.
		 */
		if (e) {
			drm_crtc_send_vblank_event(&amdgpu_crtc->base, e);

			/* Event sent, so done with vblank for this flip */
			drm_crtc_vblank_put(&amdgpu_crtc->base);
		}
	} else if (e) {
		/* VRR active and inside front-porch: vblank count and
		 * timestamp for pageflip event will only be up to date after
		 * drm_crtc_handle_vblank() has been executed from late vblank
		 * irq handler after start of back-porch (vline 0). We queue the
		 * pageflip event for send-out by drm_crtc_handle_vblank() with
		 * updated timestamp and count, once it runs after us.
		 *
		 * We need to open-code this instead of using the helper
		 * drm_crtc_arm_vblank_event(), as that helper would
		 * call drm_crtc_accurate_vblank_count(), which we must
		 * not call in VRR mode while we are in front-porch!
		 */

		/* sequence will be replaced by real count during send-out. */
		e->sequence = drm_crtc_vblank_count(&amdgpu_crtc->base);
		e->pipe = amdgpu_crtc->crtc_id;

		list_add_tail(&e->base.link, &adev_to_drm(adev)->vblank_event_list);
		e = NULL;
	}

	/* Keep track of vblank of this flip for flip throttling. We use the
	 * cooked hw counter, as that one incremented at start of this vblank
	 * of pageflip completion, so last_flip_vblank is the forbidden count
	 * for queueing new pageflips if vsync + VRR is enabled.
	 */
	amdgpu_crtc->dm_irq_params.last_flip_vblank =
		amdgpu_get_vblank_counter_kms(&amdgpu_crtc->base);

	amdgpu_crtc->pflip_status = AMDGPU_FLIP_NONE;
	spin_unlock_irqrestore(&adev_to_drm(adev)->event_lock, flags);

	DC_LOG_PFLIP("crtc:%d[%p], pflip_stat:AMDGPU_FLIP_NONE, vrr[%d]-fp %d\n",
		     amdgpu_crtc->crtc_id, amdgpu_crtc,
		     vrr_active, (int) !e);
}

static void dm_vupdate_high_irq(void *interrupt_params)
{
	struct common_irq_params *irq_params = interrupt_params;
	struct amdgpu_device *adev = irq_params->adev;
	struct amdgpu_crtc *acrtc;
	struct drm_device *drm_dev;
	struct drm_vblank_crtc *vblank;
	ktime_t frame_duration_ns, previous_timestamp;
	unsigned long flags;
	int vrr_active;

	acrtc = get_crtc_by_otg_inst(adev, irq_params->irq_src - IRQ_TYPE_VUPDATE);

	if (acrtc) {
		vrr_active = amdgpu_dm_vrr_active_irq(acrtc);
		drm_dev = acrtc->base.dev;
		vblank = &drm_dev->vblank[acrtc->base.index];
		previous_timestamp = atomic64_read(&irq_params->previous_timestamp);
		frame_duration_ns = vblank->time - previous_timestamp;

		if (frame_duration_ns > 0) {
			trace_amdgpu_refresh_rate_track(acrtc->base.index,
						frame_duration_ns,
						ktime_divns(NSEC_PER_SEC, frame_duration_ns));
			atomic64_set(&irq_params->previous_timestamp, vblank->time);
		}

		DC_LOG_VBLANK("crtc:%d, vupdate-vrr:%d\n",
			      acrtc->crtc_id,
			      vrr_active);

		/* Core vblank handling is done here after end of front-porch in
		 * vrr mode, as vblank timestamping will give valid results
		 * while now done after front-porch. This will also deliver
		 * page-flip completion events that have been queued to us
		 * if a pageflip happened inside front-porch.
		 */
		if (vrr_active) {
			dm_crtc_handle_vblank(acrtc);

			/* BTR processing for pre-DCE12 ASICs */
			if (acrtc->dm_irq_params.stream &&
			    adev->family < AMDGPU_FAMILY_AI) {
				spin_lock_irqsave(&adev_to_drm(adev)->event_lock, flags);
				mod_freesync_handle_v_update(
				    adev->dm.freesync_module,
				    acrtc->dm_irq_params.stream,
				    &acrtc->dm_irq_params.vrr_params);

				dc_stream_adjust_vmin_vmax(
				    adev->dm.dc,
				    acrtc->dm_irq_params.stream,
				    &acrtc->dm_irq_params.vrr_params.adjust);
				spin_unlock_irqrestore(&adev_to_drm(adev)->event_lock, flags);
			}
		}
	}
}

/**
 * dm_crtc_high_irq() - Handles CRTC interrupt
 * @interrupt_params: used for determining the CRTC instance
 *
 * Handles the CRTC/VSYNC interrupt by notfying DRM's VBLANK
 * event handler.
 */
static void dm_crtc_high_irq(void *interrupt_params)
{
	struct common_irq_params *irq_params = interrupt_params;
	struct amdgpu_device *adev = irq_params->adev;
	struct amdgpu_crtc *acrtc;
	unsigned long flags;
	int vrr_active;

	acrtc = get_crtc_by_otg_inst(adev, irq_params->irq_src - IRQ_TYPE_VBLANK);
	if (!acrtc)
		return;

	vrr_active = amdgpu_dm_vrr_active_irq(acrtc);

	DC_LOG_VBLANK("crtc:%d, vupdate-vrr:%d, planes:%d\n", acrtc->crtc_id,
		      vrr_active, acrtc->dm_irq_params.active_planes);

	/**
	 * Core vblank handling at start of front-porch is only possible
	 * in non-vrr mode, as only there vblank timestamping will give
	 * valid results while done in front-porch. Otherwise defer it
	 * to dm_vupdate_high_irq after end of front-porch.
	 */
	if (!vrr_active)
		dm_crtc_handle_vblank(acrtc);

	/**
	 * Following stuff must happen at start of vblank, for crc
	 * computation and below-the-range btr support in vrr mode.
	 */
	amdgpu_dm_crtc_handle_crc_irq(&acrtc->base);

	/* BTR updates need to happen before VUPDATE on Vega and above. */
	if (adev->family < AMDGPU_FAMILY_AI)
		return;

	spin_lock_irqsave(&adev_to_drm(adev)->event_lock, flags);

	if (acrtc->dm_irq_params.stream &&
	    acrtc->dm_irq_params.vrr_params.supported &&
	    acrtc->dm_irq_params.freesync_config.state ==
		    VRR_STATE_ACTIVE_VARIABLE) {
		mod_freesync_handle_v_update(adev->dm.freesync_module,
					     acrtc->dm_irq_params.stream,
					     &acrtc->dm_irq_params.vrr_params);

		dc_stream_adjust_vmin_vmax(adev->dm.dc, acrtc->dm_irq_params.stream,
					   &acrtc->dm_irq_params.vrr_params.adjust);
	}

	/*
	 * If there aren't any active_planes then DCH HUBP may be clock-gated.
	 * In that case, pageflip completion interrupts won't fire and pageflip
	 * completion events won't get delivered. Prevent this by sending
	 * pending pageflip events from here if a flip is still pending.
	 *
	 * If any planes are enabled, use dm_pflip_high_irq() instead, to
	 * avoid race conditions between flip programming and completion,
	 * which could cause too early flip completion events.
	 */
	if (adev->family >= AMDGPU_FAMILY_RV &&
	    acrtc->pflip_status == AMDGPU_FLIP_SUBMITTED &&
	    acrtc->dm_irq_params.active_planes == 0) {
		if (acrtc->event) {
			drm_crtc_send_vblank_event(&acrtc->base, acrtc->event);
			acrtc->event = NULL;
			drm_crtc_vblank_put(&acrtc->base);
		}
		acrtc->pflip_status = AMDGPU_FLIP_NONE;
	}

	spin_unlock_irqrestore(&adev_to_drm(adev)->event_lock, flags);
}

#if defined(CONFIG_DRM_AMD_SECURE_DISPLAY)
/**
 * dm_dcn_vertical_interrupt0_high_irq() - Handles OTG Vertical interrupt0 for
 * DCN generation ASICs
 * @interrupt_params: interrupt parameters
 *
 * Used to set crc window/read out crc value at vertical line 0 position
 */
static void dm_dcn_vertical_interrupt0_high_irq(void *interrupt_params)
{
	struct common_irq_params *irq_params = interrupt_params;
	struct amdgpu_device *adev = irq_params->adev;
	struct amdgpu_crtc *acrtc;

	acrtc = get_crtc_by_otg_inst(adev, irq_params->irq_src - IRQ_TYPE_VLINE0);

	if (!acrtc)
		return;

	amdgpu_dm_crtc_handle_crc_window_irq(&acrtc->base);
}
#endif /* CONFIG_DRM_AMD_SECURE_DISPLAY */

/**
 * dmub_aux_setconfig_callback - Callback for AUX or SET_CONFIG command.
 * @adev: amdgpu_device pointer
 * @notify: dmub notification structure
 *
 * Dmub AUX or SET_CONFIG command completion processing callback
 * Copies dmub notification to DM which is to be read by AUX command.
 * issuing thread and also signals the event to wake up the thread.
 */
static void dmub_aux_setconfig_callback(struct amdgpu_device *adev,
					struct dmub_notification *notify)
{
	if (adev->dm.dmub_notify)
		memcpy(adev->dm.dmub_notify, notify, sizeof(struct dmub_notification));
	if (notify->type == DMUB_NOTIFICATION_AUX_REPLY)
		complete(&adev->dm.dmub_aux_transfer_done);
}

/**
 * dmub_hpd_callback - DMUB HPD interrupt processing callback.
 * @adev: amdgpu_device pointer
 * @notify: dmub notification structure
 *
 * Dmub Hpd interrupt processing callback. Gets displayindex through the
 * ink index and calls helper to do the processing.
 */
static void dmub_hpd_callback(struct amdgpu_device *adev,
			      struct dmub_notification *notify)
{
	struct amdgpu_dm_connector *aconnector;
	struct amdgpu_dm_connector *hpd_aconnector = NULL;
	struct drm_connector *connector;
	struct drm_connector_list_iter iter;
	struct dc_link *link;
	u8 link_index = 0;
	struct drm_device *dev;

	if (adev == NULL)
		return;

	if (notify == NULL) {
		DRM_ERROR("DMUB HPD callback notification was NULL");
		return;
	}

	if (notify->link_index > adev->dm.dc->link_count) {
		DRM_ERROR("DMUB HPD index (%u)is abnormal", notify->link_index);
		return;
	}

	link_index = notify->link_index;
	link = adev->dm.dc->links[link_index];
	dev = adev->dm.ddev;

	drm_connector_list_iter_begin(dev, &iter);
	drm_for_each_connector_iter(connector, &iter) {
		aconnector = to_amdgpu_dm_connector(connector);
		if (link && aconnector->dc_link == link) {
			DRM_INFO("DMUB HPD callback: link_index=%u\n", link_index);
			hpd_aconnector = aconnector;
			break;
		}
	}
	drm_connector_list_iter_end(&iter);

	if (hpd_aconnector) {
		if (notify->type == DMUB_NOTIFICATION_HPD)
			handle_hpd_irq_helper(hpd_aconnector);
		else if (notify->type == DMUB_NOTIFICATION_HPD_IRQ)
			handle_hpd_rx_irq(hpd_aconnector);
	}
}

/**
 * register_dmub_notify_callback - Sets callback for DMUB notify
 * @adev: amdgpu_device pointer
 * @type: Type of dmub notification
 * @callback: Dmub interrupt callback function
 * @dmub_int_thread_offload: offload indicator
 *
 * API to register a dmub callback handler for a dmub notification
 * Also sets indicator whether callback processing to be offloaded.
 * to dmub interrupt handling thread
 * Return: true if successfully registered, false if there is existing registration
 */
static bool register_dmub_notify_callback(struct amdgpu_device *adev,
					  enum dmub_notification_type type,
					  dmub_notify_interrupt_callback_t callback,
					  bool dmub_int_thread_offload)
{
	if (callback != NULL && type < ARRAY_SIZE(adev->dm.dmub_thread_offload)) {
		adev->dm.dmub_callback[type] = callback;
		adev->dm.dmub_thread_offload[type] = dmub_int_thread_offload;
	} else
		return false;

	return true;
}

static void dm_handle_hpd_work(struct work_struct *work)
{
	struct dmub_hpd_work *dmub_hpd_wrk;

	dmub_hpd_wrk = container_of(work, struct dmub_hpd_work, handle_hpd_work);

	if (!dmub_hpd_wrk->dmub_notify) {
		DRM_ERROR("dmub_hpd_wrk dmub_notify is NULL");
		return;
	}

	if (dmub_hpd_wrk->dmub_notify->type < ARRAY_SIZE(dmub_hpd_wrk->adev->dm.dmub_callback)) {
		dmub_hpd_wrk->adev->dm.dmub_callback[dmub_hpd_wrk->dmub_notify->type](dmub_hpd_wrk->adev,
		dmub_hpd_wrk->dmub_notify);
	}

	kfree(dmub_hpd_wrk->dmub_notify);
	kfree(dmub_hpd_wrk);

}

#define DMUB_TRACE_MAX_READ 64
/**
 * dm_dmub_outbox1_low_irq() - Handles Outbox interrupt
 * @interrupt_params: used for determining the Outbox instance
 *
 * Handles the Outbox Interrupt
 * event handler.
 */
static void dm_dmub_outbox1_low_irq(void *interrupt_params)
{
	struct dmub_notification notify;
	struct common_irq_params *irq_params = interrupt_params;
	struct amdgpu_device *adev = irq_params->adev;
	struct amdgpu_display_manager *dm = &adev->dm;
	struct dmcub_trace_buf_entry entry = { 0 };
	u32 count = 0;
	struct dmub_hpd_work *dmub_hpd_wrk;
	struct dc_link *plink = NULL;

	if (dc_enable_dmub_notifications(adev->dm.dc) &&
		irq_params->irq_src == DC_IRQ_SOURCE_DMCUB_OUTBOX) {

		do {
			dc_stat_get_dmub_notification(adev->dm.dc, &notify);
			if (notify.type >= ARRAY_SIZE(dm->dmub_thread_offload)) {
				DRM_ERROR("DM: notify type %d invalid!", notify.type);
				continue;
			}
			if (!dm->dmub_callback[notify.type]) {
				DRM_DEBUG_DRIVER("DMUB notification skipped, no handler: type=%d\n", notify.type);
				continue;
			}
			if (dm->dmub_thread_offload[notify.type] == true) {
				dmub_hpd_wrk = kzalloc(sizeof(*dmub_hpd_wrk), GFP_ATOMIC);
				if (!dmub_hpd_wrk) {
					DRM_ERROR("Failed to allocate dmub_hpd_wrk");
					return;
				}
				dmub_hpd_wrk->dmub_notify = kzalloc(sizeof(struct dmub_notification), GFP_ATOMIC);
				if (!dmub_hpd_wrk->dmub_notify) {
					kfree(dmub_hpd_wrk);
					DRM_ERROR("Failed to allocate dmub_hpd_wrk->dmub_notify");
					return;
				}
				INIT_WORK(&dmub_hpd_wrk->handle_hpd_work, dm_handle_hpd_work);
				if (dmub_hpd_wrk->dmub_notify)
					memcpy(dmub_hpd_wrk->dmub_notify, &notify, sizeof(struct dmub_notification));
				dmub_hpd_wrk->adev = adev;
				if (notify.type == DMUB_NOTIFICATION_HPD) {
					plink = adev->dm.dc->links[notify.link_index];
					if (plink) {
						plink->hpd_status =
							notify.hpd_status == DP_HPD_PLUG;
					}
				}
				queue_work(adev->dm.delayed_hpd_wq, &dmub_hpd_wrk->handle_hpd_work);
			} else {
				dm->dmub_callback[notify.type](adev, &notify);
			}
		} while (notify.pending_notification);
	}


	do {
		if (dc_dmub_srv_get_dmub_outbox0_msg(dm->dc, &entry)) {
			trace_amdgpu_dmub_trace_high_irq(entry.trace_code, entry.tick_count,
							entry.param0, entry.param1);

			DRM_DEBUG_DRIVER("trace_code:%u, tick_count:%u, param0:%u, param1:%u\n",
				 entry.trace_code, entry.tick_count, entry.param0, entry.param1);
		} else
			break;

		count++;

	} while (count <= DMUB_TRACE_MAX_READ);

	if (count > DMUB_TRACE_MAX_READ)
		DRM_DEBUG_DRIVER("Warning : count > DMUB_TRACE_MAX_READ");
}

static int dm_set_clockgating_state(void *handle,
		  enum amd_clockgating_state state)
{
	return 0;
}

static int dm_set_powergating_state(void *handle,
		  enum amd_powergating_state state)
{
	return 0;
}

/* Prototypes of private functions */
static int dm_early_init(void* handle);

/* Allocate memory for FBC compressed data  */
static void amdgpu_dm_fbc_init(struct drm_connector *connector)
{
	struct drm_device *dev = connector->dev;
	struct amdgpu_device *adev = drm_to_adev(dev);
	struct dm_compressor_info *compressor = &adev->dm.compressor;
	struct amdgpu_dm_connector *aconn = to_amdgpu_dm_connector(connector);
	struct drm_display_mode *mode;
	unsigned long max_size = 0;

	if (adev->dm.dc->fbc_compressor == NULL)
		return;

	if (aconn->dc_link->connector_signal != SIGNAL_TYPE_EDP)
		return;

	if (compressor->bo_ptr)
		return;


	list_for_each_entry(mode, &connector->modes, head) {
		if (max_size < mode->htotal * mode->vtotal)
			max_size = mode->htotal * mode->vtotal;
	}

	if (max_size) {
		int r = amdgpu_bo_create_kernel(adev, max_size * 4, PAGE_SIZE,
			    AMDGPU_GEM_DOMAIN_GTT, &compressor->bo_ptr,
			    &compressor->gpu_addr, &compressor->cpu_addr);

		if (r)
			DRM_ERROR("DM: Failed to initialize FBC\n");
		else {
			adev->dm.dc->ctx->fbc_gpu_addr = compressor->gpu_addr;
			DRM_INFO("DM: FBC alloc %lu\n", max_size*4);
		}

	}

}

static int amdgpu_dm_audio_component_get_eld(struct device *kdev, int port,
					  int pipe, bool *enabled,
					  unsigned char *buf, int max_bytes)
{
	struct drm_device *dev = dev_get_drvdata(kdev);
	struct amdgpu_device *adev = drm_to_adev(dev);
	struct drm_connector *connector;
	struct drm_connector_list_iter conn_iter;
	struct amdgpu_dm_connector *aconnector;
	int ret = 0;

	*enabled = false;

	mutex_lock(&adev->dm.audio_lock);

	drm_connector_list_iter_begin(dev, &conn_iter);
	drm_for_each_connector_iter(connector, &conn_iter) {
		aconnector = to_amdgpu_dm_connector(connector);
		if (aconnector->audio_inst != port)
			continue;

		*enabled = true;
		ret = drm_eld_size(connector->eld);
		memcpy(buf, connector->eld, min(max_bytes, ret));

		break;
	}
	drm_connector_list_iter_end(&conn_iter);

	mutex_unlock(&adev->dm.audio_lock);

	DRM_DEBUG_KMS("Get ELD : idx=%d ret=%d en=%d\n", port, ret, *enabled);

	return ret;
}

static const struct drm_audio_component_ops amdgpu_dm_audio_component_ops = {
	.get_eld = amdgpu_dm_audio_component_get_eld,
};

static int amdgpu_dm_audio_component_bind(struct device *kdev,
				       struct device *hda_kdev, void *data)
{
	struct drm_device *dev = dev_get_drvdata(kdev);
	struct amdgpu_device *adev = drm_to_adev(dev);
	struct drm_audio_component *acomp = data;

	acomp->ops = &amdgpu_dm_audio_component_ops;
	acomp->dev = kdev;
	adev->dm.audio_component = acomp;

	return 0;
}

static void amdgpu_dm_audio_component_unbind(struct device *kdev,
					  struct device *hda_kdev, void *data)
{
	struct drm_device *dev = dev_get_drvdata(kdev);
	struct amdgpu_device *adev = drm_to_adev(dev);
	struct drm_audio_component *acomp = data;

	acomp->ops = NULL;
	acomp->dev = NULL;
	adev->dm.audio_component = NULL;
}

static const struct component_ops amdgpu_dm_audio_component_bind_ops = {
	.bind	= amdgpu_dm_audio_component_bind,
	.unbind	= amdgpu_dm_audio_component_unbind,
};

static int amdgpu_dm_audio_init(struct amdgpu_device *adev)
{
	int i, ret;

	if (!amdgpu_audio)
		return 0;

	adev->mode_info.audio.enabled = true;

	adev->mode_info.audio.num_pins = adev->dm.dc->res_pool->audio_count;

	for (i = 0; i < adev->mode_info.audio.num_pins; i++) {
		adev->mode_info.audio.pin[i].channels = -1;
		adev->mode_info.audio.pin[i].rate = -1;
		adev->mode_info.audio.pin[i].bits_per_sample = -1;
		adev->mode_info.audio.pin[i].status_bits = 0;
		adev->mode_info.audio.pin[i].category_code = 0;
		adev->mode_info.audio.pin[i].connected = false;
		adev->mode_info.audio.pin[i].id =
			adev->dm.dc->res_pool->audios[i]->inst;
		adev->mode_info.audio.pin[i].offset = 0;
	}

	ret = component_add(adev->dev, &amdgpu_dm_audio_component_bind_ops);
	if (ret < 0)
		return ret;

	adev->dm.audio_registered = true;

	return 0;
}

static void amdgpu_dm_audio_fini(struct amdgpu_device *adev)
{
	if (!amdgpu_audio)
		return;

	if (!adev->mode_info.audio.enabled)
		return;

	if (adev->dm.audio_registered) {
		component_del(adev->dev, &amdgpu_dm_audio_component_bind_ops);
		adev->dm.audio_registered = false;
	}

	/* TODO: Disable audio? */

	adev->mode_info.audio.enabled = false;
}

static  void amdgpu_dm_audio_eld_notify(struct amdgpu_device *adev, int pin)
{
	struct drm_audio_component *acomp = adev->dm.audio_component;

	if (acomp && acomp->audio_ops && acomp->audio_ops->pin_eld_notify) {
		DRM_DEBUG_KMS("Notify ELD: %d\n", pin);

		acomp->audio_ops->pin_eld_notify(acomp->audio_ops->audio_ptr,
						 pin, -1);
	}
}

static int dm_dmub_hw_init(struct amdgpu_device *adev)
{
	const struct dmcub_firmware_header_v1_0 *hdr;
	struct dmub_srv *dmub_srv = adev->dm.dmub_srv;
	struct dmub_srv_fb_info *fb_info = adev->dm.dmub_fb_info;
	const struct firmware *dmub_fw = adev->dm.dmub_fw;
	struct dmcu *dmcu = adev->dm.dc->res_pool->dmcu;
	struct abm *abm = adev->dm.dc->res_pool->abm;
	struct dmub_srv_hw_params hw_params;
	enum dmub_status status;
	const unsigned char *fw_inst_const, *fw_bss_data;
	u32 i, fw_inst_const_size, fw_bss_data_size;
	bool has_hw_support;

	if (!dmub_srv)
		/* DMUB isn't supported on the ASIC. */
		return 0;

	if (!fb_info) {
		DRM_ERROR("No framebuffer info for DMUB service.\n");
		return -EINVAL;
	}

	if (!dmub_fw) {
		/* Firmware required for DMUB support. */
		DRM_ERROR("No firmware provided for DMUB.\n");
		return -EINVAL;
	}

	status = dmub_srv_has_hw_support(dmub_srv, &has_hw_support);
	if (status != DMUB_STATUS_OK) {
		DRM_ERROR("Error checking HW support for DMUB: %d\n", status);
		return -EINVAL;
	}

	if (!has_hw_support) {
		DRM_INFO("DMUB unsupported on ASIC\n");
		return 0;
	}

	/* Reset DMCUB if it was previously running - before we overwrite its memory. */
	status = dmub_srv_hw_reset(dmub_srv);
	if (status != DMUB_STATUS_OK)
		DRM_WARN("Error resetting DMUB HW: %d\n", status);

	hdr = (const struct dmcub_firmware_header_v1_0 *)dmub_fw->data;

	fw_inst_const = dmub_fw->data +
			le32_to_cpu(hdr->header.ucode_array_offset_bytes) +
			PSP_HEADER_BYTES;

	fw_bss_data = dmub_fw->data +
		      le32_to_cpu(hdr->header.ucode_array_offset_bytes) +
		      le32_to_cpu(hdr->inst_const_bytes);

	/* Copy firmware and bios info into FB memory. */
	fw_inst_const_size = le32_to_cpu(hdr->inst_const_bytes) -
			     PSP_HEADER_BYTES - PSP_FOOTER_BYTES;

	fw_bss_data_size = le32_to_cpu(hdr->bss_data_bytes);

	/* if adev->firmware.load_type == AMDGPU_FW_LOAD_PSP,
	 * amdgpu_ucode_init_single_fw will load dmub firmware
	 * fw_inst_const part to cw0; otherwise, the firmware back door load
	 * will be done by dm_dmub_hw_init
	 */
	if (adev->firmware.load_type != AMDGPU_FW_LOAD_PSP) {
		memcpy(fb_info->fb[DMUB_WINDOW_0_INST_CONST].cpu_addr, fw_inst_const,
				fw_inst_const_size);
	}

	if (fw_bss_data_size)
		memcpy(fb_info->fb[DMUB_WINDOW_2_BSS_DATA].cpu_addr,
		       fw_bss_data, fw_bss_data_size);

	/* Copy firmware bios info into FB memory. */
	memcpy(fb_info->fb[DMUB_WINDOW_3_VBIOS].cpu_addr, adev->bios,
	       adev->bios_size);

	/* Reset regions that need to be reset. */
	memset(fb_info->fb[DMUB_WINDOW_4_MAILBOX].cpu_addr, 0,
	fb_info->fb[DMUB_WINDOW_4_MAILBOX].size);

	memset(fb_info->fb[DMUB_WINDOW_5_TRACEBUFF].cpu_addr, 0,
	       fb_info->fb[DMUB_WINDOW_5_TRACEBUFF].size);

	memset(fb_info->fb[DMUB_WINDOW_6_FW_STATE].cpu_addr, 0,
	       fb_info->fb[DMUB_WINDOW_6_FW_STATE].size);

	/* Initialize hardware. */
	memset(&hw_params, 0, sizeof(hw_params));
	hw_params.fb_base = adev->gmc.fb_start;
	hw_params.fb_offset = adev->vm_manager.vram_base_offset;

	/* backdoor load firmware and trigger dmub running */
	if (adev->firmware.load_type != AMDGPU_FW_LOAD_PSP)
		hw_params.load_inst_const = true;

	if (dmcu)
		hw_params.psp_version = dmcu->psp_version;

	for (i = 0; i < fb_info->num_fb; ++i)
		hw_params.fb[i] = &fb_info->fb[i];

	switch (adev->ip_versions[DCE_HWIP][0]) {
	case IP_VERSION(3, 1, 3):
	case IP_VERSION(3, 1, 4):
		hw_params.dpia_supported = true;
		hw_params.disable_dpia = adev->dm.dc->debug.dpia_debug.bits.disable_dpia;
		break;
	default:
		break;
	}

	status = dmub_srv_hw_init(dmub_srv, &hw_params);
	if (status != DMUB_STATUS_OK) {
		DRM_ERROR("Error initializing DMUB HW: %d\n", status);
		return -EINVAL;
	}

	/* Wait for firmware load to finish. */
	status = dmub_srv_wait_for_auto_load(dmub_srv, 100000);
	if (status != DMUB_STATUS_OK)
		DRM_WARN("Wait for DMUB auto-load failed: %d\n", status);

	/* Init DMCU and ABM if available. */
	if (dmcu && abm) {
		dmcu->funcs->dmcu_init(dmcu);
		abm->dmcu_is_running = dmcu->funcs->is_dmcu_initialized(dmcu);
	}

	if (!adev->dm.dc->ctx->dmub_srv)
		adev->dm.dc->ctx->dmub_srv = dc_dmub_srv_create(adev->dm.dc, dmub_srv);
	if (!adev->dm.dc->ctx->dmub_srv) {
		DRM_ERROR("Couldn't allocate DC DMUB server!\n");
		return -ENOMEM;
	}

	DRM_INFO("DMUB hardware initialized: version=0x%08X\n",
		 adev->dm.dmcub_fw_version);

	return 0;
}

static void dm_dmub_hw_resume(struct amdgpu_device *adev)
{
	struct dmub_srv *dmub_srv = adev->dm.dmub_srv;
	enum dmub_status status;
	bool init;

	if (!dmub_srv) {
		/* DMUB isn't supported on the ASIC. */
		return;
	}

	status = dmub_srv_is_hw_init(dmub_srv, &init);
	if (status != DMUB_STATUS_OK)
		DRM_WARN("DMUB hardware init check failed: %d\n", status);

	if (status == DMUB_STATUS_OK && init) {
		/* Wait for firmware load to finish. */
		status = dmub_srv_wait_for_auto_load(dmub_srv, 100000);
		if (status != DMUB_STATUS_OK)
			DRM_WARN("Wait for DMUB auto-load failed: %d\n", status);
	} else {
		/* Perform the full hardware initialization. */
		dm_dmub_hw_init(adev);
	}
}

static void mmhub_read_system_context(struct amdgpu_device *adev, struct dc_phy_addr_space_config *pa_config)
{
	u64 pt_base;
	u32 logical_addr_low;
	u32 logical_addr_high;
	u32 agp_base, agp_bot, agp_top;
	PHYSICAL_ADDRESS_LOC page_table_start, page_table_end, page_table_base;

	memset(pa_config, 0, sizeof(*pa_config));

	agp_base = 0;
	agp_bot = adev->gmc.agp_start >> 24;
	agp_top = adev->gmc.agp_end >> 24;

	/* AGP aperture is disabled */
	if (agp_bot == agp_top) {
		logical_addr_low  = adev->gmc.vram_start >> 18;
		if (adev->apu_flags & AMD_APU_IS_RAVEN2)
			/*
			 * Raven2 has a HW issue that it is unable to use the vram which
			 * is out of MC_VM_SYSTEM_APERTURE_HIGH_ADDR. So here is the
			 * workaround that increase system aperture high address (add 1)
			 * to get rid of the VM fault and hardware hang.
			 */
			logical_addr_high = (adev->gmc.fb_end >> 18) + 0x1;
		else
			logical_addr_high = adev->gmc.vram_end >> 18;
	} else {
		logical_addr_low  = min(adev->gmc.fb_start, adev->gmc.agp_start) >> 18;
		if (adev->apu_flags & AMD_APU_IS_RAVEN2)
			/*
			 * Raven2 has a HW issue that it is unable to use the vram which
			 * is out of MC_VM_SYSTEM_APERTURE_HIGH_ADDR. So here is the
			 * workaround that increase system aperture high address (add 1)
			 * to get rid of the VM fault and hardware hang.
			 */
			logical_addr_high = max((adev->gmc.fb_end >> 18) + 0x1, adev->gmc.agp_end >> 18);
		else
			logical_addr_high = max(adev->gmc.fb_end, adev->gmc.agp_end) >> 18;
	}

	pt_base = amdgpu_gmc_pd_addr(adev->gart.bo);

	page_table_start.high_part = (u32)(adev->gmc.gart_start >> 44) & 0xF;
	page_table_start.low_part = (u32)(adev->gmc.gart_start >> 12);
	page_table_end.high_part = (u32)(adev->gmc.gart_end >> 44) & 0xF;
	page_table_end.low_part = (u32)(adev->gmc.gart_end >> 12);
	page_table_base.high_part = upper_32_bits(pt_base) & 0xF;
	page_table_base.low_part = lower_32_bits(pt_base);

	pa_config->system_aperture.start_addr = (uint64_t)logical_addr_low << 18;
	pa_config->system_aperture.end_addr = (uint64_t)logical_addr_high << 18;

	pa_config->system_aperture.agp_base = (uint64_t)agp_base << 24 ;
	pa_config->system_aperture.agp_bot = (uint64_t)agp_bot << 24;
	pa_config->system_aperture.agp_top = (uint64_t)agp_top << 24;

	pa_config->system_aperture.fb_base = adev->gmc.fb_start;
	pa_config->system_aperture.fb_offset = adev->vm_manager.vram_base_offset;
	pa_config->system_aperture.fb_top = adev->gmc.fb_end;

	pa_config->gart_config.page_table_start_addr = page_table_start.quad_part << 12;
	pa_config->gart_config.page_table_end_addr = page_table_end.quad_part << 12;
	pa_config->gart_config.page_table_base_addr = page_table_base.quad_part;

	pa_config->is_hvm_enabled = adev->mode_info.gpu_vm_support;

}

static void dm_handle_hpd_rx_offload_work(struct work_struct *work)
{
	struct hpd_rx_irq_offload_work *offload_work;
	struct amdgpu_dm_connector *aconnector;
	struct dc_link *dc_link;
	struct amdgpu_device *adev;
	enum dc_connection_type new_connection_type = dc_connection_none;
	unsigned long flags;

	offload_work = container_of(work, struct hpd_rx_irq_offload_work, work);
	aconnector = offload_work->offload_wq->aconnector;

	if (!aconnector) {
		DRM_ERROR("Can't retrieve aconnector in hpd_rx_irq_offload_work");
		goto skip;
	}

	adev = drm_to_adev(aconnector->base.dev);
	dc_link = aconnector->dc_link;

	mutex_lock(&aconnector->hpd_lock);
	if (!dc_link_detect_sink(dc_link, &new_connection_type))
		DRM_ERROR("KMS: Failed to detect connector\n");
	mutex_unlock(&aconnector->hpd_lock);

	if (new_connection_type == dc_connection_none)
		goto skip;

	if (amdgpu_in_reset(adev))
		goto skip;

	mutex_lock(&adev->dm.dc_lock);
	if (offload_work->data.bytes.device_service_irq.bits.AUTOMATED_TEST)
		dc_link_dp_handle_automated_test(dc_link);
	else if ((dc_link->connector_signal != SIGNAL_TYPE_EDP) &&
			hpd_rx_irq_check_link_loss_status(dc_link, &offload_work->data) &&
			dc_link_dp_allow_hpd_rx_irq(dc_link)) {
		dc_link_dp_handle_link_loss(dc_link);
		spin_lock_irqsave(&offload_work->offload_wq->offload_lock, flags);
		offload_work->offload_wq->is_handling_link_loss = false;
		spin_unlock_irqrestore(&offload_work->offload_wq->offload_lock, flags);
	}
	mutex_unlock(&adev->dm.dc_lock);

skip:
	kfree(offload_work);

}

static struct hpd_rx_irq_offload_work_queue *hpd_rx_irq_create_workqueue(struct dc *dc)
{
	int max_caps = dc->caps.max_links;
	int i = 0;
	struct hpd_rx_irq_offload_work_queue *hpd_rx_offload_wq = NULL;

	hpd_rx_offload_wq = kcalloc(max_caps, sizeof(*hpd_rx_offload_wq), GFP_KERNEL);

	if (!hpd_rx_offload_wq)
		return NULL;


	for (i = 0; i < max_caps; i++) {
		hpd_rx_offload_wq[i].wq =
				    create_singlethread_workqueue("amdgpu_dm_hpd_rx_offload_wq");

		if (hpd_rx_offload_wq[i].wq == NULL) {
			DRM_ERROR("create amdgpu_dm_hpd_rx_offload_wq fail!");
			goto out_err;
		}

		spin_lock_init(&hpd_rx_offload_wq[i].offload_lock);
	}

	return hpd_rx_offload_wq;

out_err:
	for (i = 0; i < max_caps; i++) {
		if (hpd_rx_offload_wq[i].wq)
			destroy_workqueue(hpd_rx_offload_wq[i].wq);
	}
	kfree(hpd_rx_offload_wq);
	return NULL;
}

struct amdgpu_stutter_quirk {
	u16 chip_vendor;
	u16 chip_device;
	u16 subsys_vendor;
	u16 subsys_device;
	u8 revision;
};

static const struct amdgpu_stutter_quirk amdgpu_stutter_quirk_list[] = {
	/* https://bugzilla.kernel.org/show_bug.cgi?id=214417 */
	{ 0x1002, 0x15dd, 0x1002, 0x15dd, 0xc8 },
	{ 0, 0, 0, 0, 0 },
};

static bool dm_should_disable_stutter(struct pci_dev *pdev)
{
	const struct amdgpu_stutter_quirk *p = amdgpu_stutter_quirk_list;

	while (p && p->chip_device != 0) {
		if (pdev->vendor == p->chip_vendor &&
		    pdev->device == p->chip_device &&
		    pdev->subsystem_vendor == p->subsys_vendor &&
		    pdev->subsystem_device == p->subsys_device &&
		    pdev->revision == p->revision) {
			return true;
		}
		++p;
	}
	return false;
}

static const struct dmi_system_id hpd_disconnect_quirk_table[] = {
	{
		.matches = {
			DMI_MATCH(DMI_SYS_VENDOR, "Dell Inc."),
			DMI_MATCH(DMI_PRODUCT_NAME, "Precision 3660"),
		},
	},
	{
		.matches = {
			DMI_MATCH(DMI_SYS_VENDOR, "Dell Inc."),
			DMI_MATCH(DMI_PRODUCT_NAME, "Precision 3260"),
		},
	},
	{
		.matches = {
			DMI_MATCH(DMI_SYS_VENDOR, "Dell Inc."),
			DMI_MATCH(DMI_PRODUCT_NAME, "Precision 3460"),
		},
	},
	{
		.matches = {
			DMI_MATCH(DMI_SYS_VENDOR, "Dell Inc."),
			DMI_MATCH(DMI_PRODUCT_NAME, "OptiPlex Tower Plus 7010"),
		},
	},
	{
		.matches = {
			DMI_MATCH(DMI_SYS_VENDOR, "Dell Inc."),
			DMI_MATCH(DMI_PRODUCT_NAME, "OptiPlex Tower 7010"),
		},
	},
	{
		.matches = {
			DMI_MATCH(DMI_SYS_VENDOR, "Dell Inc."),
			DMI_MATCH(DMI_PRODUCT_NAME, "OptiPlex SFF Plus 7010"),
		},
	},
	{
		.matches = {
			DMI_MATCH(DMI_SYS_VENDOR, "Dell Inc."),
			DMI_MATCH(DMI_PRODUCT_NAME, "OptiPlex SFF 7010"),
		},
	},
	{
		.matches = {
			DMI_MATCH(DMI_SYS_VENDOR, "Dell Inc."),
			DMI_MATCH(DMI_PRODUCT_NAME, "OptiPlex Micro Plus 7010"),
		},
	},
	{
		.matches = {
			DMI_MATCH(DMI_SYS_VENDOR, "Dell Inc."),
			DMI_MATCH(DMI_PRODUCT_NAME, "OptiPlex Micro 7010"),
		},
	},
	{}
	/* TODO: refactor this from a fixed table to a dynamic option */
};

static void retrieve_dmi_info(struct amdgpu_display_manager *dm)
{
	const struct dmi_system_id *dmi_id;

	dm->aux_hpd_discon_quirk = false;

	dmi_id = dmi_first_match(hpd_disconnect_quirk_table);
	if (dmi_id) {
		dm->aux_hpd_discon_quirk = true;
		DRM_INFO("aux_hpd_discon_quirk attached\n");
	}
}

static int amdgpu_dm_init(struct amdgpu_device *adev)
{
	struct dc_init_data init_data;
#ifdef CONFIG_DRM_AMD_DC_HDCP
	struct dc_callback_init init_params;
#endif
	int r;

	adev->dm.ddev = adev_to_drm(adev);
	adev->dm.adev = adev;

	/* Zero all the fields */
	memset(&init_data, 0, sizeof(init_data));
#ifdef CONFIG_DRM_AMD_DC_HDCP
	memset(&init_params, 0, sizeof(init_params));
#endif

	mutex_init(&adev->dm.dpia_aux_lock);
	mutex_init(&adev->dm.dc_lock);
	mutex_init(&adev->dm.audio_lock);

	if(amdgpu_dm_irq_init(adev)) {
		DRM_ERROR("amdgpu: failed to initialize DM IRQ support.\n");
		goto error;
	}

	init_data.asic_id.chip_family = adev->family;

	init_data.asic_id.pci_revision_id = adev->pdev->revision;
	init_data.asic_id.hw_internal_rev = adev->external_rev_id;
	init_data.asic_id.chip_id = adev->pdev->device;

	init_data.asic_id.vram_width = adev->gmc.vram_width;
	/* TODO: initialize init_data.asic_id.vram_type here!!!! */
	init_data.asic_id.atombios_base_address =
		adev->mode_info.atom_context->bios;

	init_data.driver = adev;

	adev->dm.cgs_device = amdgpu_cgs_create_device(adev);

	if (!adev->dm.cgs_device) {
		DRM_ERROR("amdgpu: failed to create cgs device.\n");
		goto error;
	}

	init_data.cgs_device = adev->dm.cgs_device;

	init_data.dce_environment = DCE_ENV_PRODUCTION_DRV;

	switch (adev->ip_versions[DCE_HWIP][0]) {
	case IP_VERSION(2, 1, 0):
		switch (adev->dm.dmcub_fw_version) {
		case 0: /* development */
		case 0x1: /* linux-firmware.git hash 6d9f399 */
		case 0x01000000: /* linux-firmware.git hash 9a0b0f4 */
			init_data.flags.disable_dmcu = false;
			break;
		default:
			init_data.flags.disable_dmcu = true;
		}
		break;
	case IP_VERSION(2, 0, 3):
		init_data.flags.disable_dmcu = true;
		break;
	default:
		break;
	}

	switch (adev->asic_type) {
	case CHIP_CARRIZO:
	case CHIP_STONEY:
		init_data.flags.gpu_vm_support = true;
		break;
	default:
		switch (adev->ip_versions[DCE_HWIP][0]) {
		case IP_VERSION(1, 0, 0):
		case IP_VERSION(1, 0, 1):
			/* enable S/G on PCO and RV2 */
			if ((adev->apu_flags & AMD_APU_IS_RAVEN2) ||
			    (adev->apu_flags & AMD_APU_IS_PICASSO))
				init_data.flags.gpu_vm_support = true;
			break;
		case IP_VERSION(2, 1, 0):
		case IP_VERSION(3, 0, 1):
		case IP_VERSION(3, 1, 2):
		case IP_VERSION(3, 1, 3):
		case IP_VERSION(3, 1, 4):
		case IP_VERSION(3, 1, 5):
		case IP_VERSION(3, 1, 6):
			init_data.flags.gpu_vm_support = true;
			break;
		default:
			break;
		}
		break;
	}
	if (init_data.flags.gpu_vm_support &&
	    (amdgpu_sg_display == 0))
		init_data.flags.gpu_vm_support = false;

	if (init_data.flags.gpu_vm_support)
		adev->mode_info.gpu_vm_support = true;

	if (amdgpu_dc_feature_mask & DC_FBC_MASK)
		init_data.flags.fbc_support = true;

	if (amdgpu_dc_feature_mask & DC_MULTI_MON_PP_MCLK_SWITCH_MASK)
		init_data.flags.multi_mon_pp_mclk_switch = true;

	if (amdgpu_dc_feature_mask & DC_DISABLE_FRACTIONAL_PWM_MASK)
		init_data.flags.disable_fractional_pwm = true;

	if (amdgpu_dc_feature_mask & DC_EDP_NO_POWER_SEQUENCING)
		init_data.flags.edp_no_power_sequencing = true;

	if (amdgpu_dc_feature_mask & DC_DISABLE_LTTPR_DP1_4A)
		init_data.flags.allow_lttpr_non_transparent_mode.bits.DP1_4A = true;
	if (amdgpu_dc_feature_mask & DC_DISABLE_LTTPR_DP2_0)
		init_data.flags.allow_lttpr_non_transparent_mode.bits.DP2_0 = true;

	init_data.flags.seamless_boot_edp_requested = false;

	if (check_seamless_boot_capability(adev)) {
		init_data.flags.seamless_boot_edp_requested = true;
		init_data.flags.allow_seamless_boot_optimization = true;
		DRM_INFO("Seamless boot condition check passed\n");
	}

	init_data.flags.enable_mipi_converter_optimization = true;

	init_data.dcn_reg_offsets = adev->reg_offset[DCE_HWIP][0];
	init_data.nbio_reg_offsets = adev->reg_offset[NBIO_HWIP][0];

	INIT_LIST_HEAD(&adev->dm.da_list);

	retrieve_dmi_info(&adev->dm);

	/* Display Core create. */
	adev->dm.dc = dc_create(&init_data);

	if (adev->dm.dc) {
		DRM_INFO("Display Core initialized with v%s!\n", DC_VER);
	} else {
		DRM_INFO("Display Core failed to initialize with v%s!\n", DC_VER);
		goto error;
	}

	if (amdgpu_dc_debug_mask & DC_DISABLE_PIPE_SPLIT) {
		adev->dm.dc->debug.force_single_disp_pipe_split = false;
		adev->dm.dc->debug.pipe_split_policy = MPC_SPLIT_AVOID;
	}

	if (adev->asic_type != CHIP_CARRIZO && adev->asic_type != CHIP_STONEY)
		adev->dm.dc->debug.disable_stutter = amdgpu_pp_feature_mask & PP_STUTTER_MODE ? false : true;
	if (dm_should_disable_stutter(adev->pdev))
		adev->dm.dc->debug.disable_stutter = true;

	if (amdgpu_dc_debug_mask & DC_DISABLE_STUTTER)
		adev->dm.dc->debug.disable_stutter = true;

	if (amdgpu_dc_debug_mask & DC_DISABLE_DSC) {
		adev->dm.dc->debug.disable_dsc = true;
	}

	if (amdgpu_dc_debug_mask & DC_DISABLE_CLOCK_GATING)
		adev->dm.dc->debug.disable_clock_gate = true;

	if (amdgpu_dc_debug_mask & DC_FORCE_SUBVP_MCLK_SWITCH)
		adev->dm.dc->debug.force_subvp_mclk_switch = true;

	adev->dm.dc->debug.visual_confirm = amdgpu_dc_visual_confirm;

	/* TODO: Remove after DP2 receiver gets proper support of Cable ID feature */
	adev->dm.dc->debug.ignore_cable_id = true;

	r = dm_dmub_hw_init(adev);
	if (r) {
		DRM_ERROR("DMUB interface failed to initialize: status=%d\n", r);
		goto error;
	}

	dc_hardware_init(adev->dm.dc);

	adev->dm.hpd_rx_offload_wq = hpd_rx_irq_create_workqueue(adev->dm.dc);
	if (!adev->dm.hpd_rx_offload_wq) {
		DRM_ERROR("amdgpu: failed to create hpd rx offload workqueue.\n");
		goto error;
	}

	if ((adev->flags & AMD_IS_APU) && (adev->asic_type >= CHIP_CARRIZO)) {
		struct dc_phy_addr_space_config pa_config;

		mmhub_read_system_context(adev, &pa_config);

		// Call the DC init_memory func
		dc_setup_system_context(adev->dm.dc, &pa_config);
	}

	adev->dm.freesync_module = mod_freesync_create(adev->dm.dc);
	if (!adev->dm.freesync_module) {
		DRM_ERROR(
		"amdgpu: failed to initialize freesync_module.\n");
	} else
		DRM_DEBUG_DRIVER("amdgpu: freesync_module init done %p.\n",
				adev->dm.freesync_module);

	amdgpu_dm_init_color_mod();

	if (adev->dm.dc->caps.max_links > 0) {
		adev->dm.vblank_control_workqueue =
			create_singlethread_workqueue("dm_vblank_control_workqueue");
		if (!adev->dm.vblank_control_workqueue)
			DRM_ERROR("amdgpu: failed to initialize vblank_workqueue.\n");
	}

#ifdef CONFIG_DRM_AMD_DC_HDCP
	if (adev->dm.dc->caps.max_links > 0 && adev->family >= AMDGPU_FAMILY_RV) {
		adev->dm.hdcp_workqueue = hdcp_create_workqueue(adev, &init_params.cp_psp, adev->dm.dc);

		if (!adev->dm.hdcp_workqueue)
			DRM_ERROR("amdgpu: failed to initialize hdcp_workqueue.\n");
		else
			DRM_DEBUG_DRIVER("amdgpu: hdcp_workqueue init done %p.\n", adev->dm.hdcp_workqueue);

		dc_init_callbacks(adev->dm.dc, &init_params);
	}
#endif
#if defined(CONFIG_DRM_AMD_SECURE_DISPLAY)
	adev->dm.secure_display_ctxs = amdgpu_dm_crtc_secure_display_create_contexts(adev);
	if (!adev->dm.secure_display_ctxs) {
		DRM_ERROR("amdgpu: failed to initialize secure_display_ctxs.\n");
	}
#endif
	if (dc_is_dmub_outbox_supported(adev->dm.dc)) {
		init_completion(&adev->dm.dmub_aux_transfer_done);
		adev->dm.dmub_notify = kzalloc(sizeof(struct dmub_notification), GFP_KERNEL);
		if (!adev->dm.dmub_notify) {
			DRM_INFO("amdgpu: fail to allocate adev->dm.dmub_notify");
			goto error;
		}

		adev->dm.delayed_hpd_wq = create_singlethread_workqueue("amdgpu_dm_hpd_wq");
		if (!adev->dm.delayed_hpd_wq) {
			DRM_ERROR("amdgpu: failed to create hpd offload workqueue.\n");
			goto error;
		}

		amdgpu_dm_outbox_init(adev);
		if (!register_dmub_notify_callback(adev, DMUB_NOTIFICATION_AUX_REPLY,
			dmub_aux_setconfig_callback, false)) {
			DRM_ERROR("amdgpu: fail to register dmub aux callback");
			goto error;
		}
		if (!register_dmub_notify_callback(adev, DMUB_NOTIFICATION_HPD, dmub_hpd_callback, true)) {
			DRM_ERROR("amdgpu: fail to register dmub hpd callback");
			goto error;
		}
		if (!register_dmub_notify_callback(adev, DMUB_NOTIFICATION_HPD_IRQ, dmub_hpd_callback, true)) {
			DRM_ERROR("amdgpu: fail to register dmub hpd callback");
			goto error;
		}
	}

	/* Enable outbox notification only after IRQ handlers are registered and DMUB is alive.
	 * It is expected that DMUB will resend any pending notifications at this point, for
	 * example HPD from DPIA.
	 */
	if (dc_is_dmub_outbox_supported(adev->dm.dc))
		dc_enable_dmub_outbox(adev->dm.dc);

	if (amdgpu_dm_initialize_drm_device(adev)) {
		DRM_ERROR(
		"amdgpu: failed to initialize sw for display support.\n");
		goto error;
	}

	/* create fake encoders for MST */
	dm_dp_create_fake_mst_encoders(adev);

	/* TODO: Add_display_info? */

	/* TODO use dynamic cursor width */
	adev_to_drm(adev)->mode_config.cursor_width = adev->dm.dc->caps.max_cursor_size;
	adev_to_drm(adev)->mode_config.cursor_height = adev->dm.dc->caps.max_cursor_size;

	if (drm_vblank_init(adev_to_drm(adev), adev->dm.display_indexes_num)) {
		DRM_ERROR(
		"amdgpu: failed to initialize sw for display support.\n");
		goto error;
	}


	DRM_DEBUG_DRIVER("KMS initialized.\n");

	return 0;
error:
	amdgpu_dm_fini(adev);

	return -EINVAL;
}

static int amdgpu_dm_early_fini(void *handle)
{
	struct amdgpu_device *adev = (struct amdgpu_device *)handle;

	amdgpu_dm_audio_fini(adev);

	return 0;
}

static void amdgpu_dm_fini(struct amdgpu_device *adev)
{
	int i;

	if (adev->dm.vblank_control_workqueue) {
		destroy_workqueue(adev->dm.vblank_control_workqueue);
		adev->dm.vblank_control_workqueue = NULL;
	}

	amdgpu_dm_destroy_drm_device(&adev->dm);

#if defined(CONFIG_DRM_AMD_SECURE_DISPLAY)
	if (adev->dm.secure_display_ctxs) {
		for (i = 0; i < adev->mode_info.num_crtc; i++) {
			if (adev->dm.secure_display_ctxs[i].crtc) {
				flush_work(&adev->dm.secure_display_ctxs[i].notify_ta_work);
				flush_work(&adev->dm.secure_display_ctxs[i].forward_roi_work);
			}
		}
		kfree(adev->dm.secure_display_ctxs);
		adev->dm.secure_display_ctxs = NULL;
	}
#endif
#ifdef CONFIG_DRM_AMD_DC_HDCP
	if (adev->dm.hdcp_workqueue) {
		hdcp_destroy(&adev->dev->kobj, adev->dm.hdcp_workqueue);
		adev->dm.hdcp_workqueue = NULL;
	}

	if (adev->dm.dc)
		dc_deinit_callbacks(adev->dm.dc);
#endif

	dc_dmub_srv_destroy(&adev->dm.dc->ctx->dmub_srv);

	if (dc_enable_dmub_notifications(adev->dm.dc)) {
		kfree(adev->dm.dmub_notify);
		adev->dm.dmub_notify = NULL;
		destroy_workqueue(adev->dm.delayed_hpd_wq);
		adev->dm.delayed_hpd_wq = NULL;
	}

	if (adev->dm.dmub_bo)
		amdgpu_bo_free_kernel(&adev->dm.dmub_bo,
				      &adev->dm.dmub_bo_gpu_addr,
				      &adev->dm.dmub_bo_cpu_addr);

	if (adev->dm.hpd_rx_offload_wq) {
		for (i = 0; i < adev->dm.dc->caps.max_links; i++) {
			if (adev->dm.hpd_rx_offload_wq[i].wq) {
				destroy_workqueue(adev->dm.hpd_rx_offload_wq[i].wq);
				adev->dm.hpd_rx_offload_wq[i].wq = NULL;
			}
		}

		kfree(adev->dm.hpd_rx_offload_wq);
		adev->dm.hpd_rx_offload_wq = NULL;
	}

	/* DC Destroy TODO: Replace destroy DAL */
	if (adev->dm.dc)
		dc_destroy(&adev->dm.dc);
	/*
	 * TODO: pageflip, vlank interrupt
	 *
	 * amdgpu_dm_irq_fini(adev);
	 */

	if (adev->dm.cgs_device) {
		amdgpu_cgs_destroy_device(adev->dm.cgs_device);
		adev->dm.cgs_device = NULL;
	}
	if (adev->dm.freesync_module) {
		mod_freesync_destroy(adev->dm.freesync_module);
		adev->dm.freesync_module = NULL;
	}

	mutex_destroy(&adev->dm.audio_lock);
	mutex_destroy(&adev->dm.dc_lock);
	mutex_destroy(&adev->dm.dpia_aux_lock);

	return;
}

static int load_dmcu_fw(struct amdgpu_device *adev)
{
	const char *fw_name_dmcu = NULL;
	int r;
	const struct dmcu_firmware_header_v1_0 *hdr;

	switch(adev->asic_type) {
#if defined(CONFIG_DRM_AMD_DC_SI)
	case CHIP_TAHITI:
	case CHIP_PITCAIRN:
	case CHIP_VERDE:
	case CHIP_OLAND:
#endif
	case CHIP_BONAIRE:
	case CHIP_HAWAII:
	case CHIP_KAVERI:
	case CHIP_KABINI:
	case CHIP_MULLINS:
	case CHIP_TONGA:
	case CHIP_FIJI:
	case CHIP_CARRIZO:
	case CHIP_STONEY:
	case CHIP_POLARIS11:
	case CHIP_POLARIS10:
	case CHIP_POLARIS12:
	case CHIP_VEGAM:
	case CHIP_VEGA10:
	case CHIP_VEGA12:
	case CHIP_VEGA20:
		return 0;
	case CHIP_NAVI12:
		fw_name_dmcu = FIRMWARE_NAVI12_DMCU;
		break;
	case CHIP_RAVEN:
		if (ASICREV_IS_PICASSO(adev->external_rev_id))
			fw_name_dmcu = FIRMWARE_RAVEN_DMCU;
		else if (ASICREV_IS_RAVEN2(adev->external_rev_id))
			fw_name_dmcu = FIRMWARE_RAVEN_DMCU;
		else
			return 0;
		break;
	default:
		switch (adev->ip_versions[DCE_HWIP][0]) {
		case IP_VERSION(2, 0, 2):
		case IP_VERSION(2, 0, 3):
		case IP_VERSION(2, 0, 0):
		case IP_VERSION(2, 1, 0):
		case IP_VERSION(3, 0, 0):
		case IP_VERSION(3, 0, 2):
		case IP_VERSION(3, 0, 3):
		case IP_VERSION(3, 0, 1):
		case IP_VERSION(3, 1, 2):
		case IP_VERSION(3, 1, 3):
		case IP_VERSION(3, 1, 4):
		case IP_VERSION(3, 1, 5):
		case IP_VERSION(3, 1, 6):
		case IP_VERSION(3, 2, 0):
		case IP_VERSION(3, 2, 1):
			return 0;
		default:
			break;
		}
		DRM_ERROR("Unsupported ASIC type: 0x%X\n", adev->asic_type);
		return -EINVAL;
	}

	if (adev->firmware.load_type != AMDGPU_FW_LOAD_PSP) {
		DRM_DEBUG_KMS("dm: DMCU firmware not supported on direct or SMU loading\n");
		return 0;
	}

	r = amdgpu_ucode_request(adev, &adev->dm.fw_dmcu, fw_name_dmcu);
	if (r == -ENODEV) {
		/* DMCU firmware is not necessary, so don't raise a fuss if it's missing */
		DRM_DEBUG_KMS("dm: DMCU firmware not found\n");
		adev->dm.fw_dmcu = NULL;
		return 0;
	}
	if (r) {
		dev_err(adev->dev, "amdgpu_dm: Can't validate firmware \"%s\"\n",
			fw_name_dmcu);
		amdgpu_ucode_release(&adev->dm.fw_dmcu);
		return r;
	}

	hdr = (const struct dmcu_firmware_header_v1_0 *)adev->dm.fw_dmcu->data;
	adev->firmware.ucode[AMDGPU_UCODE_ID_DMCU_ERAM].ucode_id = AMDGPU_UCODE_ID_DMCU_ERAM;
	adev->firmware.ucode[AMDGPU_UCODE_ID_DMCU_ERAM].fw = adev->dm.fw_dmcu;
	adev->firmware.fw_size +=
		ALIGN(le32_to_cpu(hdr->header.ucode_size_bytes) - le32_to_cpu(hdr->intv_size_bytes), PAGE_SIZE);

	adev->firmware.ucode[AMDGPU_UCODE_ID_DMCU_INTV].ucode_id = AMDGPU_UCODE_ID_DMCU_INTV;
	adev->firmware.ucode[AMDGPU_UCODE_ID_DMCU_INTV].fw = adev->dm.fw_dmcu;
	adev->firmware.fw_size +=
		ALIGN(le32_to_cpu(hdr->intv_size_bytes), PAGE_SIZE);

	adev->dm.dmcu_fw_version = le32_to_cpu(hdr->header.ucode_version);

	DRM_DEBUG_KMS("PSP loading DMCU firmware\n");

	return 0;
}

static uint32_t amdgpu_dm_dmub_reg_read(void *ctx, uint32_t address)
{
	struct amdgpu_device *adev = ctx;

	return dm_read_reg(adev->dm.dc->ctx, address);
}

static void amdgpu_dm_dmub_reg_write(void *ctx, uint32_t address,
				     uint32_t value)
{
	struct amdgpu_device *adev = ctx;

	return dm_write_reg(adev->dm.dc->ctx, address, value);
}

static int dm_dmub_sw_init(struct amdgpu_device *adev)
{
	struct dmub_srv_create_params create_params;
	struct dmub_srv_region_params region_params;
	struct dmub_srv_region_info region_info;
	struct dmub_srv_fb_params fb_params;
	struct dmub_srv_fb_info *fb_info;
	struct dmub_srv *dmub_srv;
	const struct dmcub_firmware_header_v1_0 *hdr;
	enum dmub_asic dmub_asic;
	enum dmub_status status;
	int r;

	switch (adev->ip_versions[DCE_HWIP][0]) {
	case IP_VERSION(2, 1, 0):
		dmub_asic = DMUB_ASIC_DCN21;
		break;
	case IP_VERSION(3, 0, 0):
		dmub_asic = DMUB_ASIC_DCN30;
		break;
	case IP_VERSION(3, 0, 1):
		dmub_asic = DMUB_ASIC_DCN301;
		break;
	case IP_VERSION(3, 0, 2):
		dmub_asic = DMUB_ASIC_DCN302;
		break;
	case IP_VERSION(3, 0, 3):
		dmub_asic = DMUB_ASIC_DCN303;
		break;
	case IP_VERSION(3, 1, 2):
	case IP_VERSION(3, 1, 3):
		dmub_asic = (adev->external_rev_id == YELLOW_CARP_B0) ? DMUB_ASIC_DCN31B : DMUB_ASIC_DCN31;
		break;
	case IP_VERSION(3, 1, 4):
		dmub_asic = DMUB_ASIC_DCN314;
		break;
	case IP_VERSION(3, 1, 5):
		dmub_asic = DMUB_ASIC_DCN315;
		break;
	case IP_VERSION(3, 1, 6):
		dmub_asic = DMUB_ASIC_DCN316;
		break;
	case IP_VERSION(3, 2, 0):
		dmub_asic = DMUB_ASIC_DCN32;
		break;
	case IP_VERSION(3, 2, 1):
		dmub_asic = DMUB_ASIC_DCN321;
		break;
	default:
		/* ASIC doesn't support DMUB. */
		return 0;
	}

	hdr = (const struct dmcub_firmware_header_v1_0 *)adev->dm.dmub_fw->data;
	adev->dm.dmcub_fw_version = le32_to_cpu(hdr->header.ucode_version);

	if (adev->firmware.load_type == AMDGPU_FW_LOAD_PSP) {
		adev->firmware.ucode[AMDGPU_UCODE_ID_DMCUB].ucode_id =
			AMDGPU_UCODE_ID_DMCUB;
		adev->firmware.ucode[AMDGPU_UCODE_ID_DMCUB].fw =
			adev->dm.dmub_fw;
		adev->firmware.fw_size +=
			ALIGN(le32_to_cpu(hdr->inst_const_bytes), PAGE_SIZE);

		DRM_INFO("Loading DMUB firmware via PSP: version=0x%08X\n",
			 adev->dm.dmcub_fw_version);
	}


	adev->dm.dmub_srv = kzalloc(sizeof(*adev->dm.dmub_srv), GFP_KERNEL);
	dmub_srv = adev->dm.dmub_srv;

	if (!dmub_srv) {
		DRM_ERROR("Failed to allocate DMUB service!\n");
		return -ENOMEM;
	}

	memset(&create_params, 0, sizeof(create_params));
	create_params.user_ctx = adev;
	create_params.funcs.reg_read = amdgpu_dm_dmub_reg_read;
	create_params.funcs.reg_write = amdgpu_dm_dmub_reg_write;
	create_params.asic = dmub_asic;

	/* Create the DMUB service. */
	status = dmub_srv_create(dmub_srv, &create_params);
	if (status != DMUB_STATUS_OK) {
		DRM_ERROR("Error creating DMUB service: %d\n", status);
		return -EINVAL;
	}

	/* Calculate the size of all the regions for the DMUB service. */
	memset(&region_params, 0, sizeof(region_params));

	region_params.inst_const_size = le32_to_cpu(hdr->inst_const_bytes) -
					PSP_HEADER_BYTES - PSP_FOOTER_BYTES;
	region_params.bss_data_size = le32_to_cpu(hdr->bss_data_bytes);
	region_params.vbios_size = adev->bios_size;
	region_params.fw_bss_data = region_params.bss_data_size ?
		adev->dm.dmub_fw->data +
		le32_to_cpu(hdr->header.ucode_array_offset_bytes) +
		le32_to_cpu(hdr->inst_const_bytes) : NULL;
	region_params.fw_inst_const =
		adev->dm.dmub_fw->data +
		le32_to_cpu(hdr->header.ucode_array_offset_bytes) +
		PSP_HEADER_BYTES;

	status = dmub_srv_calc_region_info(dmub_srv, &region_params,
					   &region_info);

	if (status != DMUB_STATUS_OK) {
		DRM_ERROR("Error calculating DMUB region info: %d\n", status);
		return -EINVAL;
	}

	/*
	 * Allocate a framebuffer based on the total size of all the regions.
	 * TODO: Move this into GART.
	 */
	r = amdgpu_bo_create_kernel(adev, region_info.fb_size, PAGE_SIZE,
				    AMDGPU_GEM_DOMAIN_VRAM |
				    AMDGPU_GEM_DOMAIN_GTT,
				    &adev->dm.dmub_bo,
				    &adev->dm.dmub_bo_gpu_addr,
				    &adev->dm.dmub_bo_cpu_addr);
	if (r)
		return r;

	/* Rebase the regions on the framebuffer address. */
	memset(&fb_params, 0, sizeof(fb_params));
	fb_params.cpu_addr = adev->dm.dmub_bo_cpu_addr;
	fb_params.gpu_addr = adev->dm.dmub_bo_gpu_addr;
	fb_params.region_info = &region_info;

	adev->dm.dmub_fb_info =
		kzalloc(sizeof(*adev->dm.dmub_fb_info), GFP_KERNEL);
	fb_info = adev->dm.dmub_fb_info;

	if (!fb_info) {
		DRM_ERROR(
			"Failed to allocate framebuffer info for DMUB service!\n");
		return -ENOMEM;
	}

	status = dmub_srv_calc_fb_info(dmub_srv, &fb_params, fb_info);
	if (status != DMUB_STATUS_OK) {
		DRM_ERROR("Error calculating DMUB FB info: %d\n", status);
		return -EINVAL;
	}

	return 0;
}

static int dm_sw_init(void *handle)
{
	struct amdgpu_device *adev = (struct amdgpu_device *)handle;
	int r;

	r = dm_dmub_sw_init(adev);
	if (r)
		return r;

	return load_dmcu_fw(adev);
}

static int dm_sw_fini(void *handle)
{
	struct amdgpu_device *adev = (struct amdgpu_device *)handle;

	kfree(adev->dm.dmub_fb_info);
	adev->dm.dmub_fb_info = NULL;

	if (adev->dm.dmub_srv) {
		dmub_srv_destroy(adev->dm.dmub_srv);
		adev->dm.dmub_srv = NULL;
	}

	amdgpu_ucode_release(&adev->dm.dmub_fw);
	amdgpu_ucode_release(&adev->dm.fw_dmcu);

	return 0;
}

static int detect_mst_link_for_all_connectors(struct drm_device *dev)
{
	struct amdgpu_dm_connector *aconnector;
	struct drm_connector *connector;
	struct drm_connector_list_iter iter;
	int ret = 0;

	drm_connector_list_iter_begin(dev, &iter);
	drm_for_each_connector_iter(connector, &iter) {
		aconnector = to_amdgpu_dm_connector(connector);
		if (aconnector->dc_link->type == dc_connection_mst_branch &&
		    aconnector->mst_mgr.aux) {
			DRM_DEBUG_DRIVER("DM_MST: starting TM on aconnector: %p [id: %d]\n",
					 aconnector,
					 aconnector->base.base.id);

			ret = drm_dp_mst_topology_mgr_set_mst(&aconnector->mst_mgr, true);
			if (ret < 0) {
				DRM_ERROR("DM_MST: Failed to start MST\n");
				aconnector->dc_link->type =
					dc_connection_single;
				ret = dm_helpers_dp_mst_stop_top_mgr(aconnector->dc_link->ctx,
								     aconnector->dc_link);
				break;
			}
		}
	}
	drm_connector_list_iter_end(&iter);

	return ret;
}

static int dm_late_init(void *handle)
{
	struct amdgpu_device *adev = (struct amdgpu_device *)handle;

	struct dmcu_iram_parameters params;
	unsigned int linear_lut[16];
	int i;
	struct dmcu *dmcu = NULL;

	dmcu = adev->dm.dc->res_pool->dmcu;

	for (i = 0; i < 16; i++)
		linear_lut[i] = 0xFFFF * i / 15;

	params.set = 0;
	params.backlight_ramping_override = false;
	params.backlight_ramping_start = 0xCCCC;
	params.backlight_ramping_reduction = 0xCCCCCCCC;
	params.backlight_lut_array_size = 16;
	params.backlight_lut_array = linear_lut;

	/* Min backlight level after ABM reduction,  Don't allow below 1%
	 * 0xFFFF x 0.01 = 0x28F
	 */
	params.min_abm_backlight = 0x28F;
	/* In the case where abm is implemented on dmcub,
	* dmcu object will be null.
	* ABM 2.4 and up are implemented on dmcub.
	*/
	if (dmcu) {
		if (!dmcu_load_iram(dmcu, params))
			return -EINVAL;
	} else if (adev->dm.dc->ctx->dmub_srv) {
		struct dc_link *edp_links[MAX_NUM_EDP];
		int edp_num;

		get_edp_links(adev->dm.dc, edp_links, &edp_num);
		for (i = 0; i < edp_num; i++) {
			if (!dmub_init_abm_config(adev->dm.dc->res_pool, params, i))
				return -EINVAL;
		}
	}

	return detect_mst_link_for_all_connectors(adev_to_drm(adev));
}

static void s3_handle_mst(struct drm_device *dev, bool suspend)
{
	struct amdgpu_dm_connector *aconnector;
	struct drm_connector *connector;
	struct drm_connector_list_iter iter;
	struct drm_dp_mst_topology_mgr *mgr;
	int ret;
	bool need_hotplug = false;

	drm_connector_list_iter_begin(dev, &iter);
	drm_for_each_connector_iter(connector, &iter) {
		aconnector = to_amdgpu_dm_connector(connector);
		if (aconnector->dc_link->type != dc_connection_mst_branch ||
		    aconnector->mst_port)
			continue;

		mgr = &aconnector->mst_mgr;

		if (suspend) {
			drm_dp_mst_topology_mgr_suspend(mgr);
		} else {
			ret = drm_dp_mst_topology_mgr_resume(mgr, true);
			if (ret < 0) {
				dm_helpers_dp_mst_stop_top_mgr(aconnector->dc_link->ctx,
					aconnector->dc_link);
				need_hotplug = true;
			}
		}
	}
	drm_connector_list_iter_end(&iter);

	if (need_hotplug)
		drm_kms_helper_hotplug_event(dev);
}

static int amdgpu_dm_smu_write_watermarks_table(struct amdgpu_device *adev)
{
	int ret = 0;

	/* This interface is for dGPU Navi1x.Linux dc-pplib interface depends
	 * on window driver dc implementation.
	 * For Navi1x, clock settings of dcn watermarks are fixed. the settings
	 * should be passed to smu during boot up and resume from s3.
	 * boot up: dc calculate dcn watermark clock settings within dc_create,
	 * dcn20_resource_construct
	 * then call pplib functions below to pass the settings to smu:
	 * smu_set_watermarks_for_clock_ranges
	 * smu_set_watermarks_table
	 * navi10_set_watermarks_table
	 * smu_write_watermarks_table
	 *
	 * For Renoir, clock settings of dcn watermark are also fixed values.
	 * dc has implemented different flow for window driver:
	 * dc_hardware_init / dc_set_power_state
	 * dcn10_init_hw
	 * notify_wm_ranges
	 * set_wm_ranges
	 * -- Linux
	 * smu_set_watermarks_for_clock_ranges
	 * renoir_set_watermarks_table
	 * smu_write_watermarks_table
	 *
	 * For Linux,
	 * dc_hardware_init -> amdgpu_dm_init
	 * dc_set_power_state --> dm_resume
	 *
	 * therefore, this function apply to navi10/12/14 but not Renoir
	 * *
	 */
	switch (adev->ip_versions[DCE_HWIP][0]) {
	case IP_VERSION(2, 0, 2):
	case IP_VERSION(2, 0, 0):
		break;
	default:
		return 0;
	}

	ret = amdgpu_dpm_write_watermarks_table(adev);
	if (ret) {
		DRM_ERROR("Failed to update WMTABLE!\n");
		return ret;
	}

	return 0;
}

/**
 * dm_hw_init() - Initialize DC device
 * @handle: The base driver device containing the amdgpu_dm device.
 *
 * Initialize the &struct amdgpu_display_manager device. This involves calling
 * the initializers of each DM component, then populating the struct with them.
 *
 * Although the function implies hardware initialization, both hardware and
 * software are initialized here. Splitting them out to their relevant init
 * hooks is a future TODO item.
 *
 * Some notable things that are initialized here:
 *
 * - Display Core, both software and hardware
 * - DC modules that we need (freesync and color management)
 * - DRM software states
 * - Interrupt sources and handlers
 * - Vblank support
 * - Debug FS entries, if enabled
 */
static int dm_hw_init(void *handle)
{
	struct amdgpu_device *adev = (struct amdgpu_device *)handle;
	/* Create DAL display manager */
	amdgpu_dm_init(adev);
	amdgpu_dm_hpd_init(adev);

	return 0;
}

/**
 * dm_hw_fini() - Teardown DC device
 * @handle: The base driver device containing the amdgpu_dm device.
 *
 * Teardown components within &struct amdgpu_display_manager that require
 * cleanup. This involves cleaning up the DRM device, DC, and any modules that
 * were loaded. Also flush IRQ workqueues and disable them.
 */
static int dm_hw_fini(void *handle)
{
	struct amdgpu_device *adev = (struct amdgpu_device *)handle;

	amdgpu_dm_hpd_fini(adev);

	amdgpu_dm_irq_fini(adev);
	amdgpu_dm_fini(adev);
	return 0;
}


static void dm_gpureset_toggle_interrupts(struct amdgpu_device *adev,
				 struct dc_state *state, bool enable)
{
	enum dc_irq_source irq_source;
	struct amdgpu_crtc *acrtc;
	int rc = -EBUSY;
	int i = 0;

	for (i = 0; i < state->stream_count; i++) {
		acrtc = get_crtc_by_otg_inst(
				adev, state->stream_status[i].primary_otg_inst);

		if (acrtc && state->stream_status[i].plane_count != 0) {
			irq_source = IRQ_TYPE_PFLIP + acrtc->otg_inst;
			rc = dc_interrupt_set(adev->dm.dc, irq_source, enable) ? 0 : -EBUSY;
			DRM_DEBUG_VBL("crtc %d - vupdate irq %sabling: r=%d\n",
				      acrtc->crtc_id, enable ? "en" : "dis", rc);
			if (rc)
				DRM_WARN("Failed to %s pflip interrupts\n",
					 enable ? "enable" : "disable");

			if (enable) {
				rc = dm_enable_vblank(&acrtc->base);
				if (rc)
					DRM_WARN("Failed to enable vblank interrupts\n");
			} else {
				dm_disable_vblank(&acrtc->base);
			}

		}
	}

}

static enum dc_status amdgpu_dm_commit_zero_streams(struct dc *dc)
{
	struct dc_state *context = NULL;
	enum dc_status res = DC_ERROR_UNEXPECTED;
	int i;
	struct dc_stream_state *del_streams[MAX_PIPES];
	int del_streams_count = 0;

	memset(del_streams, 0, sizeof(del_streams));

	context = dc_create_state(dc);
	if (context == NULL)
		goto context_alloc_fail;

	dc_resource_state_copy_construct_current(dc, context);

	/* First remove from context all streams */
	for (i = 0; i < context->stream_count; i++) {
		struct dc_stream_state *stream = context->streams[i];

		del_streams[del_streams_count++] = stream;
	}

	/* Remove all planes for removed streams and then remove the streams */
	for (i = 0; i < del_streams_count; i++) {
		if (!dc_rem_all_planes_for_stream(dc, del_streams[i], context)) {
			res = DC_FAIL_DETACH_SURFACES;
			goto fail;
		}

		res = dc_remove_stream_from_ctx(dc, context, del_streams[i]);
		if (res != DC_OK)
			goto fail;
	}

	res = dc_commit_state(dc, context);

fail:
	dc_release_state(context);

context_alloc_fail:
	return res;
}

static void hpd_rx_irq_work_suspend(struct amdgpu_display_manager *dm)
{
	int i;

	if (dm->hpd_rx_offload_wq) {
		for (i = 0; i < dm->dc->caps.max_links; i++)
			flush_workqueue(dm->hpd_rx_offload_wq[i].wq);
	}
}

static int dm_suspend(void *handle)
{
	struct amdgpu_device *adev = handle;
	struct amdgpu_display_manager *dm = &adev->dm;
	int ret = 0;

	if (amdgpu_in_reset(adev)) {
		mutex_lock(&dm->dc_lock);

		dc_allow_idle_optimizations(adev->dm.dc, false);

		dm->cached_dc_state = dc_copy_state(dm->dc->current_state);

		dm_gpureset_toggle_interrupts(adev, dm->cached_dc_state, false);

		amdgpu_dm_commit_zero_streams(dm->dc);

		amdgpu_dm_irq_suspend(adev);

		hpd_rx_irq_work_suspend(dm);

		return ret;
	}

	WARN_ON(adev->dm.cached_state);
	adev->dm.cached_state = drm_atomic_helper_suspend(adev_to_drm(adev));

	s3_handle_mst(adev_to_drm(adev), true);

	amdgpu_dm_irq_suspend(adev);

	hpd_rx_irq_work_suspend(dm);

	dc_set_power_state(dm->dc, DC_ACPI_CM_POWER_STATE_D3);

	return 0;
}

struct amdgpu_dm_connector *
amdgpu_dm_find_first_crtc_matching_connector(struct drm_atomic_state *state,
					     struct drm_crtc *crtc)
{
	u32 i;
	struct drm_connector_state *new_con_state;
	struct drm_connector *connector;
	struct drm_crtc *crtc_from_state;

	for_each_new_connector_in_state(state, connector, new_con_state, i) {
		crtc_from_state = new_con_state->crtc;

		if (crtc_from_state == crtc)
			return to_amdgpu_dm_connector(connector);
	}

	return NULL;
}

static void emulated_link_detect(struct dc_link *link)
{
	struct dc_sink_init_data sink_init_data = { 0 };
	struct display_sink_capability sink_caps = { 0 };
	enum dc_edid_status edid_status;
	struct dc_context *dc_ctx = link->ctx;
	struct dc_sink *sink = NULL;
	struct dc_sink *prev_sink = NULL;

	link->type = dc_connection_none;
	prev_sink = link->local_sink;

	if (prev_sink)
		dc_sink_release(prev_sink);

	switch (link->connector_signal) {
	case SIGNAL_TYPE_HDMI_TYPE_A: {
		sink_caps.transaction_type = DDC_TRANSACTION_TYPE_I2C;
		sink_caps.signal = SIGNAL_TYPE_HDMI_TYPE_A;
		break;
	}

	case SIGNAL_TYPE_DVI_SINGLE_LINK: {
		sink_caps.transaction_type = DDC_TRANSACTION_TYPE_I2C;
		sink_caps.signal = SIGNAL_TYPE_DVI_SINGLE_LINK;
		break;
	}

	case SIGNAL_TYPE_DVI_DUAL_LINK: {
		sink_caps.transaction_type = DDC_TRANSACTION_TYPE_I2C;
		sink_caps.signal = SIGNAL_TYPE_DVI_DUAL_LINK;
		break;
	}

	case SIGNAL_TYPE_LVDS: {
		sink_caps.transaction_type = DDC_TRANSACTION_TYPE_I2C;
		sink_caps.signal = SIGNAL_TYPE_LVDS;
		break;
	}

	case SIGNAL_TYPE_EDP: {
		sink_caps.transaction_type =
			DDC_TRANSACTION_TYPE_I2C_OVER_AUX;
		sink_caps.signal = SIGNAL_TYPE_EDP;
		break;
	}

	case SIGNAL_TYPE_DISPLAY_PORT: {
		sink_caps.transaction_type =
			DDC_TRANSACTION_TYPE_I2C_OVER_AUX;
		sink_caps.signal = SIGNAL_TYPE_VIRTUAL;
		break;
	}

	default:
		DC_ERROR("Invalid connector type! signal:%d\n",
			link->connector_signal);
		return;
	}

	sink_init_data.link = link;
	sink_init_data.sink_signal = sink_caps.signal;

	sink = dc_sink_create(&sink_init_data);
	if (!sink) {
		DC_ERROR("Failed to create sink!\n");
		return;
	}

	/* dc_sink_create returns a new reference */
	link->local_sink = sink;

	edid_status = dm_helpers_read_local_edid(
			link->ctx,
			link,
			sink);

	if (edid_status != EDID_OK)
		DC_ERROR("Failed to read EDID");

}

static void dm_gpureset_commit_state(struct dc_state *dc_state,
				     struct amdgpu_display_manager *dm)
{
	struct {
		struct dc_surface_update surface_updates[MAX_SURFACES];
		struct dc_plane_info plane_infos[MAX_SURFACES];
		struct dc_scaling_info scaling_infos[MAX_SURFACES];
		struct dc_flip_addrs flip_addrs[MAX_SURFACES];
		struct dc_stream_update stream_update;
	} * bundle;
	int k, m;

	bundle = kzalloc(sizeof(*bundle), GFP_KERNEL);

	if (!bundle) {
		dm_error("Failed to allocate update bundle\n");
		goto cleanup;
	}

	for (k = 0; k < dc_state->stream_count; k++) {
		bundle->stream_update.stream = dc_state->streams[k];

		for (m = 0; m < dc_state->stream_status->plane_count; m++) {
			bundle->surface_updates[m].surface =
				dc_state->stream_status->plane_states[m];
			bundle->surface_updates[m].surface->force_full_update =
				true;
		}
		dc_commit_updates_for_stream(
			dm->dc, bundle->surface_updates,
			dc_state->stream_status->plane_count,
			dc_state->streams[k], &bundle->stream_update, dc_state);
	}

cleanup:
	kfree(bundle);

	return;
}

static int dm_resume(void *handle)
{
	struct amdgpu_device *adev = handle;
	struct drm_device *ddev = adev_to_drm(adev);
	struct amdgpu_display_manager *dm = &adev->dm;
	struct amdgpu_dm_connector *aconnector;
	struct drm_connector *connector;
	struct drm_connector_list_iter iter;
	struct drm_crtc *crtc;
	struct drm_crtc_state *new_crtc_state;
	struct dm_crtc_state *dm_new_crtc_state;
	struct drm_plane *plane;
	struct drm_plane_state *new_plane_state;
	struct dm_plane_state *dm_new_plane_state;
	struct dm_atomic_state *dm_state = to_dm_atomic_state(dm->atomic_obj.state);
	enum dc_connection_type new_connection_type = dc_connection_none;
	struct dc_state *dc_state;
	int i, r, j;

	if (amdgpu_in_reset(adev)) {
		dc_state = dm->cached_dc_state;

		/*
		 * The dc->current_state is backed up into dm->cached_dc_state
		 * before we commit 0 streams.
		 *
		 * DC will clear link encoder assignments on the real state
		 * but the changes won't propagate over to the copy we made
		 * before the 0 streams commit.
		 *
		 * DC expects that link encoder assignments are *not* valid
		 * when committing a state, so as a workaround we can copy
		 * off of the current state.
		 *
		 * We lose the previous assignments, but we had already
		 * commit 0 streams anyway.
		 */
		link_enc_cfg_copy(adev->dm.dc->current_state, dc_state);

		r = dm_dmub_hw_init(adev);
		if (r)
			DRM_ERROR("DMUB interface failed to initialize: status=%d\n", r);

		dc_set_power_state(dm->dc, DC_ACPI_CM_POWER_STATE_D0);
		dc_resume(dm->dc);

		amdgpu_dm_irq_resume_early(adev);

		for (i = 0; i < dc_state->stream_count; i++) {
			dc_state->streams[i]->mode_changed = true;
			for (j = 0; j < dc_state->stream_status[i].plane_count; j++) {
				dc_state->stream_status[i].plane_states[j]->update_flags.raw
					= 0xffffffff;
			}
		}

		if (dc_is_dmub_outbox_supported(adev->dm.dc)) {
			amdgpu_dm_outbox_init(adev);
			dc_enable_dmub_outbox(adev->dm.dc);
		}

		WARN_ON(!dc_commit_state(dm->dc, dc_state));

		dm_gpureset_commit_state(dm->cached_dc_state, dm);

		dm_gpureset_toggle_interrupts(adev, dm->cached_dc_state, true);

		dc_release_state(dm->cached_dc_state);
		dm->cached_dc_state = NULL;

		amdgpu_dm_irq_resume_late(adev);

		mutex_unlock(&dm->dc_lock);

		return 0;
	}
	/* Recreate dc_state - DC invalidates it when setting power state to S3. */
	dc_release_state(dm_state->context);
	dm_state->context = dc_create_state(dm->dc);
	/* TODO: Remove dc_state->dccg, use dc->dccg directly. */
	dc_resource_state_construct(dm->dc, dm_state->context);

	/* Before powering on DC we need to re-initialize DMUB. */
	dm_dmub_hw_resume(adev);

	/* Re-enable outbox interrupts for DPIA. */
	if (dc_is_dmub_outbox_supported(adev->dm.dc)) {
		amdgpu_dm_outbox_init(adev);
		dc_enable_dmub_outbox(adev->dm.dc);
	}

	/* power on hardware */
	dc_set_power_state(dm->dc, DC_ACPI_CM_POWER_STATE_D0);

	/* program HPD filter */
	dc_resume(dm->dc);

	/*
	 * early enable HPD Rx IRQ, should be done before set mode as short
	 * pulse interrupts are used for MST
	 */
	amdgpu_dm_irq_resume_early(adev);

	/* On resume we need to rewrite the MSTM control bits to enable MST*/
	s3_handle_mst(ddev, false);

	/* Do detection*/
	drm_connector_list_iter_begin(ddev, &iter);
	drm_for_each_connector_iter(connector, &iter) {
		aconnector = to_amdgpu_dm_connector(connector);

		if (!aconnector->dc_link)
			continue;

		/*
		 * this is the case when traversing through already created
		 * MST connectors, should be skipped
		 */
		if (aconnector->dc_link->type == dc_connection_mst_branch)
			continue;

		mutex_lock(&aconnector->hpd_lock);
		if (!dc_link_detect_sink(aconnector->dc_link, &new_connection_type))
			DRM_ERROR("KMS: Failed to detect connector\n");

		if (aconnector->base.force && new_connection_type == dc_connection_none) {
			emulated_link_detect(aconnector->dc_link);
		} else {
			mutex_lock(&dm->dc_lock);
			dc_link_detect(aconnector->dc_link, DETECT_REASON_HPD);
			mutex_unlock(&dm->dc_lock);
		}

		if (aconnector->fake_enable && aconnector->dc_link->local_sink)
			aconnector->fake_enable = false;

		if (aconnector->dc_sink)
			dc_sink_release(aconnector->dc_sink);
		aconnector->dc_sink = NULL;
		amdgpu_dm_update_connector_after_detect(aconnector);
		mutex_unlock(&aconnector->hpd_lock);
	}
	drm_connector_list_iter_end(&iter);

	/* Force mode set in atomic commit */
	for_each_new_crtc_in_state(dm->cached_state, crtc, new_crtc_state, i)
		new_crtc_state->active_changed = true;

	/*
	 * atomic_check is expected to create the dc states. We need to release
	 * them here, since they were duplicated as part of the suspend
	 * procedure.
	 */
	for_each_new_crtc_in_state(dm->cached_state, crtc, new_crtc_state, i) {
		dm_new_crtc_state = to_dm_crtc_state(new_crtc_state);
		if (dm_new_crtc_state->stream) {
			WARN_ON(kref_read(&dm_new_crtc_state->stream->refcount) > 1);
			dc_stream_release(dm_new_crtc_state->stream);
			dm_new_crtc_state->stream = NULL;
		}
	}

	for_each_new_plane_in_state(dm->cached_state, plane, new_plane_state, i) {
		dm_new_plane_state = to_dm_plane_state(new_plane_state);
		if (dm_new_plane_state->dc_state) {
			WARN_ON(kref_read(&dm_new_plane_state->dc_state->refcount) > 1);
			dc_plane_state_release(dm_new_plane_state->dc_state);
			dm_new_plane_state->dc_state = NULL;
		}
	}

	drm_atomic_helper_resume(ddev, dm->cached_state);

	dm->cached_state = NULL;

	amdgpu_dm_irq_resume_late(adev);

	amdgpu_dm_smu_write_watermarks_table(adev);

	return 0;
}

/**
 * DOC: DM Lifecycle
 *
 * DM (and consequently DC) is registered in the amdgpu base driver as a IP
 * block. When CONFIG_DRM_AMD_DC is enabled, the DM device IP block is added to
 * the base driver's device list to be initialized and torn down accordingly.
 *
 * The functions to do so are provided as hooks in &struct amd_ip_funcs.
 */

static const struct amd_ip_funcs amdgpu_dm_funcs = {
	.name = "dm",
	.early_init = dm_early_init,
	.late_init = dm_late_init,
	.sw_init = dm_sw_init,
	.sw_fini = dm_sw_fini,
	.early_fini = amdgpu_dm_early_fini,
	.hw_init = dm_hw_init,
	.hw_fini = dm_hw_fini,
	.suspend = dm_suspend,
	.resume = dm_resume,
	.is_idle = dm_is_idle,
	.wait_for_idle = dm_wait_for_idle,
	.check_soft_reset = dm_check_soft_reset,
	.soft_reset = dm_soft_reset,
	.set_clockgating_state = dm_set_clockgating_state,
	.set_powergating_state = dm_set_powergating_state,
};

const struct amdgpu_ip_block_version dm_ip_block =
{
	.type = AMD_IP_BLOCK_TYPE_DCE,
	.major = 1,
	.minor = 0,
	.rev = 0,
	.funcs = &amdgpu_dm_funcs,
};


/**
 * DOC: atomic
 *
 * *WIP*
 */

static const struct drm_mode_config_funcs amdgpu_dm_mode_funcs = {
	.fb_create = amdgpu_display_user_framebuffer_create,
	.get_format_info = amd_get_format_info,
	.atomic_check = amdgpu_dm_atomic_check,
	.atomic_commit = drm_atomic_helper_commit,
};

static struct drm_mode_config_helper_funcs amdgpu_dm_mode_config_helperfuncs = {
	.atomic_commit_tail = amdgpu_dm_atomic_commit_tail,
	.atomic_commit_setup = drm_dp_mst_atomic_setup_commit,
};

static void update_connector_ext_caps(struct amdgpu_dm_connector *aconnector)
{
	struct amdgpu_dm_backlight_caps *caps;
	struct amdgpu_display_manager *dm;
	struct drm_connector *conn_base;
	struct amdgpu_device *adev;
	struct dc_link *link = NULL;
	struct drm_luminance_range_info *luminance_range;
	int i;

	if (!aconnector || !aconnector->dc_link)
		return;

	link = aconnector->dc_link;
	if (link->connector_signal != SIGNAL_TYPE_EDP)
		return;

	conn_base = &aconnector->base;
	adev = drm_to_adev(conn_base->dev);
	dm = &adev->dm;
	for (i = 0; i < dm->num_of_edps; i++) {
		if (link == dm->backlight_link[i])
			break;
	}
	if (i >= dm->num_of_edps)
		return;
	caps = &dm->backlight_caps[i];
	caps->ext_caps = &aconnector->dc_link->dpcd_sink_ext_caps;
	caps->aux_support = false;

	if (caps->ext_caps->bits.oled == 1 /*||
	    caps->ext_caps->bits.sdr_aux_backlight_control == 1 ||
	    caps->ext_caps->bits.hdr_aux_backlight_control == 1*/)
		caps->aux_support = true;

	if (amdgpu_backlight == 0)
		caps->aux_support = false;
	else if (amdgpu_backlight == 1)
		caps->aux_support = true;

	luminance_range = &conn_base->display_info.luminance_range;
	caps->aux_min_input_signal = luminance_range->min_luminance;
	caps->aux_max_input_signal = luminance_range->max_luminance;
}

void amdgpu_dm_update_connector_after_detect(
		struct amdgpu_dm_connector *aconnector)
{
	struct drm_connector *connector = &aconnector->base;
	struct drm_device *dev = connector->dev;
	struct dc_sink *sink;

	/* MST handled by drm_mst framework */
	if (aconnector->mst_mgr.mst_state == true)
		return;

	sink = aconnector->dc_link->local_sink;
	if (sink)
		dc_sink_retain(sink);

	/*
	 * Edid mgmt connector gets first update only in mode_valid hook and then
	 * the connector sink is set to either fake or physical sink depends on link status.
	 * Skip if already done during boot.
	 */
	if (aconnector->base.force != DRM_FORCE_UNSPECIFIED
			&& aconnector->dc_em_sink) {

		/*
		 * For S3 resume with headless use eml_sink to fake stream
		 * because on resume connector->sink is set to NULL
		 */
		mutex_lock(&dev->mode_config.mutex);

		if (sink) {
			if (aconnector->dc_sink) {
				amdgpu_dm_update_freesync_caps(connector, NULL);
				/*
				 * retain and release below are used to
				 * bump up refcount for sink because the link doesn't point
				 * to it anymore after disconnect, so on next crtc to connector
				 * reshuffle by UMD we will get into unwanted dc_sink release
				 */
				dc_sink_release(aconnector->dc_sink);
			}
			aconnector->dc_sink = sink;
			dc_sink_retain(aconnector->dc_sink);
			amdgpu_dm_update_freesync_caps(connector,
					aconnector->edid);
		} else {
			amdgpu_dm_update_freesync_caps(connector, NULL);
			if (!aconnector->dc_sink) {
				aconnector->dc_sink = aconnector->dc_em_sink;
				dc_sink_retain(aconnector->dc_sink);
			}
		}

		mutex_unlock(&dev->mode_config.mutex);

		if (sink)
			dc_sink_release(sink);
		return;
	}

	/*
	 * TODO: temporary guard to look for proper fix
	 * if this sink is MST sink, we should not do anything
	 */
	if (sink && sink->sink_signal == SIGNAL_TYPE_DISPLAY_PORT_MST) {
		dc_sink_release(sink);
		return;
	}

	if (aconnector->dc_sink == sink) {
		/*
		 * We got a DP short pulse (Link Loss, DP CTS, etc...).
		 * Do nothing!!
		 */
		DRM_DEBUG_DRIVER("DCHPD: connector_id=%d: dc_sink didn't change.\n",
				aconnector->connector_id);
		if (sink)
			dc_sink_release(sink);
		return;
	}

	DRM_DEBUG_DRIVER("DCHPD: connector_id=%d: Old sink=%p New sink=%p\n",
		aconnector->connector_id, aconnector->dc_sink, sink);

	mutex_lock(&dev->mode_config.mutex);

	/*
	 * 1. Update status of the drm connector
	 * 2. Send an event and let userspace tell us what to do
	 */
	if (sink) {
		/*
		 * TODO: check if we still need the S3 mode update workaround.
		 * If yes, put it here.
		 */
		if (aconnector->dc_sink) {
			amdgpu_dm_update_freesync_caps(connector, NULL);
			dc_sink_release(aconnector->dc_sink);
		}

		aconnector->dc_sink = sink;
		dc_sink_retain(aconnector->dc_sink);
		if (sink->dc_edid.length == 0) {
			aconnector->edid = NULL;
			if (aconnector->dc_link->aux_mode) {
				drm_dp_cec_unset_edid(
					&aconnector->dm_dp_aux.aux);
			}
		} else {
			aconnector->edid =
				(struct edid *)sink->dc_edid.raw_edid;

			if (aconnector->dc_link->aux_mode)
				drm_dp_cec_set_edid(&aconnector->dm_dp_aux.aux,
						    aconnector->edid);
		}

		drm_connector_update_edid_property(connector, aconnector->edid);
		amdgpu_dm_update_freesync_caps(connector, aconnector->edid);
		update_connector_ext_caps(aconnector);
	} else {
		drm_dp_cec_unset_edid(&aconnector->dm_dp_aux.aux);
		amdgpu_dm_update_freesync_caps(connector, NULL);
		drm_connector_update_edid_property(connector, NULL);
		aconnector->num_modes = 0;
		dc_sink_release(aconnector->dc_sink);
		aconnector->dc_sink = NULL;
		aconnector->edid = NULL;
#ifdef CONFIG_DRM_AMD_DC_HDCP
		/* Set CP to DESIRED if it was ENABLED, so we can re-enable it again on hotplug */
		if (connector->state->content_protection == DRM_MODE_CONTENT_PROTECTION_ENABLED)
			connector->state->content_protection = DRM_MODE_CONTENT_PROTECTION_DESIRED;
#endif
	}

	mutex_unlock(&dev->mode_config.mutex);

	update_subconnector_property(aconnector);

	if (sink)
		dc_sink_release(sink);
}

static void handle_hpd_irq_helper(struct amdgpu_dm_connector *aconnector)
{
	struct drm_connector *connector = &aconnector->base;
	struct drm_device *dev = connector->dev;
	enum dc_connection_type new_connection_type = dc_connection_none;
	struct amdgpu_device *adev = drm_to_adev(dev);
#ifdef CONFIG_DRM_AMD_DC_HDCP
	struct dm_connector_state *dm_con_state = to_dm_connector_state(connector->state);
#endif
	bool ret = false;

	if (adev->dm.disable_hpd_irq)
		return;

	/*
	 * In case of failure or MST no need to update connector status or notify the OS
	 * since (for MST case) MST does this in its own context.
	 */
	mutex_lock(&aconnector->hpd_lock);

#ifdef CONFIG_DRM_AMD_DC_HDCP
	if (adev->dm.hdcp_workqueue) {
		hdcp_reset_display(adev->dm.hdcp_workqueue, aconnector->dc_link->link_index);
		dm_con_state->update_hdcp = true;
	}
#endif
	if (aconnector->fake_enable)
		aconnector->fake_enable = false;

	if (!dc_link_detect_sink(aconnector->dc_link, &new_connection_type))
		DRM_ERROR("KMS: Failed to detect connector\n");

	if (aconnector->base.force && new_connection_type == dc_connection_none) {
		emulated_link_detect(aconnector->dc_link);

		drm_modeset_lock_all(dev);
		dm_restore_drm_connector_state(dev, connector);
		drm_modeset_unlock_all(dev);

		if (aconnector->base.force == DRM_FORCE_UNSPECIFIED)
			drm_kms_helper_connector_hotplug_event(connector);
	} else {
		mutex_lock(&adev->dm.dc_lock);
		ret = dc_link_detect(aconnector->dc_link, DETECT_REASON_HPD);
		mutex_unlock(&adev->dm.dc_lock);
		if (ret) {
			amdgpu_dm_update_connector_after_detect(aconnector);

			drm_modeset_lock_all(dev);
			dm_restore_drm_connector_state(dev, connector);
			drm_modeset_unlock_all(dev);

			if (aconnector->base.force == DRM_FORCE_UNSPECIFIED)
				drm_kms_helper_connector_hotplug_event(connector);
		}
	}
	mutex_unlock(&aconnector->hpd_lock);

}

static void handle_hpd_irq(void *param)
{
	struct amdgpu_dm_connector *aconnector = (struct amdgpu_dm_connector *)param;

	handle_hpd_irq_helper(aconnector);

}

static void dm_handle_mst_sideband_msg(struct amdgpu_dm_connector *aconnector)
{
	u8 esi[DP_PSR_ERROR_STATUS - DP_SINK_COUNT_ESI] = { 0 };
	u8 dret;
	bool new_irq_handled = false;
	int dpcd_addr;
	int dpcd_bytes_to_read;

	const int max_process_count = 30;
	int process_count = 0;

	const struct dc_link_status *link_status = dc_link_get_status(aconnector->dc_link);

	if (link_status->dpcd_caps->dpcd_rev.raw < 0x12) {
		dpcd_bytes_to_read = DP_LANE0_1_STATUS - DP_SINK_COUNT;
		/* DPCD 0x200 - 0x201 for downstream IRQ */
		dpcd_addr = DP_SINK_COUNT;
	} else {
		dpcd_bytes_to_read = DP_PSR_ERROR_STATUS - DP_SINK_COUNT_ESI;
		/* DPCD 0x2002 - 0x2005 for downstream IRQ */
		dpcd_addr = DP_SINK_COUNT_ESI;
	}

	dret = drm_dp_dpcd_read(
		&aconnector->dm_dp_aux.aux,
		dpcd_addr,
		esi,
		dpcd_bytes_to_read);

	while (dret == dpcd_bytes_to_read &&
		process_count < max_process_count) {
		u8 retry;
		dret = 0;

		process_count++;

		DRM_DEBUG_DRIVER("ESI %02x %02x %02x\n", esi[0], esi[1], esi[2]);
		/* handle HPD short pulse irq */
		if (aconnector->mst_mgr.mst_state)
			drm_dp_mst_hpd_irq(
				&aconnector->mst_mgr,
				esi,
				&new_irq_handled);

		if (new_irq_handled) {
			/* ACK at DPCD to notify down stream */
			const int ack_dpcd_bytes_to_write =
				dpcd_bytes_to_read - 1;

			for (retry = 0; retry < 3; retry++) {
				u8 wret;

				wret = drm_dp_dpcd_write(
					&aconnector->dm_dp_aux.aux,
					dpcd_addr + 1,
					&esi[1],
					ack_dpcd_bytes_to_write);
				if (wret == ack_dpcd_bytes_to_write)
					break;
			}

			/* check if there is new irq to be handled */
			dret = drm_dp_dpcd_read(
				&aconnector->dm_dp_aux.aux,
				dpcd_addr,
				esi,
				dpcd_bytes_to_read);

			new_irq_handled = false;
		} else {
			break;
		}
	}

	if (process_count == max_process_count)
		DRM_DEBUG_DRIVER("Loop exceeded max iterations\n");
}

static void schedule_hpd_rx_offload_work(struct hpd_rx_irq_offload_work_queue *offload_wq,
							union hpd_irq_data hpd_irq_data)
{
	struct hpd_rx_irq_offload_work *offload_work =
				kzalloc(sizeof(*offload_work), GFP_KERNEL);

	if (!offload_work) {
		DRM_ERROR("Failed to allocate hpd_rx_irq_offload_work.\n");
		return;
	}

	INIT_WORK(&offload_work->work, dm_handle_hpd_rx_offload_work);
	offload_work->data = hpd_irq_data;
	offload_work->offload_wq = offload_wq;

	queue_work(offload_wq->wq, &offload_work->work);
	DRM_DEBUG_KMS("queue work to handle hpd_rx offload work");
}

static void handle_hpd_rx_irq(void *param)
{
	struct amdgpu_dm_connector *aconnector = (struct amdgpu_dm_connector *)param;
	struct drm_connector *connector = &aconnector->base;
	struct drm_device *dev = connector->dev;
	struct dc_link *dc_link = aconnector->dc_link;
	bool is_mst_root_connector = aconnector->mst_mgr.mst_state;
	bool result = false;
	enum dc_connection_type new_connection_type = dc_connection_none;
	struct amdgpu_device *adev = drm_to_adev(dev);
	union hpd_irq_data hpd_irq_data;
	bool link_loss = false;
	bool has_left_work = false;
	int idx = aconnector->base.index;
	struct hpd_rx_irq_offload_work_queue *offload_wq = &adev->dm.hpd_rx_offload_wq[idx];

	memset(&hpd_irq_data, 0, sizeof(hpd_irq_data));

	if (adev->dm.disable_hpd_irq)
		return;

	/*
	 * TODO:Temporary add mutex to protect hpd interrupt not have a gpio
	 * conflict, after implement i2c helper, this mutex should be
	 * retired.
	 */
	mutex_lock(&aconnector->hpd_lock);

	result = dc_link_handle_hpd_rx_irq(dc_link, &hpd_irq_data,
						&link_loss, true, &has_left_work);

	if (!has_left_work)
		goto out;

	if (hpd_irq_data.bytes.device_service_irq.bits.AUTOMATED_TEST) {
		schedule_hpd_rx_offload_work(offload_wq, hpd_irq_data);
		goto out;
	}

	if (dc_link_dp_allow_hpd_rx_irq(dc_link)) {
		if (hpd_irq_data.bytes.device_service_irq.bits.UP_REQ_MSG_RDY ||
			hpd_irq_data.bytes.device_service_irq.bits.DOWN_REP_MSG_RDY) {
			dm_handle_mst_sideband_msg(aconnector);
			goto out;
		}

		if (link_loss) {
			bool skip = false;

			spin_lock(&offload_wq->offload_lock);
			skip = offload_wq->is_handling_link_loss;

			if (!skip)
				offload_wq->is_handling_link_loss = true;

			spin_unlock(&offload_wq->offload_lock);

			if (!skip)
				schedule_hpd_rx_offload_work(offload_wq, hpd_irq_data);

			goto out;
		}
	}

out:
	if (result && !is_mst_root_connector) {
		/* Downstream Port status changed. */
		if (!dc_link_detect_sink(dc_link, &new_connection_type))
			DRM_ERROR("KMS: Failed to detect connector\n");

		if (aconnector->base.force && new_connection_type == dc_connection_none) {
			emulated_link_detect(dc_link);

			if (aconnector->fake_enable)
				aconnector->fake_enable = false;

			amdgpu_dm_update_connector_after_detect(aconnector);


			drm_modeset_lock_all(dev);
			dm_restore_drm_connector_state(dev, connector);
			drm_modeset_unlock_all(dev);

			drm_kms_helper_connector_hotplug_event(connector);
		} else {
			bool ret = false;

			mutex_lock(&adev->dm.dc_lock);
			ret = dc_link_detect(dc_link, DETECT_REASON_HPDRX);
			mutex_unlock(&adev->dm.dc_lock);

			if (ret) {
				if (aconnector->fake_enable)
					aconnector->fake_enable = false;

				amdgpu_dm_update_connector_after_detect(aconnector);

				drm_modeset_lock_all(dev);
				dm_restore_drm_connector_state(dev, connector);
				drm_modeset_unlock_all(dev);

				drm_kms_helper_connector_hotplug_event(connector);
			}
		}
	}
#ifdef CONFIG_DRM_AMD_DC_HDCP
	if (hpd_irq_data.bytes.device_service_irq.bits.CP_IRQ) {
		if (adev->dm.hdcp_workqueue)
			hdcp_handle_cpirq(adev->dm.hdcp_workqueue,  aconnector->base.index);
	}
#endif

	if (dc_link->type != dc_connection_mst_branch)
		drm_dp_cec_irq(&aconnector->dm_dp_aux.aux);

	mutex_unlock(&aconnector->hpd_lock);
}

static void register_hpd_handlers(struct amdgpu_device *adev)
{
	struct drm_device *dev = adev_to_drm(adev);
	struct drm_connector *connector;
	struct amdgpu_dm_connector *aconnector;
	const struct dc_link *dc_link;
	struct dc_interrupt_params int_params = {0};

	int_params.requested_polarity = INTERRUPT_POLARITY_DEFAULT;
	int_params.current_polarity = INTERRUPT_POLARITY_DEFAULT;

	list_for_each_entry(connector,
			&dev->mode_config.connector_list, head)	{

		aconnector = to_amdgpu_dm_connector(connector);
		dc_link = aconnector->dc_link;

		if (DC_IRQ_SOURCE_INVALID != dc_link->irq_source_hpd) {
			int_params.int_context = INTERRUPT_LOW_IRQ_CONTEXT;
			int_params.irq_source = dc_link->irq_source_hpd;

			amdgpu_dm_irq_register_interrupt(adev, &int_params,
					handle_hpd_irq,
					(void *) aconnector);
		}

		if (DC_IRQ_SOURCE_INVALID != dc_link->irq_source_hpd_rx) {

			/* Also register for DP short pulse (hpd_rx). */
			int_params.int_context = INTERRUPT_LOW_IRQ_CONTEXT;
			int_params.irq_source =	dc_link->irq_source_hpd_rx;

			amdgpu_dm_irq_register_interrupt(adev, &int_params,
					handle_hpd_rx_irq,
					(void *) aconnector);

			if (adev->dm.hpd_rx_offload_wq)
				adev->dm.hpd_rx_offload_wq[connector->index].aconnector =
					aconnector;
		}
	}
}

#if defined(CONFIG_DRM_AMD_DC_SI)
/* Register IRQ sources and initialize IRQ callbacks */
static int dce60_register_irq_handlers(struct amdgpu_device *adev)
{
	struct dc *dc = adev->dm.dc;
	struct common_irq_params *c_irq_params;
	struct dc_interrupt_params int_params = {0};
	int r;
	int i;
	unsigned client_id = AMDGPU_IRQ_CLIENTID_LEGACY;

	int_params.requested_polarity = INTERRUPT_POLARITY_DEFAULT;
	int_params.current_polarity = INTERRUPT_POLARITY_DEFAULT;

	/*
	 * Actions of amdgpu_irq_add_id():
	 * 1. Register a set() function with base driver.
	 *    Base driver will call set() function to enable/disable an
	 *    interrupt in DC hardware.
	 * 2. Register amdgpu_dm_irq_handler().
	 *    Base driver will call amdgpu_dm_irq_handler() for ALL interrupts
	 *    coming from DC hardware.
	 *    amdgpu_dm_irq_handler() will re-direct the interrupt to DC
	 *    for acknowledging and handling. */

	/* Use VBLANK interrupt */
	for (i = 0; i < adev->mode_info.num_crtc; i++) {
		r = amdgpu_irq_add_id(adev, client_id, i+1 , &adev->crtc_irq);
		if (r) {
			DRM_ERROR("Failed to add crtc irq id!\n");
			return r;
		}

		int_params.int_context = INTERRUPT_HIGH_IRQ_CONTEXT;
		int_params.irq_source =
			dc_interrupt_to_irq_source(dc, i+1 , 0);

		c_irq_params = &adev->dm.vblank_params[int_params.irq_source - DC_IRQ_SOURCE_VBLANK1];

		c_irq_params->adev = adev;
		c_irq_params->irq_src = int_params.irq_source;

		amdgpu_dm_irq_register_interrupt(adev, &int_params,
				dm_crtc_high_irq, c_irq_params);
	}

	/* Use GRPH_PFLIP interrupt */
	for (i = VISLANDS30_IV_SRCID_D1_GRPH_PFLIP;
			i <= VISLANDS30_IV_SRCID_D6_GRPH_PFLIP; i += 2) {
		r = amdgpu_irq_add_id(adev, client_id, i, &adev->pageflip_irq);
		if (r) {
			DRM_ERROR("Failed to add page flip irq id!\n");
			return r;
		}

		int_params.int_context = INTERRUPT_HIGH_IRQ_CONTEXT;
		int_params.irq_source =
			dc_interrupt_to_irq_source(dc, i, 0);

		c_irq_params = &adev->dm.pflip_params[int_params.irq_source - DC_IRQ_SOURCE_PFLIP_FIRST];

		c_irq_params->adev = adev;
		c_irq_params->irq_src = int_params.irq_source;

		amdgpu_dm_irq_register_interrupt(adev, &int_params,
				dm_pflip_high_irq, c_irq_params);

	}

	/* HPD */
	r = amdgpu_irq_add_id(adev, client_id,
			VISLANDS30_IV_SRCID_HOTPLUG_DETECT_A, &adev->hpd_irq);
	if (r) {
		DRM_ERROR("Failed to add hpd irq id!\n");
		return r;
	}

	register_hpd_handlers(adev);

	return 0;
}
#endif

/* Register IRQ sources and initialize IRQ callbacks */
static int dce110_register_irq_handlers(struct amdgpu_device *adev)
{
	struct dc *dc = adev->dm.dc;
	struct common_irq_params *c_irq_params;
	struct dc_interrupt_params int_params = {0};
	int r;
	int i;
	unsigned client_id = AMDGPU_IRQ_CLIENTID_LEGACY;

	if (adev->family >= AMDGPU_FAMILY_AI)
		client_id = SOC15_IH_CLIENTID_DCE;

	int_params.requested_polarity = INTERRUPT_POLARITY_DEFAULT;
	int_params.current_polarity = INTERRUPT_POLARITY_DEFAULT;

	/*
	 * Actions of amdgpu_irq_add_id():
	 * 1. Register a set() function with base driver.
	 *    Base driver will call set() function to enable/disable an
	 *    interrupt in DC hardware.
	 * 2. Register amdgpu_dm_irq_handler().
	 *    Base driver will call amdgpu_dm_irq_handler() for ALL interrupts
	 *    coming from DC hardware.
	 *    amdgpu_dm_irq_handler() will re-direct the interrupt to DC
	 *    for acknowledging and handling. */

	/* Use VBLANK interrupt */
	for (i = VISLANDS30_IV_SRCID_D1_VERTICAL_INTERRUPT0; i <= VISLANDS30_IV_SRCID_D6_VERTICAL_INTERRUPT0; i++) {
		r = amdgpu_irq_add_id(adev, client_id, i, &adev->crtc_irq);
		if (r) {
			DRM_ERROR("Failed to add crtc irq id!\n");
			return r;
		}

		int_params.int_context = INTERRUPT_HIGH_IRQ_CONTEXT;
		int_params.irq_source =
			dc_interrupt_to_irq_source(dc, i, 0);

		c_irq_params = &adev->dm.vblank_params[int_params.irq_source - DC_IRQ_SOURCE_VBLANK1];

		c_irq_params->adev = adev;
		c_irq_params->irq_src = int_params.irq_source;

		amdgpu_dm_irq_register_interrupt(adev, &int_params,
				dm_crtc_high_irq, c_irq_params);
	}

	/* Use VUPDATE interrupt */
	for (i = VISLANDS30_IV_SRCID_D1_V_UPDATE_INT; i <= VISLANDS30_IV_SRCID_D6_V_UPDATE_INT; i += 2) {
		r = amdgpu_irq_add_id(adev, client_id, i, &adev->vupdate_irq);
		if (r) {
			DRM_ERROR("Failed to add vupdate irq id!\n");
			return r;
		}

		int_params.int_context = INTERRUPT_HIGH_IRQ_CONTEXT;
		int_params.irq_source =
			dc_interrupt_to_irq_source(dc, i, 0);

		c_irq_params = &adev->dm.vupdate_params[int_params.irq_source - DC_IRQ_SOURCE_VUPDATE1];

		c_irq_params->adev = adev;
		c_irq_params->irq_src = int_params.irq_source;

		amdgpu_dm_irq_register_interrupt(adev, &int_params,
				dm_vupdate_high_irq, c_irq_params);
	}

	/* Use GRPH_PFLIP interrupt */
	for (i = VISLANDS30_IV_SRCID_D1_GRPH_PFLIP;
			i <= VISLANDS30_IV_SRCID_D6_GRPH_PFLIP; i += 2) {
		r = amdgpu_irq_add_id(adev, client_id, i, &adev->pageflip_irq);
		if (r) {
			DRM_ERROR("Failed to add page flip irq id!\n");
			return r;
		}

		int_params.int_context = INTERRUPT_HIGH_IRQ_CONTEXT;
		int_params.irq_source =
			dc_interrupt_to_irq_source(dc, i, 0);

		c_irq_params = &adev->dm.pflip_params[int_params.irq_source - DC_IRQ_SOURCE_PFLIP_FIRST];

		c_irq_params->adev = adev;
		c_irq_params->irq_src = int_params.irq_source;

		amdgpu_dm_irq_register_interrupt(adev, &int_params,
				dm_pflip_high_irq, c_irq_params);

	}

	/* HPD */
	r = amdgpu_irq_add_id(adev, client_id,
			VISLANDS30_IV_SRCID_HOTPLUG_DETECT_A, &adev->hpd_irq);
	if (r) {
		DRM_ERROR("Failed to add hpd irq id!\n");
		return r;
	}

	register_hpd_handlers(adev);

	return 0;
}

/* Register IRQ sources and initialize IRQ callbacks */
static int dcn10_register_irq_handlers(struct amdgpu_device *adev)
{
	struct dc *dc = adev->dm.dc;
	struct common_irq_params *c_irq_params;
	struct dc_interrupt_params int_params = {0};
	int r;
	int i;
#if defined(CONFIG_DRM_AMD_SECURE_DISPLAY)
	static const unsigned int vrtl_int_srcid[] = {
		DCN_1_0__SRCID__OTG1_VERTICAL_INTERRUPT0_CONTROL,
		DCN_1_0__SRCID__OTG2_VERTICAL_INTERRUPT0_CONTROL,
		DCN_1_0__SRCID__OTG3_VERTICAL_INTERRUPT0_CONTROL,
		DCN_1_0__SRCID__OTG4_VERTICAL_INTERRUPT0_CONTROL,
		DCN_1_0__SRCID__OTG5_VERTICAL_INTERRUPT0_CONTROL,
		DCN_1_0__SRCID__OTG6_VERTICAL_INTERRUPT0_CONTROL
	};
#endif

	int_params.requested_polarity = INTERRUPT_POLARITY_DEFAULT;
	int_params.current_polarity = INTERRUPT_POLARITY_DEFAULT;

	/*
	 * Actions of amdgpu_irq_add_id():
	 * 1. Register a set() function with base driver.
	 *    Base driver will call set() function to enable/disable an
	 *    interrupt in DC hardware.
	 * 2. Register amdgpu_dm_irq_handler().
	 *    Base driver will call amdgpu_dm_irq_handler() for ALL interrupts
	 *    coming from DC hardware.
	 *    amdgpu_dm_irq_handler() will re-direct the interrupt to DC
	 *    for acknowledging and handling.
	 */

	/* Use VSTARTUP interrupt */
	for (i = DCN_1_0__SRCID__DC_D1_OTG_VSTARTUP;
			i <= DCN_1_0__SRCID__DC_D1_OTG_VSTARTUP + adev->mode_info.num_crtc - 1;
			i++) {
		r = amdgpu_irq_add_id(adev, SOC15_IH_CLIENTID_DCE, i, &adev->crtc_irq);

		if (r) {
			DRM_ERROR("Failed to add crtc irq id!\n");
			return r;
		}

		int_params.int_context = INTERRUPT_HIGH_IRQ_CONTEXT;
		int_params.irq_source =
			dc_interrupt_to_irq_source(dc, i, 0);

		c_irq_params = &adev->dm.vblank_params[int_params.irq_source - DC_IRQ_SOURCE_VBLANK1];

		c_irq_params->adev = adev;
		c_irq_params->irq_src = int_params.irq_source;

		amdgpu_dm_irq_register_interrupt(
			adev, &int_params, dm_crtc_high_irq, c_irq_params);
	}

	/* Use otg vertical line interrupt */
#if defined(CONFIG_DRM_AMD_SECURE_DISPLAY)
	for (i = 0; i <= adev->mode_info.num_crtc - 1; i++) {
		r = amdgpu_irq_add_id(adev, SOC15_IH_CLIENTID_DCE,
				vrtl_int_srcid[i], &adev->vline0_irq);

		if (r) {
			DRM_ERROR("Failed to add vline0 irq id!\n");
			return r;
		}

		int_params.int_context = INTERRUPT_HIGH_IRQ_CONTEXT;
		int_params.irq_source =
			dc_interrupt_to_irq_source(dc, vrtl_int_srcid[i], 0);

		if (int_params.irq_source == DC_IRQ_SOURCE_INVALID) {
			DRM_ERROR("Failed to register vline0 irq %d!\n", vrtl_int_srcid[i]);
			break;
		}

		c_irq_params = &adev->dm.vline0_params[int_params.irq_source
					- DC_IRQ_SOURCE_DC1_VLINE0];

		c_irq_params->adev = adev;
		c_irq_params->irq_src = int_params.irq_source;

		amdgpu_dm_irq_register_interrupt(adev, &int_params,
				dm_dcn_vertical_interrupt0_high_irq, c_irq_params);
	}
#endif

	/* Use VUPDATE_NO_LOCK interrupt on DCN, which seems to correspond to
	 * the regular VUPDATE interrupt on DCE. We want DC_IRQ_SOURCE_VUPDATEx
	 * to trigger at end of each vblank, regardless of state of the lock,
	 * matching DCE behaviour.
	 */
	for (i = DCN_1_0__SRCID__OTG0_IHC_V_UPDATE_NO_LOCK_INTERRUPT;
	     i <= DCN_1_0__SRCID__OTG0_IHC_V_UPDATE_NO_LOCK_INTERRUPT + adev->mode_info.num_crtc - 1;
	     i++) {
		r = amdgpu_irq_add_id(adev, SOC15_IH_CLIENTID_DCE, i, &adev->vupdate_irq);

		if (r) {
			DRM_ERROR("Failed to add vupdate irq id!\n");
			return r;
		}

		int_params.int_context = INTERRUPT_HIGH_IRQ_CONTEXT;
		int_params.irq_source =
			dc_interrupt_to_irq_source(dc, i, 0);

		c_irq_params = &adev->dm.vupdate_params[int_params.irq_source - DC_IRQ_SOURCE_VUPDATE1];

		c_irq_params->adev = adev;
		c_irq_params->irq_src = int_params.irq_source;

		amdgpu_dm_irq_register_interrupt(adev, &int_params,
				dm_vupdate_high_irq, c_irq_params);
	}

	/* Use GRPH_PFLIP interrupt */
	for (i = DCN_1_0__SRCID__HUBP0_FLIP_INTERRUPT;
			i <= DCN_1_0__SRCID__HUBP0_FLIP_INTERRUPT + dc->caps.max_otg_num - 1;
			i++) {
		r = amdgpu_irq_add_id(adev, SOC15_IH_CLIENTID_DCE, i, &adev->pageflip_irq);
		if (r) {
			DRM_ERROR("Failed to add page flip irq id!\n");
			return r;
		}

		int_params.int_context = INTERRUPT_HIGH_IRQ_CONTEXT;
		int_params.irq_source =
			dc_interrupt_to_irq_source(dc, i, 0);

		c_irq_params = &adev->dm.pflip_params[int_params.irq_source - DC_IRQ_SOURCE_PFLIP_FIRST];

		c_irq_params->adev = adev;
		c_irq_params->irq_src = int_params.irq_source;

		amdgpu_dm_irq_register_interrupt(adev, &int_params,
				dm_pflip_high_irq, c_irq_params);

	}

	/* HPD */
	r = amdgpu_irq_add_id(adev, SOC15_IH_CLIENTID_DCE, DCN_1_0__SRCID__DC_HPD1_INT,
			&adev->hpd_irq);
	if (r) {
		DRM_ERROR("Failed to add hpd irq id!\n");
		return r;
	}

	register_hpd_handlers(adev);

	return 0;
}
/* Register Outbox IRQ sources and initialize IRQ callbacks */
static int register_outbox_irq_handlers(struct amdgpu_device *adev)
{
	struct dc *dc = adev->dm.dc;
	struct common_irq_params *c_irq_params;
	struct dc_interrupt_params int_params = {0};
	int r, i;

	int_params.requested_polarity = INTERRUPT_POLARITY_DEFAULT;
	int_params.current_polarity = INTERRUPT_POLARITY_DEFAULT;

	r = amdgpu_irq_add_id(adev, SOC15_IH_CLIENTID_DCE, DCN_1_0__SRCID__DMCUB_OUTBOX_LOW_PRIORITY_READY_INT,
			&adev->dmub_outbox_irq);
	if (r) {
		DRM_ERROR("Failed to add outbox irq id!\n");
		return r;
	}

	if (dc->ctx->dmub_srv) {
		i = DCN_1_0__SRCID__DMCUB_OUTBOX_LOW_PRIORITY_READY_INT;
		int_params.int_context = INTERRUPT_LOW_IRQ_CONTEXT;
		int_params.irq_source =
		dc_interrupt_to_irq_source(dc, i, 0);

		c_irq_params = &adev->dm.dmub_outbox_params[0];

		c_irq_params->adev = adev;
		c_irq_params->irq_src = int_params.irq_source;

		amdgpu_dm_irq_register_interrupt(adev, &int_params,
				dm_dmub_outbox1_low_irq, c_irq_params);
	}

	return 0;
}

/*
 * Acquires the lock for the atomic state object and returns
 * the new atomic state.
 *
 * This should only be called during atomic check.
 */
int dm_atomic_get_state(struct drm_atomic_state *state,
			struct dm_atomic_state **dm_state)
{
	struct drm_device *dev = state->dev;
	struct amdgpu_device *adev = drm_to_adev(dev);
	struct amdgpu_display_manager *dm = &adev->dm;
	struct drm_private_state *priv_state;

	if (*dm_state)
		return 0;

	priv_state = drm_atomic_get_private_obj_state(state, &dm->atomic_obj);
	if (IS_ERR(priv_state))
		return PTR_ERR(priv_state);

	*dm_state = to_dm_atomic_state(priv_state);

	return 0;
}

static struct dm_atomic_state *
dm_atomic_get_new_state(struct drm_atomic_state *state)
{
	struct drm_device *dev = state->dev;
	struct amdgpu_device *adev = drm_to_adev(dev);
	struct amdgpu_display_manager *dm = &adev->dm;
	struct drm_private_obj *obj;
	struct drm_private_state *new_obj_state;
	int i;

	for_each_new_private_obj_in_state(state, obj, new_obj_state, i) {
		if (obj->funcs == dm->atomic_obj.funcs)
			return to_dm_atomic_state(new_obj_state);
	}

	return NULL;
}

static struct drm_private_state *
dm_atomic_duplicate_state(struct drm_private_obj *obj)
{
	struct dm_atomic_state *old_state, *new_state;

	new_state = kzalloc(sizeof(*new_state), GFP_KERNEL);
	if (!new_state)
		return NULL;

	__drm_atomic_helper_private_obj_duplicate_state(obj, &new_state->base);

	old_state = to_dm_atomic_state(obj->state);

	if (old_state && old_state->context)
		new_state->context = dc_copy_state(old_state->context);

	if (!new_state->context) {
		kfree(new_state);
		return NULL;
	}

	return &new_state->base;
}

static void dm_atomic_destroy_state(struct drm_private_obj *obj,
				    struct drm_private_state *state)
{
	struct dm_atomic_state *dm_state = to_dm_atomic_state(state);

	if (dm_state && dm_state->context)
		dc_release_state(dm_state->context);

	kfree(dm_state);
}

static struct drm_private_state_funcs dm_atomic_state_funcs = {
	.atomic_duplicate_state = dm_atomic_duplicate_state,
	.atomic_destroy_state = dm_atomic_destroy_state,
};

static int amdgpu_dm_mode_config_init(struct amdgpu_device *adev)
{
	struct dm_atomic_state *state;
	int r;

	adev->mode_info.mode_config_initialized = true;

	adev_to_drm(adev)->mode_config.funcs = (void *)&amdgpu_dm_mode_funcs;
	adev_to_drm(adev)->mode_config.helper_private = &amdgpu_dm_mode_config_helperfuncs;

	adev_to_drm(adev)->mode_config.max_width = 16384;
	adev_to_drm(adev)->mode_config.max_height = 16384;

	adev_to_drm(adev)->mode_config.preferred_depth = 24;
	if (adev->asic_type == CHIP_HAWAII)
		/* disable prefer shadow for now due to hibernation issues */
		adev_to_drm(adev)->mode_config.prefer_shadow = 0;
	else
		adev_to_drm(adev)->mode_config.prefer_shadow = 1;
	/* indicates support for immediate flip */
	adev_to_drm(adev)->mode_config.async_page_flip = true;

	state = kzalloc(sizeof(*state), GFP_KERNEL);
	if (!state)
		return -ENOMEM;

	state->context = dc_create_state(adev->dm.dc);
	if (!state->context) {
		kfree(state);
		return -ENOMEM;
	}

	dc_resource_state_copy_construct_current(adev->dm.dc, state->context);

	drm_atomic_private_obj_init(adev_to_drm(adev),
				    &adev->dm.atomic_obj,
				    &state->base,
				    &dm_atomic_state_funcs);

	r = amdgpu_display_modeset_create_props(adev);
	if (r) {
		dc_release_state(state->context);
		kfree(state);
		return r;
	}

	r = amdgpu_dm_audio_init(adev);
	if (r) {
		dc_release_state(state->context);
		kfree(state);
		return r;
	}

	return 0;
}

#define AMDGPU_DM_DEFAULT_MIN_BACKLIGHT 12
#define AMDGPU_DM_DEFAULT_MAX_BACKLIGHT 255
#define AUX_BL_DEFAULT_TRANSITION_TIME_MS 50

static void amdgpu_dm_update_backlight_caps(struct amdgpu_display_manager *dm,
					    int bl_idx)
{
#if defined(CONFIG_ACPI)
	struct amdgpu_dm_backlight_caps caps;

	memset(&caps, 0, sizeof(caps));

	if (dm->backlight_caps[bl_idx].caps_valid)
		return;

	amdgpu_acpi_get_backlight_caps(&caps);
	if (caps.caps_valid) {
		dm->backlight_caps[bl_idx].caps_valid = true;
		if (caps.aux_support)
			return;
		dm->backlight_caps[bl_idx].min_input_signal = caps.min_input_signal;
		dm->backlight_caps[bl_idx].max_input_signal = caps.max_input_signal;
	} else {
		dm->backlight_caps[bl_idx].min_input_signal =
				AMDGPU_DM_DEFAULT_MIN_BACKLIGHT;
		dm->backlight_caps[bl_idx].max_input_signal =
				AMDGPU_DM_DEFAULT_MAX_BACKLIGHT;
	}
#else
	if (dm->backlight_caps[bl_idx].aux_support)
		return;

	dm->backlight_caps[bl_idx].min_input_signal = AMDGPU_DM_DEFAULT_MIN_BACKLIGHT;
	dm->backlight_caps[bl_idx].max_input_signal = AMDGPU_DM_DEFAULT_MAX_BACKLIGHT;
#endif
}

static int get_brightness_range(const struct amdgpu_dm_backlight_caps *caps,
				unsigned *min, unsigned *max)
{
	if (!caps)
		return 0;

	if (caps->aux_support) {
		// Firmware limits are in nits, DC API wants millinits.
		*max = 1000 * caps->aux_max_input_signal;
		*min = 1000 * caps->aux_min_input_signal;
	} else {
		// Firmware limits are 8-bit, PWM control is 16-bit.
		*max = 0x101 * caps->max_input_signal;
		*min = 0x101 * caps->min_input_signal;
	}
	return 1;
}

static u32 convert_brightness_from_user(const struct amdgpu_dm_backlight_caps *caps,
					uint32_t brightness)
{
	unsigned min, max;

	if (!get_brightness_range(caps, &min, &max))
		return brightness;

	// Rescale 0..255 to min..max
	return min + DIV_ROUND_CLOSEST((max - min) * brightness,
				       AMDGPU_MAX_BL_LEVEL);
}

static u32 convert_brightness_to_user(const struct amdgpu_dm_backlight_caps *caps,
				      uint32_t brightness)
{
	unsigned min, max;

	if (!get_brightness_range(caps, &min, &max))
		return brightness;

	if (brightness < min)
		return 0;
	// Rescale min..max to 0..255
	return DIV_ROUND_CLOSEST(AMDGPU_MAX_BL_LEVEL * (brightness - min),
				 max - min);
}

static void amdgpu_dm_backlight_set_level(struct amdgpu_display_manager *dm,
					 int bl_idx,
					 u32 user_brightness)
{
	struct amdgpu_dm_backlight_caps caps;
	struct dc_link *link;
	u32 brightness;
	bool rc;

	amdgpu_dm_update_backlight_caps(dm, bl_idx);
	caps = dm->backlight_caps[bl_idx];

	dm->brightness[bl_idx] = user_brightness;
	/* update scratch register */
	if (bl_idx == 0)
		amdgpu_atombios_scratch_regs_set_backlight_level(dm->adev, dm->brightness[bl_idx]);
	brightness = convert_brightness_from_user(&caps, dm->brightness[bl_idx]);
	link = (struct dc_link *)dm->backlight_link[bl_idx];

	/* Change brightness based on AUX property */
	if (caps.aux_support) {
		rc = dc_link_set_backlight_level_nits(link, true, brightness,
						      AUX_BL_DEFAULT_TRANSITION_TIME_MS);
		if (!rc)
			DRM_DEBUG("DM: Failed to update backlight via AUX on eDP[%d]\n", bl_idx);
	} else {
		rc = dc_link_set_backlight_level(link, brightness, 0);
		if (!rc)
			DRM_DEBUG("DM: Failed to update backlight on eDP[%d]\n", bl_idx);
	}

	if (rc)
		dm->actual_brightness[bl_idx] = user_brightness;
}

static int amdgpu_dm_backlight_update_status(struct backlight_device *bd)
{
	struct amdgpu_display_manager *dm = bl_get_data(bd);
	int i;

	for (i = 0; i < dm->num_of_edps; i++) {
		if (bd == dm->backlight_dev[i])
			break;
	}
	if (i >= AMDGPU_DM_MAX_NUM_EDP)
		i = 0;
	amdgpu_dm_backlight_set_level(dm, i, bd->props.brightness);

	return 0;
}

static u32 amdgpu_dm_backlight_get_level(struct amdgpu_display_manager *dm,
					 int bl_idx)
{
	struct amdgpu_dm_backlight_caps caps;
	struct dc_link *link = (struct dc_link *)dm->backlight_link[bl_idx];

	amdgpu_dm_update_backlight_caps(dm, bl_idx);
	caps = dm->backlight_caps[bl_idx];

	if (caps.aux_support) {
		u32 avg, peak;
		bool rc;

		rc = dc_link_get_backlight_level_nits(link, &avg, &peak);
		if (!rc)
			return dm->brightness[bl_idx];
		return convert_brightness_to_user(&caps, avg);
	} else {
		int ret = dc_link_get_backlight_level(link);

		if (ret == DC_ERROR_UNEXPECTED)
			return dm->brightness[bl_idx];
		return convert_brightness_to_user(&caps, ret);
	}
}

static int amdgpu_dm_backlight_get_brightness(struct backlight_device *bd)
{
	struct amdgpu_display_manager *dm = bl_get_data(bd);
	int i;

	for (i = 0; i < dm->num_of_edps; i++) {
		if (bd == dm->backlight_dev[i])
			break;
	}
	if (i >= AMDGPU_DM_MAX_NUM_EDP)
		i = 0;
	return amdgpu_dm_backlight_get_level(dm, i);
}

static const struct backlight_ops amdgpu_dm_backlight_ops = {
	.options = BL_CORE_SUSPENDRESUME,
	.get_brightness = amdgpu_dm_backlight_get_brightness,
	.update_status	= amdgpu_dm_backlight_update_status,
};

static void
amdgpu_dm_register_backlight_device(struct amdgpu_display_manager *dm)
{
	char bl_name[16];
	struct backlight_properties props = { 0 };

	amdgpu_dm_update_backlight_caps(dm, dm->num_of_edps);
	dm->brightness[dm->num_of_edps] = AMDGPU_MAX_BL_LEVEL;

	if (!acpi_video_backlight_use_native()) {
		drm_info(adev_to_drm(dm->adev), "Skipping amdgpu DM backlight registration\n");
		/* Try registering an ACPI video backlight device instead. */
		acpi_video_register_backlight();
		return;
	}

	props.max_brightness = AMDGPU_MAX_BL_LEVEL;
	props.brightness = AMDGPU_MAX_BL_LEVEL;
	props.type = BACKLIGHT_RAW;

	snprintf(bl_name, sizeof(bl_name), "amdgpu_bl%d",
		 adev_to_drm(dm->adev)->primary->index + dm->num_of_edps);

	dm->backlight_dev[dm->num_of_edps] = backlight_device_register(bl_name,
								       adev_to_drm(dm->adev)->dev,
								       dm,
								       &amdgpu_dm_backlight_ops,
								       &props);

	if (IS_ERR(dm->backlight_dev[dm->num_of_edps]))
		DRM_ERROR("DM: Backlight registration failed!\n");
	else
		DRM_DEBUG_DRIVER("DM: Registered Backlight device: %s\n", bl_name);
}

static int initialize_plane(struct amdgpu_display_manager *dm,
			    struct amdgpu_mode_info *mode_info, int plane_id,
			    enum drm_plane_type plane_type,
			    const struct dc_plane_cap *plane_cap)
{
	struct drm_plane *plane;
	unsigned long possible_crtcs;
	int ret = 0;

	plane = kzalloc(sizeof(struct drm_plane), GFP_KERNEL);
	if (!plane) {
		DRM_ERROR("KMS: Failed to allocate plane\n");
		return -ENOMEM;
	}
	plane->type = plane_type;

	/*
	 * HACK: IGT tests expect that the primary plane for a CRTC
	 * can only have one possible CRTC. Only expose support for
	 * any CRTC if they're not going to be used as a primary plane
	 * for a CRTC - like overlay or underlay planes.
	 */
	possible_crtcs = 1 << plane_id;
	if (plane_id >= dm->dc->caps.max_streams)
		possible_crtcs = 0xff;

	ret = amdgpu_dm_plane_init(dm, plane, possible_crtcs, plane_cap);

	if (ret) {
		DRM_ERROR("KMS: Failed to initialize plane\n");
		kfree(plane);
		return ret;
	}

	if (mode_info)
		mode_info->planes[plane_id] = plane;

	return ret;
}


static void register_backlight_device(struct amdgpu_display_manager *dm,
				      struct dc_link *link)
{
	if ((link->connector_signal & (SIGNAL_TYPE_EDP | SIGNAL_TYPE_LVDS)) &&
	    link->type != dc_connection_none) {
		/*
		 * Event if registration failed, we should continue with
		 * DM initialization because not having a backlight control
		 * is better then a black screen.
		 */
		if (!dm->backlight_dev[dm->num_of_edps])
			amdgpu_dm_register_backlight_device(dm);

		if (dm->backlight_dev[dm->num_of_edps]) {
			dm->backlight_link[dm->num_of_edps] = link;
			dm->num_of_edps++;
		}
	}
}

static void amdgpu_set_panel_orientation(struct drm_connector *connector);

/*
 * In this architecture, the association
 * connector -> encoder -> crtc
 * id not really requried. The crtc and connector will hold the
 * display_index as an abstraction to use with DAL component
 *
 * Returns 0 on success
 */
static int amdgpu_dm_initialize_drm_device(struct amdgpu_device *adev)
{
	struct amdgpu_display_manager *dm = &adev->dm;
	s32 i;
	struct amdgpu_dm_connector *aconnector = NULL;
	struct amdgpu_encoder *aencoder = NULL;
	struct amdgpu_mode_info *mode_info = &adev->mode_info;
	u32 link_cnt;
	s32 primary_planes;
	enum dc_connection_type new_connection_type = dc_connection_none;
	const struct dc_plane_cap *plane;
	bool psr_feature_enabled = false;

	dm->display_indexes_num = dm->dc->caps.max_streams;
	/* Update the actual used number of crtc */
	adev->mode_info.num_crtc = adev->dm.display_indexes_num;

	link_cnt = dm->dc->caps.max_links;
	if (amdgpu_dm_mode_config_init(dm->adev)) {
		DRM_ERROR("DM: Failed to initialize mode config\n");
		return -EINVAL;
	}

	/* There is one primary plane per CRTC */
	primary_planes = dm->dc->caps.max_streams;
	ASSERT(primary_planes <= AMDGPU_MAX_PLANES);

	/*
	 * Initialize primary planes, implicit planes for legacy IOCTLS.
	 * Order is reversed to match iteration order in atomic check.
	 */
	for (i = (primary_planes - 1); i >= 0; i--) {
		plane = &dm->dc->caps.planes[i];

		if (initialize_plane(dm, mode_info, i,
				     DRM_PLANE_TYPE_PRIMARY, plane)) {
			DRM_ERROR("KMS: Failed to initialize primary plane\n");
			goto fail;
		}
	}

	/*
	 * Initialize overlay planes, index starting after primary planes.
	 * These planes have a higher DRM index than the primary planes since
	 * they should be considered as having a higher z-order.
	 * Order is reversed to match iteration order in atomic check.
	 *
	 * Only support DCN for now, and only expose one so we don't encourage
	 * userspace to use up all the pipes.
	 */
	for (i = 0; i < dm->dc->caps.max_planes; ++i) {
		struct dc_plane_cap *plane = &dm->dc->caps.planes[i];

		/* Do not create overlay if MPO disabled */
		if (amdgpu_dc_debug_mask & DC_DISABLE_MPO)
			break;

		if (plane->type != DC_PLANE_TYPE_DCN_UNIVERSAL)
			continue;

		if (!plane->blends_with_above || !plane->blends_with_below)
			continue;

		if (!plane->pixel_format_support.argb8888)
			continue;

		if (initialize_plane(dm, NULL, primary_planes + i,
				     DRM_PLANE_TYPE_OVERLAY, plane)) {
			DRM_ERROR("KMS: Failed to initialize overlay plane\n");
			goto fail;
		}

		/* Only create one overlay plane. */
		break;
	}

	for (i = 0; i < dm->dc->caps.max_streams; i++)
		if (amdgpu_dm_crtc_init(dm, mode_info->planes[i], i)) {
			DRM_ERROR("KMS: Failed to initialize crtc\n");
			goto fail;
		}

	/* Use Outbox interrupt */
	switch (adev->ip_versions[DCE_HWIP][0]) {
	case IP_VERSION(3, 0, 0):
	case IP_VERSION(3, 1, 2):
	case IP_VERSION(3, 1, 3):
	case IP_VERSION(3, 1, 4):
	case IP_VERSION(3, 1, 5):
	case IP_VERSION(3, 1, 6):
	case IP_VERSION(3, 2, 0):
	case IP_VERSION(3, 2, 1):
	case IP_VERSION(2, 1, 0):
		if (register_outbox_irq_handlers(dm->adev)) {
			DRM_ERROR("DM: Failed to initialize IRQ\n");
			goto fail;
		}
		break;
	default:
		DRM_DEBUG_KMS("Unsupported DCN IP version for outbox: 0x%X\n",
			      adev->ip_versions[DCE_HWIP][0]);
	}

	/* Determine whether to enable PSR support by default. */
	if (!(amdgpu_dc_debug_mask & DC_DISABLE_PSR)) {
		switch (adev->ip_versions[DCE_HWIP][0]) {
		case IP_VERSION(3, 1, 2):
		case IP_VERSION(3, 1, 3):
		case IP_VERSION(3, 1, 4):
		case IP_VERSION(3, 1, 5):
		case IP_VERSION(3, 1, 6):
		case IP_VERSION(3, 2, 0):
		case IP_VERSION(3, 2, 1):
			psr_feature_enabled = true;
			break;
		default:
			psr_feature_enabled = amdgpu_dc_feature_mask & DC_PSR_MASK;
			break;
		}
	}

	/* loops over all connectors on the board */
	for (i = 0; i < link_cnt; i++) {
		struct dc_link *link = NULL;

		if (i > AMDGPU_DM_MAX_DISPLAY_INDEX) {
			DRM_ERROR(
				"KMS: Cannot support more than %d display indexes\n",
					AMDGPU_DM_MAX_DISPLAY_INDEX);
			continue;
		}

		aconnector = kzalloc(sizeof(*aconnector), GFP_KERNEL);
		if (!aconnector)
			goto fail;

		aencoder = kzalloc(sizeof(*aencoder), GFP_KERNEL);
		if (!aencoder)
			goto fail;

		if (amdgpu_dm_encoder_init(dm->ddev, aencoder, i)) {
			DRM_ERROR("KMS: Failed to initialize encoder\n");
			goto fail;
		}

		if (amdgpu_dm_connector_init(dm, aconnector, i, aencoder)) {
			DRM_ERROR("KMS: Failed to initialize connector\n");
			goto fail;
		}

		link = dc_get_link_at_index(dm->dc, i);

		if (!dc_link_detect_sink(link, &new_connection_type))
			DRM_ERROR("KMS: Failed to detect connector\n");

		if (aconnector->base.force && new_connection_type == dc_connection_none) {
			emulated_link_detect(link);
			amdgpu_dm_update_connector_after_detect(aconnector);
		} else {
			bool ret = false;

			mutex_lock(&dm->dc_lock);
			ret = dc_link_detect(link, DETECT_REASON_BOOT);
			mutex_unlock(&dm->dc_lock);

			if (ret) {
				amdgpu_dm_update_connector_after_detect(aconnector);
				register_backlight_device(dm, link);

				if (dm->num_of_edps)
					update_connector_ext_caps(aconnector);

				if (psr_feature_enabled)
					amdgpu_dm_set_psr_caps(link);

				/* TODO: Fix vblank control helpers to delay PSR entry to allow this when
				 * PSR is also supported.
				 */
				if (link->psr_settings.psr_feature_enabled)
					adev_to_drm(adev)->vblank_disable_immediate = false;
			}
		}
		amdgpu_set_panel_orientation(&aconnector->base);
	}

	/* If we didn't find a panel, notify the acpi video detection */
	if (dm->adev->flags & AMD_IS_APU && dm->num_of_edps == 0)
		acpi_video_report_nolcd();

	/* Software is initialized. Now we can register interrupt handlers. */
	switch (adev->asic_type) {
#if defined(CONFIG_DRM_AMD_DC_SI)
	case CHIP_TAHITI:
	case CHIP_PITCAIRN:
	case CHIP_VERDE:
	case CHIP_OLAND:
		if (dce60_register_irq_handlers(dm->adev)) {
			DRM_ERROR("DM: Failed to initialize IRQ\n");
			goto fail;
		}
		break;
#endif
	case CHIP_BONAIRE:
	case CHIP_HAWAII:
	case CHIP_KAVERI:
	case CHIP_KABINI:
	case CHIP_MULLINS:
	case CHIP_TONGA:
	case CHIP_FIJI:
	case CHIP_CARRIZO:
	case CHIP_STONEY:
	case CHIP_POLARIS11:
	case CHIP_POLARIS10:
	case CHIP_POLARIS12:
	case CHIP_VEGAM:
	case CHIP_VEGA10:
	case CHIP_VEGA12:
	case CHIP_VEGA20:
		if (dce110_register_irq_handlers(dm->adev)) {
			DRM_ERROR("DM: Failed to initialize IRQ\n");
			goto fail;
		}
		break;
	default:
		switch (adev->ip_versions[DCE_HWIP][0]) {
		case IP_VERSION(1, 0, 0):
		case IP_VERSION(1, 0, 1):
		case IP_VERSION(2, 0, 2):
		case IP_VERSION(2, 0, 3):
		case IP_VERSION(2, 0, 0):
		case IP_VERSION(2, 1, 0):
		case IP_VERSION(3, 0, 0):
		case IP_VERSION(3, 0, 2):
		case IP_VERSION(3, 0, 3):
		case IP_VERSION(3, 0, 1):
		case IP_VERSION(3, 1, 2):
		case IP_VERSION(3, 1, 3):
		case IP_VERSION(3, 1, 4):
		case IP_VERSION(3, 1, 5):
		case IP_VERSION(3, 1, 6):
		case IP_VERSION(3, 2, 0):
		case IP_VERSION(3, 2, 1):
			if (dcn10_register_irq_handlers(dm->adev)) {
				DRM_ERROR("DM: Failed to initialize IRQ\n");
				goto fail;
			}
			break;
		default:
			DRM_ERROR("Unsupported DCE IP versions: 0x%X\n",
					adev->ip_versions[DCE_HWIP][0]);
			goto fail;
		}
		break;
	}

	return 0;
fail:
	kfree(aencoder);
	kfree(aconnector);

	return -EINVAL;
}

static void amdgpu_dm_destroy_drm_device(struct amdgpu_display_manager *dm)
{
	drm_atomic_private_obj_fini(&dm->atomic_obj);
	return;
}

/******************************************************************************
 * amdgpu_display_funcs functions
 *****************************************************************************/

/*
 * dm_bandwidth_update - program display watermarks
 *
 * @adev: amdgpu_device pointer
 *
 * Calculate and program the display watermarks and line buffer allocation.
 */
static void dm_bandwidth_update(struct amdgpu_device *adev)
{
	/* TODO: implement later */
}

static const struct amdgpu_display_funcs dm_display_funcs = {
	.bandwidth_update = dm_bandwidth_update, /* called unconditionally */
	.vblank_get_counter = dm_vblank_get_counter,/* called unconditionally */
	.backlight_set_level = NULL, /* never called for DC */
	.backlight_get_level = NULL, /* never called for DC */
	.hpd_sense = NULL,/* called unconditionally */
	.hpd_set_polarity = NULL, /* called unconditionally */
	.hpd_get_gpio_reg = NULL, /* VBIOS parsing. DAL does it. */
	.page_flip_get_scanoutpos =
		dm_crtc_get_scanoutpos,/* called unconditionally */
	.add_encoder = NULL, /* VBIOS parsing. DAL does it. */
	.add_connector = NULL, /* VBIOS parsing. DAL does it. */
};

#if defined(CONFIG_DEBUG_KERNEL_DC)

static ssize_t s3_debug_store(struct device *device,
			      struct device_attribute *attr,
			      const char *buf,
			      size_t count)
{
	int ret;
	int s3_state;
	struct drm_device *drm_dev = dev_get_drvdata(device);
	struct amdgpu_device *adev = drm_to_adev(drm_dev);

	ret = kstrtoint(buf, 0, &s3_state);

	if (ret == 0) {
		if (s3_state) {
			dm_resume(adev);
			drm_kms_helper_hotplug_event(adev_to_drm(adev));
		} else
			dm_suspend(adev);
	}

	return ret == 0 ? count : 0;
}

DEVICE_ATTR_WO(s3_debug);

#endif

static int dm_init_microcode(struct amdgpu_device *adev)
{
	char *fw_name_dmub;
	int r;

	switch (adev->ip_versions[DCE_HWIP][0]) {
	case IP_VERSION(2, 1, 0):
		fw_name_dmub = FIRMWARE_RENOIR_DMUB;
		if (ASICREV_IS_GREEN_SARDINE(adev->external_rev_id))
			fw_name_dmub = FIRMWARE_GREEN_SARDINE_DMUB;
		break;
	case IP_VERSION(3, 0, 0):
		if (adev->ip_versions[GC_HWIP][0] == IP_VERSION(10, 3, 0))
			fw_name_dmub = FIRMWARE_SIENNA_CICHLID_DMUB;
		else
			fw_name_dmub = FIRMWARE_NAVY_FLOUNDER_DMUB;
		break;
	case IP_VERSION(3, 0, 1):
		fw_name_dmub = FIRMWARE_VANGOGH_DMUB;
		break;
	case IP_VERSION(3, 0, 2):
		fw_name_dmub = FIRMWARE_DIMGREY_CAVEFISH_DMUB;
		break;
	case IP_VERSION(3, 0, 3):
		fw_name_dmub = FIRMWARE_BEIGE_GOBY_DMUB;
		break;
	case IP_VERSION(3, 1, 2):
	case IP_VERSION(3, 1, 3):
		fw_name_dmub = FIRMWARE_YELLOW_CARP_DMUB;
		break;
	case IP_VERSION(3, 1, 4):
		fw_name_dmub = FIRMWARE_DCN_314_DMUB;
		break;
	case IP_VERSION(3, 1, 5):
		fw_name_dmub = FIRMWARE_DCN_315_DMUB;
		break;
	case IP_VERSION(3, 1, 6):
		fw_name_dmub = FIRMWARE_DCN316_DMUB;
		break;
	case IP_VERSION(3, 2, 0):
		fw_name_dmub = FIRMWARE_DCN_V3_2_0_DMCUB;
		break;
	case IP_VERSION(3, 2, 1):
		fw_name_dmub = FIRMWARE_DCN_V3_2_1_DMCUB;
		break;
	default:
		/* ASIC doesn't support DMUB. */
		return 0;
	}
	r = amdgpu_ucode_request(adev, &adev->dm.dmub_fw, fw_name_dmub);
	if (r)
		DRM_ERROR("DMUB firmware loading failed: %d\n", r);
	return r;
}

static int dm_early_init(void *handle)
{
	struct amdgpu_device *adev = (struct amdgpu_device *)handle;
	struct amdgpu_mode_info *mode_info = &adev->mode_info;
	struct atom_context *ctx = mode_info->atom_context;
	int index = GetIndexIntoMasterTable(DATA, Object_Header);
	u16 data_offset;

	/* if there is no object header, skip DM */
	if (!amdgpu_atom_parse_data_header(ctx, index, NULL, NULL, NULL, &data_offset)) {
		adev->harvest_ip_mask |= AMD_HARVEST_IP_DMU_MASK;
		dev_info(adev->dev, "No object header, skipping DM\n");
		return -ENOENT;
	}

	switch (adev->asic_type) {
#if defined(CONFIG_DRM_AMD_DC_SI)
	case CHIP_TAHITI:
	case CHIP_PITCAIRN:
	case CHIP_VERDE:
		adev->mode_info.num_crtc = 6;
		adev->mode_info.num_hpd = 6;
		adev->mode_info.num_dig = 6;
		break;
	case CHIP_OLAND:
		adev->mode_info.num_crtc = 2;
		adev->mode_info.num_hpd = 2;
		adev->mode_info.num_dig = 2;
		break;
#endif
	case CHIP_BONAIRE:
	case CHIP_HAWAII:
		adev->mode_info.num_crtc = 6;
		adev->mode_info.num_hpd = 6;
		adev->mode_info.num_dig = 6;
		break;
	case CHIP_KAVERI:
		adev->mode_info.num_crtc = 4;
		adev->mode_info.num_hpd = 6;
		adev->mode_info.num_dig = 7;
		break;
	case CHIP_KABINI:
	case CHIP_MULLINS:
		adev->mode_info.num_crtc = 2;
		adev->mode_info.num_hpd = 6;
		adev->mode_info.num_dig = 6;
		break;
	case CHIP_FIJI:
	case CHIP_TONGA:
		adev->mode_info.num_crtc = 6;
		adev->mode_info.num_hpd = 6;
		adev->mode_info.num_dig = 7;
		break;
	case CHIP_CARRIZO:
		adev->mode_info.num_crtc = 3;
		adev->mode_info.num_hpd = 6;
		adev->mode_info.num_dig = 9;
		break;
	case CHIP_STONEY:
		adev->mode_info.num_crtc = 2;
		adev->mode_info.num_hpd = 6;
		adev->mode_info.num_dig = 9;
		break;
	case CHIP_POLARIS11:
	case CHIP_POLARIS12:
		adev->mode_info.num_crtc = 5;
		adev->mode_info.num_hpd = 5;
		adev->mode_info.num_dig = 5;
		break;
	case CHIP_POLARIS10:
	case CHIP_VEGAM:
		adev->mode_info.num_crtc = 6;
		adev->mode_info.num_hpd = 6;
		adev->mode_info.num_dig = 6;
		break;
	case CHIP_VEGA10:
	case CHIP_VEGA12:
	case CHIP_VEGA20:
		adev->mode_info.num_crtc = 6;
		adev->mode_info.num_hpd = 6;
		adev->mode_info.num_dig = 6;
		break;
	default:

		switch (adev->ip_versions[DCE_HWIP][0]) {
		case IP_VERSION(2, 0, 2):
		case IP_VERSION(3, 0, 0):
			adev->mode_info.num_crtc = 6;
			adev->mode_info.num_hpd = 6;
			adev->mode_info.num_dig = 6;
			break;
		case IP_VERSION(2, 0, 0):
		case IP_VERSION(3, 0, 2):
			adev->mode_info.num_crtc = 5;
			adev->mode_info.num_hpd = 5;
			adev->mode_info.num_dig = 5;
			break;
		case IP_VERSION(2, 0, 3):
		case IP_VERSION(3, 0, 3):
			adev->mode_info.num_crtc = 2;
			adev->mode_info.num_hpd = 2;
			adev->mode_info.num_dig = 2;
			break;
		case IP_VERSION(1, 0, 0):
		case IP_VERSION(1, 0, 1):
		case IP_VERSION(3, 0, 1):
		case IP_VERSION(2, 1, 0):
		case IP_VERSION(3, 1, 2):
		case IP_VERSION(3, 1, 3):
		case IP_VERSION(3, 1, 4):
		case IP_VERSION(3, 1, 5):
		case IP_VERSION(3, 1, 6):
		case IP_VERSION(3, 2, 0):
		case IP_VERSION(3, 2, 1):
			adev->mode_info.num_crtc = 4;
			adev->mode_info.num_hpd = 4;
			adev->mode_info.num_dig = 4;
			break;
		default:
			DRM_ERROR("Unsupported DCE IP versions: 0x%x\n",
					adev->ip_versions[DCE_HWIP][0]);
			return -EINVAL;
		}
		break;
	}

	amdgpu_dm_set_irq_funcs(adev);

	if (adev->mode_info.funcs == NULL)
		adev->mode_info.funcs = &dm_display_funcs;

	/*
	 * Note: Do NOT change adev->audio_endpt_rreg and
	 * adev->audio_endpt_wreg because they are initialised in
	 * amdgpu_device_init()
	 */
#if defined(CONFIG_DEBUG_KERNEL_DC)
	device_create_file(
		adev_to_drm(adev)->dev,
		&dev_attr_s3_debug);
#endif
	adev->dc_enabled = true;

	return dm_init_microcode(adev);
}

static bool modereset_required(struct drm_crtc_state *crtc_state)
{
	return !crtc_state->active && drm_atomic_crtc_needs_modeset(crtc_state);
}

static void amdgpu_dm_encoder_destroy(struct drm_encoder *encoder)
{
	drm_encoder_cleanup(encoder);
	kfree(encoder);
}

static const struct drm_encoder_funcs amdgpu_dm_encoder_funcs = {
	.destroy = amdgpu_dm_encoder_destroy,
};

static int
fill_plane_color_attributes(const struct drm_plane_state *plane_state,
			    const enum surface_pixel_format format,
			    enum dc_color_space *color_space)
{
	bool full_range;

	*color_space = COLOR_SPACE_SRGB;

	/* DRM color properties only affect non-RGB formats. */
	if (format < SURFACE_PIXEL_FORMAT_VIDEO_BEGIN)
		return 0;

	full_range = (plane_state->color_range == DRM_COLOR_YCBCR_FULL_RANGE);

	switch (plane_state->color_encoding) {
	case DRM_COLOR_YCBCR_BT601:
		if (full_range)
			*color_space = COLOR_SPACE_YCBCR601;
		else
			*color_space = COLOR_SPACE_YCBCR601_LIMITED;
		break;

	case DRM_COLOR_YCBCR_BT709:
		if (full_range)
			*color_space = COLOR_SPACE_YCBCR709;
		else
			*color_space = COLOR_SPACE_YCBCR709_LIMITED;
		break;

	case DRM_COLOR_YCBCR_BT2020:
		if (full_range)
			*color_space = COLOR_SPACE_2020_YCBCR;
		else
			return -EINVAL;
		break;

	default:
		return -EINVAL;
	}

	return 0;
}

static int
fill_dc_plane_info_and_addr(struct amdgpu_device *adev,
			    const struct drm_plane_state *plane_state,
			    const u64 tiling_flags,
			    struct dc_plane_info *plane_info,
			    struct dc_plane_address *address,
			    bool tmz_surface,
			    bool force_disable_dcc)
{
	const struct drm_framebuffer *fb = plane_state->fb;
	const struct amdgpu_framebuffer *afb =
		to_amdgpu_framebuffer(plane_state->fb);
	int ret;

	memset(plane_info, 0, sizeof(*plane_info));

	switch (fb->format->format) {
	case DRM_FORMAT_C8:
		plane_info->format =
			SURFACE_PIXEL_FORMAT_GRPH_PALETA_256_COLORS;
		break;
	case DRM_FORMAT_RGB565:
		plane_info->format = SURFACE_PIXEL_FORMAT_GRPH_RGB565;
		break;
	case DRM_FORMAT_XRGB8888:
	case DRM_FORMAT_ARGB8888:
		plane_info->format = SURFACE_PIXEL_FORMAT_GRPH_ARGB8888;
		break;
	case DRM_FORMAT_XRGB2101010:
	case DRM_FORMAT_ARGB2101010:
		plane_info->format = SURFACE_PIXEL_FORMAT_GRPH_ARGB2101010;
		break;
	case DRM_FORMAT_XBGR2101010:
	case DRM_FORMAT_ABGR2101010:
		plane_info->format = SURFACE_PIXEL_FORMAT_GRPH_ABGR2101010;
		break;
	case DRM_FORMAT_XBGR8888:
	case DRM_FORMAT_ABGR8888:
		plane_info->format = SURFACE_PIXEL_FORMAT_GRPH_ABGR8888;
		break;
	case DRM_FORMAT_NV21:
		plane_info->format = SURFACE_PIXEL_FORMAT_VIDEO_420_YCbCr;
		break;
	case DRM_FORMAT_NV12:
		plane_info->format = SURFACE_PIXEL_FORMAT_VIDEO_420_YCrCb;
		break;
	case DRM_FORMAT_P010:
		plane_info->format = SURFACE_PIXEL_FORMAT_VIDEO_420_10bpc_YCrCb;
		break;
	case DRM_FORMAT_XRGB16161616F:
	case DRM_FORMAT_ARGB16161616F:
		plane_info->format = SURFACE_PIXEL_FORMAT_GRPH_ARGB16161616F;
		break;
	case DRM_FORMAT_XBGR16161616F:
	case DRM_FORMAT_ABGR16161616F:
		plane_info->format = SURFACE_PIXEL_FORMAT_GRPH_ABGR16161616F;
		break;
	case DRM_FORMAT_XRGB16161616:
	case DRM_FORMAT_ARGB16161616:
		plane_info->format = SURFACE_PIXEL_FORMAT_GRPH_ARGB16161616;
		break;
	case DRM_FORMAT_XBGR16161616:
	case DRM_FORMAT_ABGR16161616:
		plane_info->format = SURFACE_PIXEL_FORMAT_GRPH_ABGR16161616;
		break;
	default:
		DRM_ERROR(
			"Unsupported screen format %p4cc\n",
			&fb->format->format);
		return -EINVAL;
	}

	switch (plane_state->rotation & DRM_MODE_ROTATE_MASK) {
	case DRM_MODE_ROTATE_0:
		plane_info->rotation = ROTATION_ANGLE_0;
		break;
	case DRM_MODE_ROTATE_90:
		plane_info->rotation = ROTATION_ANGLE_90;
		break;
	case DRM_MODE_ROTATE_180:
		plane_info->rotation = ROTATION_ANGLE_180;
		break;
	case DRM_MODE_ROTATE_270:
		plane_info->rotation = ROTATION_ANGLE_270;
		break;
	default:
		plane_info->rotation = ROTATION_ANGLE_0;
		break;
	}


	plane_info->visible = true;
	plane_info->stereo_format = PLANE_STEREO_FORMAT_NONE;

	plane_info->layer_index = plane_state->normalized_zpos;

	ret = fill_plane_color_attributes(plane_state, plane_info->format,
					  &plane_info->color_space);
	if (ret)
		return ret;

	ret = fill_plane_buffer_attributes(adev, afb, plane_info->format,
					   plane_info->rotation, tiling_flags,
					   &plane_info->tiling_info,
					   &plane_info->plane_size,
					   &plane_info->dcc, address,
					   tmz_surface, force_disable_dcc);
	if (ret)
		return ret;

	fill_blending_from_plane_state(
		plane_state, &plane_info->per_pixel_alpha, &plane_info->pre_multiplied_alpha,
		&plane_info->global_alpha, &plane_info->global_alpha_value);

	return 0;
}

static int fill_dc_plane_attributes(struct amdgpu_device *adev,
				    struct dc_plane_state *dc_plane_state,
				    struct drm_plane_state *plane_state,
				    struct drm_crtc_state *crtc_state)
{
	struct dm_crtc_state *dm_crtc_state = to_dm_crtc_state(crtc_state);
	struct amdgpu_framebuffer *afb = (struct amdgpu_framebuffer *)plane_state->fb;
	struct dc_scaling_info scaling_info;
	struct dc_plane_info plane_info;
	int ret;
	bool force_disable_dcc = false;

	ret = fill_dc_scaling_info(adev, plane_state, &scaling_info);
	if (ret)
		return ret;

	dc_plane_state->src_rect = scaling_info.src_rect;
	dc_plane_state->dst_rect = scaling_info.dst_rect;
	dc_plane_state->clip_rect = scaling_info.clip_rect;
	dc_plane_state->scaling_quality = scaling_info.scaling_quality;

	force_disable_dcc = adev->asic_type == CHIP_RAVEN && adev->in_suspend;
	ret = fill_dc_plane_info_and_addr(adev, plane_state,
					  afb->tiling_flags,
					  &plane_info,
					  &dc_plane_state->address,
					  afb->tmz_surface,
					  force_disable_dcc);
	if (ret)
		return ret;

	dc_plane_state->format = plane_info.format;
	dc_plane_state->color_space = plane_info.color_space;
	dc_plane_state->format = plane_info.format;
	dc_plane_state->plane_size = plane_info.plane_size;
	dc_plane_state->rotation = plane_info.rotation;
	dc_plane_state->horizontal_mirror = plane_info.horizontal_mirror;
	dc_plane_state->stereo_format = plane_info.stereo_format;
	dc_plane_state->tiling_info = plane_info.tiling_info;
	dc_plane_state->visible = plane_info.visible;
	dc_plane_state->per_pixel_alpha = plane_info.per_pixel_alpha;
	dc_plane_state->pre_multiplied_alpha = plane_info.pre_multiplied_alpha;
	dc_plane_state->global_alpha = plane_info.global_alpha;
	dc_plane_state->global_alpha_value = plane_info.global_alpha_value;
	dc_plane_state->dcc = plane_info.dcc;
	dc_plane_state->layer_index = plane_info.layer_index;
	dc_plane_state->flip_int_enabled = true;

	/*
	 * Always set input transfer function, since plane state is refreshed
	 * every time.
	 */
	ret = amdgpu_dm_update_plane_color_mgmt(dm_crtc_state, dc_plane_state);
	if (ret)
		return ret;

	return 0;
}

static inline void fill_dc_dirty_rect(struct drm_plane *plane,
				      struct rect *dirty_rect, int32_t x,
				      s32 y, s32 width, s32 height,
				      int *i, bool ffu)
{
	if (*i > DC_MAX_DIRTY_RECTS)
		return;

	if (*i == DC_MAX_DIRTY_RECTS)
		goto out;

	dirty_rect->x = x;
	dirty_rect->y = y;
	dirty_rect->width = width;
	dirty_rect->height = height;

	if (ffu)
		drm_dbg(plane->dev,
			"[PLANE:%d] PSR FFU dirty rect size (%d, %d)\n",
			plane->base.id, width, height);
	else
		drm_dbg(plane->dev,
			"[PLANE:%d] PSR SU dirty rect at (%d, %d) size (%d, %d)",
			plane->base.id, x, y, width, height);

out:
	(*i)++;
}

/**
 * fill_dc_dirty_rects() - Fill DC dirty regions for PSR selective updates
 *
 * @plane: DRM plane containing dirty regions that need to be flushed to the eDP
 *         remote fb
 * @old_plane_state: Old state of @plane
 * @new_plane_state: New state of @plane
 * @crtc_state: New state of CRTC connected to the @plane
 * @flip_addrs: DC flip tracking struct, which also tracts dirty rects
 *
 * For PSR SU, DC informs the DMUB uController of dirty rectangle regions
 * (referred to as "damage clips" in DRM nomenclature) that require updating on
 * the eDP remote buffer. The responsibility of specifying the dirty regions is
 * amdgpu_dm's.
 *
 * A damage-aware DRM client should fill the FB_DAMAGE_CLIPS property on the
 * plane with regions that require flushing to the eDP remote buffer. In
 * addition, certain use cases - such as cursor and multi-plane overlay (MPO) -
 * implicitly provide damage clips without any client support via the plane
 * bounds.
 */
static void fill_dc_dirty_rects(struct drm_plane *plane,
				struct drm_plane_state *old_plane_state,
				struct drm_plane_state *new_plane_state,
				struct drm_crtc_state *crtc_state,
				struct dc_flip_addrs *flip_addrs)
{
	struct dm_crtc_state *dm_crtc_state = to_dm_crtc_state(crtc_state);
	struct rect *dirty_rects = flip_addrs->dirty_rects;
	u32 num_clips;
	struct drm_mode_rect *clips;
	bool bb_changed;
	bool fb_changed;
	u32 i = 0;

	/*
	 * Cursor plane has it's own dirty rect update interface. See
	 * dcn10_dmub_update_cursor_data and dmub_cmd_update_cursor_info_data
	 */
	if (plane->type == DRM_PLANE_TYPE_CURSOR)
		return;

	num_clips = drm_plane_get_damage_clips_count(new_plane_state);
	clips = drm_plane_get_damage_clips(new_plane_state);

	if (!dm_crtc_state->mpo_requested) {
		if (!num_clips || num_clips > DC_MAX_DIRTY_RECTS)
			goto ffu;

		for (; flip_addrs->dirty_rect_count < num_clips; clips++)
			fill_dc_dirty_rect(new_plane_state->plane,
					   &dirty_rects[i], clips->x1,
					   clips->y1, clips->x2 - clips->x1,
					   clips->y2 - clips->y1,
					   &flip_addrs->dirty_rect_count,
					   false);
		return;
	}

	/*
	 * MPO is requested. Add entire plane bounding box to dirty rects if
	 * flipped to or damaged.
	 *
	 * If plane is moved or resized, also add old bounding box to dirty
	 * rects.
	 */
	fb_changed = old_plane_state->fb->base.id !=
		     new_plane_state->fb->base.id;
	bb_changed = (old_plane_state->crtc_x != new_plane_state->crtc_x ||
		      old_plane_state->crtc_y != new_plane_state->crtc_y ||
		      old_plane_state->crtc_w != new_plane_state->crtc_w ||
		      old_plane_state->crtc_h != new_plane_state->crtc_h);

	drm_dbg(plane->dev,
		"[PLANE:%d] PSR bb_changed:%d fb_changed:%d num_clips:%d\n",
		new_plane_state->plane->base.id,
		bb_changed, fb_changed, num_clips);

	if (bb_changed) {
		fill_dc_dirty_rect(new_plane_state->plane, &dirty_rects[i],
				   new_plane_state->crtc_x,
				   new_plane_state->crtc_y,
				   new_plane_state->crtc_w,
				   new_plane_state->crtc_h, &i, false);

		/* Add old plane bounding-box if plane is moved or resized */
		fill_dc_dirty_rect(new_plane_state->plane, &dirty_rects[i],
				   old_plane_state->crtc_x,
				   old_plane_state->crtc_y,
				   old_plane_state->crtc_w,
				   old_plane_state->crtc_h, &i, false);
	}

	if (num_clips) {
		for (; i < num_clips; clips++)
			fill_dc_dirty_rect(new_plane_state->plane,
					   &dirty_rects[i], clips->x1,
					   clips->y1, clips->x2 - clips->x1,
					   clips->y2 - clips->y1, &i, false);
	} else if (fb_changed && !bb_changed) {
		fill_dc_dirty_rect(new_plane_state->plane, &dirty_rects[i],
				   new_plane_state->crtc_x,
				   new_plane_state->crtc_y,
				   new_plane_state->crtc_w,
				   new_plane_state->crtc_h, &i, false);
	}

	if (i > DC_MAX_DIRTY_RECTS)
		goto ffu;

	flip_addrs->dirty_rect_count = i;
	return;

ffu:
	fill_dc_dirty_rect(new_plane_state->plane, &dirty_rects[0], 0, 0,
			   dm_crtc_state->base.mode.crtc_hdisplay,
			   dm_crtc_state->base.mode.crtc_vdisplay,
			   &flip_addrs->dirty_rect_count, true);
}

static void update_stream_scaling_settings(const struct drm_display_mode *mode,
					   const struct dm_connector_state *dm_state,
					   struct dc_stream_state *stream)
{
	enum amdgpu_rmx_type rmx_type;

	struct rect src = { 0 }; /* viewport in composition space*/
	struct rect dst = { 0 }; /* stream addressable area */

	/* no mode. nothing to be done */
	if (!mode)
		return;

	/* Full screen scaling by default */
	src.width = mode->hdisplay;
	src.height = mode->vdisplay;
	dst.width = stream->timing.h_addressable;
	dst.height = stream->timing.v_addressable;

	if (dm_state) {
		rmx_type = dm_state->scaling;
		if (rmx_type == RMX_ASPECT || rmx_type == RMX_OFF) {
			if (src.width * dst.height <
					src.height * dst.width) {
				/* height needs less upscaling/more downscaling */
				dst.width = src.width *
						dst.height / src.height;
			} else {
				/* width needs less upscaling/more downscaling */
				dst.height = src.height *
						dst.width / src.width;
			}
		} else if (rmx_type == RMX_CENTER) {
			dst = src;
		}

		dst.x = (stream->timing.h_addressable - dst.width) / 2;
		dst.y = (stream->timing.v_addressable - dst.height) / 2;

		if (dm_state->underscan_enable) {
			dst.x += dm_state->underscan_hborder / 2;
			dst.y += dm_state->underscan_vborder / 2;
			dst.width -= dm_state->underscan_hborder;
			dst.height -= dm_state->underscan_vborder;
		}
	}

	stream->src = src;
	stream->dst = dst;

	DRM_DEBUG_KMS("Destination Rectangle x:%d  y:%d  width:%d  height:%d\n",
		      dst.x, dst.y, dst.width, dst.height);

}

static enum dc_color_depth
convert_color_depth_from_display_info(const struct drm_connector *connector,
				      bool is_y420, int requested_bpc)
{
	u8 bpc;

	if (is_y420) {
		bpc = 8;

		/* Cap display bpc based on HDMI 2.0 HF-VSDB */
		if (connector->display_info.hdmi.y420_dc_modes & DRM_EDID_YCBCR420_DC_48)
			bpc = 16;
		else if (connector->display_info.hdmi.y420_dc_modes & DRM_EDID_YCBCR420_DC_36)
			bpc = 12;
		else if (connector->display_info.hdmi.y420_dc_modes & DRM_EDID_YCBCR420_DC_30)
			bpc = 10;
	} else {
		bpc = (uint8_t)connector->display_info.bpc;
		/* Assume 8 bpc by default if no bpc is specified. */
		bpc = bpc ? bpc : 8;
	}

	if (requested_bpc > 0) {
		/*
		 * Cap display bpc based on the user requested value.
		 *
		 * The value for state->max_bpc may not correctly updated
		 * depending on when the connector gets added to the state
		 * or if this was called outside of atomic check, so it
		 * can't be used directly.
		 */
		bpc = min_t(u8, bpc, requested_bpc);

		/* Round down to the nearest even number. */
		bpc = bpc - (bpc & 1);
	}

	switch (bpc) {
	case 0:
		/*
		 * Temporary Work around, DRM doesn't parse color depth for
		 * EDID revision before 1.4
		 * TODO: Fix edid parsing
		 */
		return COLOR_DEPTH_888;
	case 6:
		return COLOR_DEPTH_666;
	case 8:
		return COLOR_DEPTH_888;
	case 10:
		return COLOR_DEPTH_101010;
	case 12:
		return COLOR_DEPTH_121212;
	case 14:
		return COLOR_DEPTH_141414;
	case 16:
		return COLOR_DEPTH_161616;
	default:
		return COLOR_DEPTH_UNDEFINED;
	}
}

static enum dc_aspect_ratio
get_aspect_ratio(const struct drm_display_mode *mode_in)
{
	/* 1-1 mapping, since both enums follow the HDMI spec. */
	return (enum dc_aspect_ratio) mode_in->picture_aspect_ratio;
}

static enum dc_color_space
get_output_color_space(const struct dc_crtc_timing *dc_crtc_timing)
{
	enum dc_color_space color_space = COLOR_SPACE_SRGB;

	switch (dc_crtc_timing->pixel_encoding)	{
	case PIXEL_ENCODING_YCBCR422:
	case PIXEL_ENCODING_YCBCR444:
	case PIXEL_ENCODING_YCBCR420:
	{
		/*
		 * 27030khz is the separation point between HDTV and SDTV
		 * according to HDMI spec, we use YCbCr709 and YCbCr601
		 * respectively
		 */
		if (dc_crtc_timing->pix_clk_100hz > 270300) {
			if (dc_crtc_timing->flags.Y_ONLY)
				color_space =
					COLOR_SPACE_YCBCR709_LIMITED;
			else
				color_space = COLOR_SPACE_YCBCR709;
		} else {
			if (dc_crtc_timing->flags.Y_ONLY)
				color_space =
					COLOR_SPACE_YCBCR601_LIMITED;
			else
				color_space = COLOR_SPACE_YCBCR601;
		}

	}
	break;
	case PIXEL_ENCODING_RGB:
		color_space = COLOR_SPACE_SRGB;
		break;

	default:
		WARN_ON(1);
		break;
	}

	return color_space;
}

static bool adjust_colour_depth_from_display_info(
	struct dc_crtc_timing *timing_out,
	const struct drm_display_info *info)
{
	enum dc_color_depth depth = timing_out->display_color_depth;
	int normalized_clk;
	do {
		normalized_clk = timing_out->pix_clk_100hz / 10;
		/* YCbCr 4:2:0 requires additional adjustment of 1/2 */
		if (timing_out->pixel_encoding == PIXEL_ENCODING_YCBCR420)
			normalized_clk /= 2;
		/* Adjusting pix clock following on HDMI spec based on colour depth */
		switch (depth) {
		case COLOR_DEPTH_888:
			break;
		case COLOR_DEPTH_101010:
			normalized_clk = (normalized_clk * 30) / 24;
			break;
		case COLOR_DEPTH_121212:
			normalized_clk = (normalized_clk * 36) / 24;
			break;
		case COLOR_DEPTH_161616:
			normalized_clk = (normalized_clk * 48) / 24;
			break;
		default:
			/* The above depths are the only ones valid for HDMI. */
			return false;
		}
		if (normalized_clk <= info->max_tmds_clock) {
			timing_out->display_color_depth = depth;
			return true;
		}
	} while (--depth > COLOR_DEPTH_666);
	return false;
}

static void fill_stream_properties_from_drm_display_mode(
	struct dc_stream_state *stream,
	const struct drm_display_mode *mode_in,
	const struct drm_connector *connector,
	const struct drm_connector_state *connector_state,
	const struct dc_stream_state *old_stream,
	int requested_bpc)
{
	struct dc_crtc_timing *timing_out = &stream->timing;
	const struct drm_display_info *info = &connector->display_info;
	struct amdgpu_dm_connector *aconnector = to_amdgpu_dm_connector(connector);
	struct hdmi_vendor_infoframe hv_frame;
	struct hdmi_avi_infoframe avi_frame;

	memset(&hv_frame, 0, sizeof(hv_frame));
	memset(&avi_frame, 0, sizeof(avi_frame));

	timing_out->h_border_left = 0;
	timing_out->h_border_right = 0;
	timing_out->v_border_top = 0;
	timing_out->v_border_bottom = 0;
	/* TODO: un-hardcode */
	if (drm_mode_is_420_only(info, mode_in)
			&& stream->signal == SIGNAL_TYPE_HDMI_TYPE_A)
		timing_out->pixel_encoding = PIXEL_ENCODING_YCBCR420;
	else if (drm_mode_is_420_also(info, mode_in)
			&& aconnector->force_yuv420_output)
		timing_out->pixel_encoding = PIXEL_ENCODING_YCBCR420;
	else if ((connector->display_info.color_formats & DRM_COLOR_FORMAT_YCBCR444)
			&& stream->signal == SIGNAL_TYPE_HDMI_TYPE_A)
		timing_out->pixel_encoding = PIXEL_ENCODING_YCBCR444;
	else
		timing_out->pixel_encoding = PIXEL_ENCODING_RGB;

	timing_out->timing_3d_format = TIMING_3D_FORMAT_NONE;
	timing_out->display_color_depth = convert_color_depth_from_display_info(
		connector,
		(timing_out->pixel_encoding == PIXEL_ENCODING_YCBCR420),
		requested_bpc);
	timing_out->scan_type = SCANNING_TYPE_NODATA;
	timing_out->hdmi_vic = 0;

	if (old_stream) {
		timing_out->vic = old_stream->timing.vic;
		timing_out->flags.HSYNC_POSITIVE_POLARITY = old_stream->timing.flags.HSYNC_POSITIVE_POLARITY;
		timing_out->flags.VSYNC_POSITIVE_POLARITY = old_stream->timing.flags.VSYNC_POSITIVE_POLARITY;
	} else {
		timing_out->vic = drm_match_cea_mode(mode_in);
		if (mode_in->flags & DRM_MODE_FLAG_PHSYNC)
			timing_out->flags.HSYNC_POSITIVE_POLARITY = 1;
		if (mode_in->flags & DRM_MODE_FLAG_PVSYNC)
			timing_out->flags.VSYNC_POSITIVE_POLARITY = 1;
	}

	if (stream->signal == SIGNAL_TYPE_HDMI_TYPE_A) {
		drm_hdmi_avi_infoframe_from_display_mode(&avi_frame, (struct drm_connector *)connector, mode_in);
		timing_out->vic = avi_frame.video_code;
		drm_hdmi_vendor_infoframe_from_display_mode(&hv_frame, (struct drm_connector *)connector, mode_in);
		timing_out->hdmi_vic = hv_frame.vic;
	}

	if (is_freesync_video_mode(mode_in, aconnector)) {
		timing_out->h_addressable = mode_in->hdisplay;
		timing_out->h_total = mode_in->htotal;
		timing_out->h_sync_width = mode_in->hsync_end - mode_in->hsync_start;
		timing_out->h_front_porch = mode_in->hsync_start - mode_in->hdisplay;
		timing_out->v_total = mode_in->vtotal;
		timing_out->v_addressable = mode_in->vdisplay;
		timing_out->v_front_porch = mode_in->vsync_start - mode_in->vdisplay;
		timing_out->v_sync_width = mode_in->vsync_end - mode_in->vsync_start;
		timing_out->pix_clk_100hz = mode_in->clock * 10;
	} else {
		timing_out->h_addressable = mode_in->crtc_hdisplay;
		timing_out->h_total = mode_in->crtc_htotal;
		timing_out->h_sync_width = mode_in->crtc_hsync_end - mode_in->crtc_hsync_start;
		timing_out->h_front_porch = mode_in->crtc_hsync_start - mode_in->crtc_hdisplay;
		timing_out->v_total = mode_in->crtc_vtotal;
		timing_out->v_addressable = mode_in->crtc_vdisplay;
		timing_out->v_front_porch = mode_in->crtc_vsync_start - mode_in->crtc_vdisplay;
		timing_out->v_sync_width = mode_in->crtc_vsync_end - mode_in->crtc_vsync_start;
		timing_out->pix_clk_100hz = mode_in->crtc_clock * 10;
	}

	timing_out->aspect_ratio = get_aspect_ratio(mode_in);

	stream->out_transfer_func->type = TF_TYPE_PREDEFINED;
	stream->out_transfer_func->tf = TRANSFER_FUNCTION_SRGB;
	if (stream->signal == SIGNAL_TYPE_HDMI_TYPE_A) {
		if (!adjust_colour_depth_from_display_info(timing_out, info) &&
		    drm_mode_is_420_also(info, mode_in) &&
		    timing_out->pixel_encoding != PIXEL_ENCODING_YCBCR420) {
			timing_out->pixel_encoding = PIXEL_ENCODING_YCBCR420;
			adjust_colour_depth_from_display_info(timing_out, info);
		}
	}

	stream->output_color_space = get_output_color_space(timing_out);
}

static void fill_audio_info(struct audio_info *audio_info,
			    const struct drm_connector *drm_connector,
			    const struct dc_sink *dc_sink)
{
	int i = 0;
	int cea_revision = 0;
	const struct dc_edid_caps *edid_caps = &dc_sink->edid_caps;

	audio_info->manufacture_id = edid_caps->manufacturer_id;
	audio_info->product_id = edid_caps->product_id;

	cea_revision = drm_connector->display_info.cea_rev;

	strscpy(audio_info->display_name,
		edid_caps->display_name,
		AUDIO_INFO_DISPLAY_NAME_SIZE_IN_CHARS);

	if (cea_revision >= 3) {
		audio_info->mode_count = edid_caps->audio_mode_count;

		for (i = 0; i < audio_info->mode_count; ++i) {
			audio_info->modes[i].format_code =
					(enum audio_format_code)
					(edid_caps->audio_modes[i].format_code);
			audio_info->modes[i].channel_count =
					edid_caps->audio_modes[i].channel_count;
			audio_info->modes[i].sample_rates.all =
					edid_caps->audio_modes[i].sample_rate;
			audio_info->modes[i].sample_size =
					edid_caps->audio_modes[i].sample_size;
		}
	}

	audio_info->flags.all = edid_caps->speaker_flags;

	/* TODO: We only check for the progressive mode, check for interlace mode too */
	if (drm_connector->latency_present[0]) {
		audio_info->video_latency = drm_connector->video_latency[0];
		audio_info->audio_latency = drm_connector->audio_latency[0];
	}

	/* TODO: For DP, video and audio latency should be calculated from DPCD caps */

}

static void
copy_crtc_timing_for_drm_display_mode(const struct drm_display_mode *src_mode,
				      struct drm_display_mode *dst_mode)
{
	dst_mode->crtc_hdisplay = src_mode->crtc_hdisplay;
	dst_mode->crtc_vdisplay = src_mode->crtc_vdisplay;
	dst_mode->crtc_clock = src_mode->crtc_clock;
	dst_mode->crtc_hblank_start = src_mode->crtc_hblank_start;
	dst_mode->crtc_hblank_end = src_mode->crtc_hblank_end;
	dst_mode->crtc_hsync_start =  src_mode->crtc_hsync_start;
	dst_mode->crtc_hsync_end = src_mode->crtc_hsync_end;
	dst_mode->crtc_htotal = src_mode->crtc_htotal;
	dst_mode->crtc_hskew = src_mode->crtc_hskew;
	dst_mode->crtc_vblank_start = src_mode->crtc_vblank_start;
	dst_mode->crtc_vblank_end = src_mode->crtc_vblank_end;
	dst_mode->crtc_vsync_start = src_mode->crtc_vsync_start;
	dst_mode->crtc_vsync_end = src_mode->crtc_vsync_end;
	dst_mode->crtc_vtotal = src_mode->crtc_vtotal;
}

static void
decide_crtc_timing_for_drm_display_mode(struct drm_display_mode *drm_mode,
					const struct drm_display_mode *native_mode,
					bool scale_enabled)
{
	if (scale_enabled) {
		copy_crtc_timing_for_drm_display_mode(native_mode, drm_mode);
	} else if (native_mode->clock == drm_mode->clock &&
			native_mode->htotal == drm_mode->htotal &&
			native_mode->vtotal == drm_mode->vtotal) {
		copy_crtc_timing_for_drm_display_mode(native_mode, drm_mode);
	} else {
		/* no scaling nor amdgpu inserted, no need to patch */
	}
}

static struct dc_sink *
create_fake_sink(struct amdgpu_dm_connector *aconnector)
{
	struct dc_sink_init_data sink_init_data = { 0 };
	struct dc_sink *sink = NULL;
	sink_init_data.link = aconnector->dc_link;
	sink_init_data.sink_signal = aconnector->dc_link->connector_signal;

	sink = dc_sink_create(&sink_init_data);
	if (!sink) {
		DRM_ERROR("Failed to create sink!\n");
		return NULL;
	}
	sink->sink_signal = SIGNAL_TYPE_VIRTUAL;

	return sink;
}

static void set_multisync_trigger_params(
		struct dc_stream_state *stream)
{
	struct dc_stream_state *master = NULL;

	if (stream->triggered_crtc_reset.enabled) {
		master = stream->triggered_crtc_reset.event_source;
		stream->triggered_crtc_reset.event =
			master->timing.flags.VSYNC_POSITIVE_POLARITY ?
			CRTC_EVENT_VSYNC_RISING : CRTC_EVENT_VSYNC_FALLING;
		stream->triggered_crtc_reset.delay = TRIGGER_DELAY_NEXT_PIXEL;
	}
}

static void set_master_stream(struct dc_stream_state *stream_set[],
			      int stream_count)
{
	int j, highest_rfr = 0, master_stream = 0;

	for (j = 0;  j < stream_count; j++) {
		if (stream_set[j] && stream_set[j]->triggered_crtc_reset.enabled) {
			int refresh_rate = 0;

			refresh_rate = (stream_set[j]->timing.pix_clk_100hz*100)/
				(stream_set[j]->timing.h_total*stream_set[j]->timing.v_total);
			if (refresh_rate > highest_rfr) {
				highest_rfr = refresh_rate;
				master_stream = j;
			}
		}
	}
	for (j = 0;  j < stream_count; j++) {
		if (stream_set[j])
			stream_set[j]->triggered_crtc_reset.event_source = stream_set[master_stream];
	}
}

static void dm_enable_per_frame_crtc_master_sync(struct dc_state *context)
{
	int i = 0;
	struct dc_stream_state *stream;

	if (context->stream_count < 2)
		return;
	for (i = 0; i < context->stream_count ; i++) {
		if (!context->streams[i])
			continue;
		/*
		 * TODO: add a function to read AMD VSDB bits and set
		 * crtc_sync_master.multi_sync_enabled flag
		 * For now it's set to false
		 */
	}

	set_master_stream(context->streams, context->stream_count);

	for (i = 0; i < context->stream_count ; i++) {
		stream = context->streams[i];

		if (!stream)
			continue;

		set_multisync_trigger_params(stream);
	}
}

/**
 * DOC: FreeSync Video
 *
 * When a userspace application wants to play a video, the content follows a
 * standard format definition that usually specifies the FPS for that format.
 * The below list illustrates some video format and the expected FPS,
 * respectively:
 *
 * - TV/NTSC (23.976 FPS)
 * - Cinema (24 FPS)
 * - TV/PAL (25 FPS)
 * - TV/NTSC (29.97 FPS)
 * - TV/NTSC (30 FPS)
 * - Cinema HFR (48 FPS)
 * - TV/PAL (50 FPS)
 * - Commonly used (60 FPS)
 * - Multiples of 24 (48,72,96 FPS)
 *
 * The list of standards video format is not huge and can be added to the
 * connector modeset list beforehand. With that, userspace can leverage
 * FreeSync to extends the front porch in order to attain the target refresh
 * rate. Such a switch will happen seamlessly, without screen blanking or
 * reprogramming of the output in any other way. If the userspace requests a
 * modesetting change compatible with FreeSync modes that only differ in the
 * refresh rate, DC will skip the full update and avoid blink during the
 * transition. For example, the video player can change the modesetting from
 * 60Hz to 30Hz for playing TV/NTSC content when it goes full screen without
 * causing any display blink. This same concept can be applied to a mode
 * setting change.
 */
static struct drm_display_mode *
get_highest_refresh_rate_mode(struct amdgpu_dm_connector *aconnector,
		bool use_probed_modes)
{
	struct drm_display_mode *m, *m_pref = NULL;
	u16 current_refresh, highest_refresh;
	struct list_head *list_head = use_probed_modes ?
		&aconnector->base.probed_modes :
		&aconnector->base.modes;

	if (aconnector->freesync_vid_base.clock != 0)
		return &aconnector->freesync_vid_base;

	/* Find the preferred mode */
	list_for_each_entry (m, list_head, head) {
		if (m->type & DRM_MODE_TYPE_PREFERRED) {
			m_pref = m;
			break;
		}
	}

	if (!m_pref) {
		/* Probably an EDID with no preferred mode. Fallback to first entry */
		m_pref = list_first_entry_or_null(
				&aconnector->base.modes, struct drm_display_mode, head);
		if (!m_pref) {
			DRM_DEBUG_DRIVER("No preferred mode found in EDID\n");
			return NULL;
		}
	}

	highest_refresh = drm_mode_vrefresh(m_pref);

	/*
	 * Find the mode with highest refresh rate with same resolution.
	 * For some monitors, preferred mode is not the mode with highest
	 * supported refresh rate.
	 */
	list_for_each_entry (m, list_head, head) {
		current_refresh  = drm_mode_vrefresh(m);

		if (m->hdisplay == m_pref->hdisplay &&
		    m->vdisplay == m_pref->vdisplay &&
		    highest_refresh < current_refresh) {
			highest_refresh = current_refresh;
			m_pref = m;
		}
	}

	drm_mode_copy(&aconnector->freesync_vid_base, m_pref);
	return m_pref;
}

static bool is_freesync_video_mode(const struct drm_display_mode *mode,
		struct amdgpu_dm_connector *aconnector)
{
	struct drm_display_mode *high_mode;
	int timing_diff;

	high_mode = get_highest_refresh_rate_mode(aconnector, false);
	if (!high_mode || !mode)
		return false;

	timing_diff = high_mode->vtotal - mode->vtotal;

	if (high_mode->clock == 0 || high_mode->clock != mode->clock ||
	    high_mode->hdisplay != mode->hdisplay ||
	    high_mode->vdisplay != mode->vdisplay ||
	    high_mode->hsync_start != mode->hsync_start ||
	    high_mode->hsync_end != mode->hsync_end ||
	    high_mode->htotal != mode->htotal ||
	    high_mode->hskew != mode->hskew ||
	    high_mode->vscan != mode->vscan ||
	    high_mode->vsync_start - mode->vsync_start != timing_diff ||
	    high_mode->vsync_end - mode->vsync_end != timing_diff)
		return false;
	else
		return true;
}

#if defined(CONFIG_DRM_AMD_DC_DCN)
static void update_dsc_caps(struct amdgpu_dm_connector *aconnector,
			    struct dc_sink *sink, struct dc_stream_state *stream,
			    struct dsc_dec_dpcd_caps *dsc_caps)
{
	stream->timing.flags.DSC = 0;
	dsc_caps->is_dsc_supported = false;

	if (aconnector->dc_link && (sink->sink_signal == SIGNAL_TYPE_DISPLAY_PORT ||
	    sink->sink_signal == SIGNAL_TYPE_EDP)) {
		if (sink->link->dpcd_caps.dongle_type == DISPLAY_DONGLE_NONE ||
			sink->link->dpcd_caps.dongle_type == DISPLAY_DONGLE_DP_HDMI_CONVERTER)
			dc_dsc_parse_dsc_dpcd(aconnector->dc_link->ctx->dc,
				aconnector->dc_link->dpcd_caps.dsc_caps.dsc_basic_caps.raw,
				aconnector->dc_link->dpcd_caps.dsc_caps.dsc_branch_decoder_caps.raw,
				dsc_caps);
	}
}


static void apply_dsc_policy_for_edp(struct amdgpu_dm_connector *aconnector,
				    struct dc_sink *sink, struct dc_stream_state *stream,
				    struct dsc_dec_dpcd_caps *dsc_caps,
				    uint32_t max_dsc_target_bpp_limit_override)
{
	const struct dc_link_settings *verified_link_cap = NULL;
	u32 link_bw_in_kbps;
	u32 edp_min_bpp_x16, edp_max_bpp_x16;
	struct dc *dc = sink->ctx->dc;
	struct dc_dsc_bw_range bw_range = {0};
	struct dc_dsc_config dsc_cfg = {0};

	verified_link_cap = dc_link_get_link_cap(stream->link);
	link_bw_in_kbps = dc_link_bandwidth_kbps(stream->link, verified_link_cap);
	edp_min_bpp_x16 = 8 * 16;
	edp_max_bpp_x16 = 8 * 16;

	if (edp_max_bpp_x16 > dsc_caps->edp_max_bits_per_pixel)
		edp_max_bpp_x16 = dsc_caps->edp_max_bits_per_pixel;

	if (edp_max_bpp_x16 < edp_min_bpp_x16)
		edp_min_bpp_x16 = edp_max_bpp_x16;

	if (dc_dsc_compute_bandwidth_range(dc->res_pool->dscs[0],
				dc->debug.dsc_min_slice_height_override,
				edp_min_bpp_x16, edp_max_bpp_x16,
				dsc_caps,
				&stream->timing,
				&bw_range)) {

		if (bw_range.max_kbps < link_bw_in_kbps) {
			if (dc_dsc_compute_config(dc->res_pool->dscs[0],
					dsc_caps,
					dc->debug.dsc_min_slice_height_override,
					max_dsc_target_bpp_limit_override,
					0,
					&stream->timing,
					&dsc_cfg)) {
				stream->timing.dsc_cfg = dsc_cfg;
				stream->timing.flags.DSC = 1;
				stream->timing.dsc_cfg.bits_per_pixel = edp_max_bpp_x16;
			}
			return;
		}
	}

	if (dc_dsc_compute_config(dc->res_pool->dscs[0],
				dsc_caps,
				dc->debug.dsc_min_slice_height_override,
				max_dsc_target_bpp_limit_override,
				link_bw_in_kbps,
				&stream->timing,
				&dsc_cfg)) {
		stream->timing.dsc_cfg = dsc_cfg;
		stream->timing.flags.DSC = 1;
	}
}


static void apply_dsc_policy_for_stream(struct amdgpu_dm_connector *aconnector,
					struct dc_sink *sink, struct dc_stream_state *stream,
					struct dsc_dec_dpcd_caps *dsc_caps)
{
	struct drm_connector *drm_connector = &aconnector->base;
	u32 link_bandwidth_kbps;
	struct dc *dc = sink->ctx->dc;
	u32 max_supported_bw_in_kbps, timing_bw_in_kbps;
	u32 dsc_max_supported_bw_in_kbps;
	u32 max_dsc_target_bpp_limit_override =
		drm_connector->display_info.max_dsc_bpp;

	link_bandwidth_kbps = dc_link_bandwidth_kbps(aconnector->dc_link,
							dc_link_get_link_cap(aconnector->dc_link));

	/* Set DSC policy according to dsc_clock_en */
	dc_dsc_policy_set_enable_dsc_when_not_needed(
		aconnector->dsc_settings.dsc_force_enable == DSC_CLK_FORCE_ENABLE);

	if (aconnector->dc_link && sink->sink_signal == SIGNAL_TYPE_EDP &&
	    !aconnector->dc_link->panel_config.dsc.disable_dsc_edp &&
	    dc->caps.edp_dsc_support && aconnector->dsc_settings.dsc_force_enable != DSC_CLK_FORCE_DISABLE) {

		apply_dsc_policy_for_edp(aconnector, sink, stream, dsc_caps, max_dsc_target_bpp_limit_override);

	} else if (aconnector->dc_link && sink->sink_signal == SIGNAL_TYPE_DISPLAY_PORT) {
		if (sink->link->dpcd_caps.dongle_type == DISPLAY_DONGLE_NONE) {
			if (dc_dsc_compute_config(aconnector->dc_link->ctx->dc->res_pool->dscs[0],
						dsc_caps,
						aconnector->dc_link->ctx->dc->debug.dsc_min_slice_height_override,
						max_dsc_target_bpp_limit_override,
						link_bandwidth_kbps,
						&stream->timing,
						&stream->timing.dsc_cfg)) {
				stream->timing.flags.DSC = 1;
				DRM_DEBUG_DRIVER("%s: [%s] DSC is selected from SST RX\n", __func__, drm_connector->name);
			}
		} else if (sink->link->dpcd_caps.dongle_type == DISPLAY_DONGLE_DP_HDMI_CONVERTER) {
			timing_bw_in_kbps = dc_bandwidth_in_kbps_from_timing(&stream->timing);
			max_supported_bw_in_kbps = link_bandwidth_kbps;
			dsc_max_supported_bw_in_kbps = link_bandwidth_kbps;

			if (timing_bw_in_kbps > max_supported_bw_in_kbps &&
					max_supported_bw_in_kbps > 0 &&
					dsc_max_supported_bw_in_kbps > 0)
				if (dc_dsc_compute_config(aconnector->dc_link->ctx->dc->res_pool->dscs[0],
						dsc_caps,
						aconnector->dc_link->ctx->dc->debug.dsc_min_slice_height_override,
						max_dsc_target_bpp_limit_override,
						dsc_max_supported_bw_in_kbps,
						&stream->timing,
						&stream->timing.dsc_cfg)) {
					stream->timing.flags.DSC = 1;
					DRM_DEBUG_DRIVER("%s: [%s] DSC is selected from DP-HDMI PCON\n",
									 __func__, drm_connector->name);
				}
		}
	}

	/* Overwrite the stream flag if DSC is enabled through debugfs */
	if (aconnector->dsc_settings.dsc_force_enable == DSC_CLK_FORCE_ENABLE)
		stream->timing.flags.DSC = 1;

	if (stream->timing.flags.DSC && aconnector->dsc_settings.dsc_num_slices_h)
		stream->timing.dsc_cfg.num_slices_h = aconnector->dsc_settings.dsc_num_slices_h;

	if (stream->timing.flags.DSC && aconnector->dsc_settings.dsc_num_slices_v)
		stream->timing.dsc_cfg.num_slices_v = aconnector->dsc_settings.dsc_num_slices_v;

	if (stream->timing.flags.DSC && aconnector->dsc_settings.dsc_bits_per_pixel)
		stream->timing.dsc_cfg.bits_per_pixel = aconnector->dsc_settings.dsc_bits_per_pixel;
}
#endif /* CONFIG_DRM_AMD_DC_DCN */

static struct dc_stream_state *
create_stream_for_sink(struct amdgpu_dm_connector *aconnector,
		       const struct drm_display_mode *drm_mode,
		       const struct dm_connector_state *dm_state,
		       const struct dc_stream_state *old_stream,
		       int requested_bpc)
{
	struct drm_display_mode *preferred_mode = NULL;
	struct drm_connector *drm_connector;
	const struct drm_connector_state *con_state =
		dm_state ? &dm_state->base : NULL;
	struct dc_stream_state *stream = NULL;
	struct drm_display_mode mode;
	struct drm_display_mode saved_mode;
	struct drm_display_mode *freesync_mode = NULL;
	bool native_mode_found = false;
	bool recalculate_timing = false;
	bool scale = dm_state ? (dm_state->scaling != RMX_OFF) : false;
	int mode_refresh;
	int preferred_refresh = 0;
	enum color_transfer_func tf = TRANSFER_FUNC_UNKNOWN;
#if defined(CONFIG_DRM_AMD_DC_DCN)
	struct dsc_dec_dpcd_caps dsc_caps;
#endif

	struct dc_sink *sink = NULL;

	drm_mode_init(&mode, drm_mode);
	memset(&saved_mode, 0, sizeof(saved_mode));

	if (aconnector == NULL) {
		DRM_ERROR("aconnector is NULL!\n");
		return stream;
	}

	drm_connector = &aconnector->base;

	if (!aconnector->dc_sink) {
		sink = create_fake_sink(aconnector);
		if (!sink)
			return stream;
	} else {
		sink = aconnector->dc_sink;
		dc_sink_retain(sink);
	}

	stream = dc_create_stream_for_sink(sink);

	if (stream == NULL) {
		DRM_ERROR("Failed to create stream for sink!\n");
		goto finish;
	}

	stream->dm_stream_context = aconnector;

	stream->timing.flags.LTE_340MCSC_SCRAMBLE =
		drm_connector->display_info.hdmi.scdc.scrambling.low_rates;

	list_for_each_entry(preferred_mode, &aconnector->base.modes, head) {
		/* Search for preferred mode */
		if (preferred_mode->type & DRM_MODE_TYPE_PREFERRED) {
			native_mode_found = true;
			break;
		}
	}
	if (!native_mode_found)
		preferred_mode = list_first_entry_or_null(
				&aconnector->base.modes,
				struct drm_display_mode,
				head);

	mode_refresh = drm_mode_vrefresh(&mode);

	if (preferred_mode == NULL) {
		/*
		 * This may not be an error, the use case is when we have no
		 * usermode calls to reset and set mode upon hotplug. In this
		 * case, we call set mode ourselves to restore the previous mode
		 * and the modelist may not be filled in in time.
		 */
		DRM_DEBUG_DRIVER("No preferred mode found\n");
	} else {
		recalculate_timing = amdgpu_freesync_vid_mode &&
				 is_freesync_video_mode(&mode, aconnector);
		if (recalculate_timing) {
			freesync_mode = get_highest_refresh_rate_mode(aconnector, false);
			drm_mode_copy(&saved_mode, &mode);
			drm_mode_copy(&mode, freesync_mode);
		} else {
			decide_crtc_timing_for_drm_display_mode(
					&mode, preferred_mode, scale);

			preferred_refresh = drm_mode_vrefresh(preferred_mode);
		}
	}

	if (recalculate_timing)
		drm_mode_set_crtcinfo(&saved_mode, 0);
	else if (!dm_state)
		drm_mode_set_crtcinfo(&mode, 0);

	/*
	* If scaling is enabled and refresh rate didn't change
	* we copy the vic and polarities of the old timings
	*/
	if (!scale || mode_refresh != preferred_refresh)
		fill_stream_properties_from_drm_display_mode(
			stream, &mode, &aconnector->base, con_state, NULL,
			requested_bpc);
	else
		fill_stream_properties_from_drm_display_mode(
			stream, &mode, &aconnector->base, con_state, old_stream,
			requested_bpc);

#if defined(CONFIG_DRM_AMD_DC_DCN)
	/* SST DSC determination policy */
	update_dsc_caps(aconnector, sink, stream, &dsc_caps);
	if (aconnector->dsc_settings.dsc_force_enable != DSC_CLK_FORCE_DISABLE && dsc_caps.is_dsc_supported)
		apply_dsc_policy_for_stream(aconnector, sink, stream, &dsc_caps);
#endif

	update_stream_scaling_settings(&mode, dm_state, stream);

	fill_audio_info(
		&stream->audio_info,
		drm_connector,
		sink);

	update_stream_signal(stream, sink);

	if (stream->signal == SIGNAL_TYPE_HDMI_TYPE_A)
		mod_build_hf_vsif_infopacket(stream, &stream->vsp_infopacket);

	if (stream->link->psr_settings.psr_feature_enabled) {
		//
		// should decide stream support vsc sdp colorimetry capability
		// before building vsc info packet
		//
		stream->use_vsc_sdp_for_colorimetry = false;
		if (aconnector->dc_sink->sink_signal == SIGNAL_TYPE_DISPLAY_PORT_MST) {
			stream->use_vsc_sdp_for_colorimetry =
				aconnector->dc_sink->is_vsc_sdp_colorimetry_supported;
		} else {
			if (stream->link->dpcd_caps.dprx_feature.bits.VSC_SDP_COLORIMETRY_SUPPORTED)
				stream->use_vsc_sdp_for_colorimetry = true;
		}
		if (stream->out_transfer_func->tf == TRANSFER_FUNCTION_GAMMA22)
			tf = TRANSFER_FUNC_GAMMA_22;
		mod_build_vsc_infopacket(stream, &stream->vsc_infopacket, stream->output_color_space, tf);
		aconnector->psr_skip_count = AMDGPU_DM_PSR_ENTRY_DELAY;

	}
finish:
	dc_sink_release(sink);

	return stream;
}

static enum drm_connector_status
amdgpu_dm_connector_detect(struct drm_connector *connector, bool force)
{
	bool connected;
	struct amdgpu_dm_connector *aconnector = to_amdgpu_dm_connector(connector);

	/*
	 * Notes:
	 * 1. This interface is NOT called in context of HPD irq.
	 * 2. This interface *is called* in context of user-mode ioctl. Which
	 * makes it a bad place for *any* MST-related activity.
	 */

	if (aconnector->base.force == DRM_FORCE_UNSPECIFIED &&
	    !aconnector->fake_enable)
		connected = (aconnector->dc_sink != NULL);
	else
		connected = (aconnector->base.force == DRM_FORCE_ON ||
				aconnector->base.force == DRM_FORCE_ON_DIGITAL);

	update_subconnector_property(aconnector);

	return (connected ? connector_status_connected :
			connector_status_disconnected);
}

int amdgpu_dm_connector_atomic_set_property(struct drm_connector *connector,
					    struct drm_connector_state *connector_state,
					    struct drm_property *property,
					    uint64_t val)
{
	struct drm_device *dev = connector->dev;
	struct amdgpu_device *adev = drm_to_adev(dev);
	struct dm_connector_state *dm_old_state =
		to_dm_connector_state(connector->state);
	struct dm_connector_state *dm_new_state =
		to_dm_connector_state(connector_state);

	int ret = -EINVAL;

	if (property == dev->mode_config.scaling_mode_property) {
		enum amdgpu_rmx_type rmx_type;

		switch (val) {
		case DRM_MODE_SCALE_CENTER:
			rmx_type = RMX_CENTER;
			break;
		case DRM_MODE_SCALE_ASPECT:
			rmx_type = RMX_ASPECT;
			break;
		case DRM_MODE_SCALE_FULLSCREEN:
			rmx_type = RMX_FULL;
			break;
		case DRM_MODE_SCALE_NONE:
		default:
			rmx_type = RMX_OFF;
			break;
		}

		if (dm_old_state->scaling == rmx_type)
			return 0;

		dm_new_state->scaling = rmx_type;
		ret = 0;
	} else if (property == adev->mode_info.underscan_hborder_property) {
		dm_new_state->underscan_hborder = val;
		ret = 0;
	} else if (property == adev->mode_info.underscan_vborder_property) {
		dm_new_state->underscan_vborder = val;
		ret = 0;
	} else if (property == adev->mode_info.underscan_property) {
		dm_new_state->underscan_enable = val;
		ret = 0;
	} else if (property == adev->mode_info.abm_level_property) {
		dm_new_state->abm_level = val;
		ret = 0;
	}

	return ret;
}

int amdgpu_dm_connector_atomic_get_property(struct drm_connector *connector,
					    const struct drm_connector_state *state,
					    struct drm_property *property,
					    uint64_t *val)
{
	struct drm_device *dev = connector->dev;
	struct amdgpu_device *adev = drm_to_adev(dev);
	struct dm_connector_state *dm_state =
		to_dm_connector_state(state);
	int ret = -EINVAL;

	if (property == dev->mode_config.scaling_mode_property) {
		switch (dm_state->scaling) {
		case RMX_CENTER:
			*val = DRM_MODE_SCALE_CENTER;
			break;
		case RMX_ASPECT:
			*val = DRM_MODE_SCALE_ASPECT;
			break;
		case RMX_FULL:
			*val = DRM_MODE_SCALE_FULLSCREEN;
			break;
		case RMX_OFF:
		default:
			*val = DRM_MODE_SCALE_NONE;
			break;
		}
		ret = 0;
	} else if (property == adev->mode_info.underscan_hborder_property) {
		*val = dm_state->underscan_hborder;
		ret = 0;
	} else if (property == adev->mode_info.underscan_vborder_property) {
		*val = dm_state->underscan_vborder;
		ret = 0;
	} else if (property == adev->mode_info.underscan_property) {
		*val = dm_state->underscan_enable;
		ret = 0;
	} else if (property == adev->mode_info.abm_level_property) {
		*val = dm_state->abm_level;
		ret = 0;
	}

	return ret;
}

static void amdgpu_dm_connector_unregister(struct drm_connector *connector)
{
	struct amdgpu_dm_connector *amdgpu_dm_connector = to_amdgpu_dm_connector(connector);

	drm_dp_aux_unregister(&amdgpu_dm_connector->dm_dp_aux.aux);
}

static void amdgpu_dm_connector_destroy(struct drm_connector *connector)
{
	struct amdgpu_dm_connector *aconnector = to_amdgpu_dm_connector(connector);
	const struct dc_link *link = aconnector->dc_link;
	struct amdgpu_device *adev = drm_to_adev(connector->dev);
	struct amdgpu_display_manager *dm = &adev->dm;
	int i;

	/*
	 * Call only if mst_mgr was initialized before since it's not done
	 * for all connector types.
	 */
	if (aconnector->mst_mgr.dev)
		drm_dp_mst_topology_mgr_destroy(&aconnector->mst_mgr);

#if defined(CONFIG_BACKLIGHT_CLASS_DEVICE) ||\
	defined(CONFIG_BACKLIGHT_CLASS_DEVICE_MODULE)
	for (i = 0; i < dm->num_of_edps; i++) {
		if ((link == dm->backlight_link[i]) && dm->backlight_dev[i]) {
			backlight_device_unregister(dm->backlight_dev[i]);
			dm->backlight_dev[i] = NULL;
		}
	}
#endif

	if (aconnector->dc_em_sink)
		dc_sink_release(aconnector->dc_em_sink);
	aconnector->dc_em_sink = NULL;
	if (aconnector->dc_sink)
		dc_sink_release(aconnector->dc_sink);
	aconnector->dc_sink = NULL;

	drm_dp_cec_unregister_connector(&aconnector->dm_dp_aux.aux);
	drm_connector_unregister(connector);
	drm_connector_cleanup(connector);
	if (aconnector->i2c) {
		i2c_del_adapter(&aconnector->i2c->base);
		kfree(aconnector->i2c);
	}
	kfree(aconnector->dm_dp_aux.aux.name);

	kfree(connector);
}

void amdgpu_dm_connector_funcs_reset(struct drm_connector *connector)
{
	struct dm_connector_state *state =
		to_dm_connector_state(connector->state);

	if (connector->state)
		__drm_atomic_helper_connector_destroy_state(connector->state);

	kfree(state);

	state = kzalloc(sizeof(*state), GFP_KERNEL);

	if (state) {
		state->scaling = RMX_OFF;
		state->underscan_enable = false;
		state->underscan_hborder = 0;
		state->underscan_vborder = 0;
		state->base.max_requested_bpc = 8;
		state->vcpi_slots = 0;
		state->pbn = 0;

		if (connector->connector_type == DRM_MODE_CONNECTOR_eDP)
			state->abm_level = amdgpu_dm_abm_level;

		__drm_atomic_helper_connector_reset(connector, &state->base);
	}
}

struct drm_connector_state *
amdgpu_dm_connector_atomic_duplicate_state(struct drm_connector *connector)
{
	struct dm_connector_state *state =
		to_dm_connector_state(connector->state);

	struct dm_connector_state *new_state =
			kmemdup(state, sizeof(*state), GFP_KERNEL);

	if (!new_state)
		return NULL;

	__drm_atomic_helper_connector_duplicate_state(connector, &new_state->base);

	new_state->freesync_capable = state->freesync_capable;
	new_state->abm_level = state->abm_level;
	new_state->scaling = state->scaling;
	new_state->underscan_enable = state->underscan_enable;
	new_state->underscan_hborder = state->underscan_hborder;
	new_state->underscan_vborder = state->underscan_vborder;
	new_state->vcpi_slots = state->vcpi_slots;
	new_state->pbn = state->pbn;
	return &new_state->base;
}

static int
amdgpu_dm_connector_late_register(struct drm_connector *connector)
{
	struct amdgpu_dm_connector *amdgpu_dm_connector =
		to_amdgpu_dm_connector(connector);
	int r;

	if ((connector->connector_type == DRM_MODE_CONNECTOR_DisplayPort) ||
	    (connector->connector_type == DRM_MODE_CONNECTOR_eDP)) {
		amdgpu_dm_connector->dm_dp_aux.aux.dev = connector->kdev;
		r = drm_dp_aux_register(&amdgpu_dm_connector->dm_dp_aux.aux);
		if (r)
			return r;
	}

#if defined(CONFIG_DEBUG_FS)
	connector_debugfs_init(amdgpu_dm_connector);
#endif

	return 0;
}

static const struct drm_connector_funcs amdgpu_dm_connector_funcs = {
	.reset = amdgpu_dm_connector_funcs_reset,
	.detect = amdgpu_dm_connector_detect,
	.fill_modes = drm_helper_probe_single_connector_modes,
	.destroy = amdgpu_dm_connector_destroy,
	.atomic_duplicate_state = amdgpu_dm_connector_atomic_duplicate_state,
	.atomic_destroy_state = drm_atomic_helper_connector_destroy_state,
	.atomic_set_property = amdgpu_dm_connector_atomic_set_property,
	.atomic_get_property = amdgpu_dm_connector_atomic_get_property,
	.late_register = amdgpu_dm_connector_late_register,
	.early_unregister = amdgpu_dm_connector_unregister
};

static int get_modes(struct drm_connector *connector)
{
	return amdgpu_dm_connector_get_modes(connector);
}

static void create_eml_sink(struct amdgpu_dm_connector *aconnector)
{
	struct dc_sink_init_data init_params = {
			.link = aconnector->dc_link,
			.sink_signal = SIGNAL_TYPE_VIRTUAL
	};
	struct edid *edid;

	if (!aconnector->base.edid_blob_ptr) {
		DRM_ERROR("No EDID firmware found on connector: %s ,forcing to OFF!\n",
				aconnector->base.name);

		aconnector->base.force = DRM_FORCE_OFF;
		return;
	}

	edid = (struct edid *) aconnector->base.edid_blob_ptr->data;

	aconnector->edid = edid;

	aconnector->dc_em_sink = dc_link_add_remote_sink(
		aconnector->dc_link,
		(uint8_t *)edid,
		(edid->extensions + 1) * EDID_LENGTH,
		&init_params);

	if (aconnector->base.force == DRM_FORCE_ON) {
		aconnector->dc_sink = aconnector->dc_link->local_sink ?
		aconnector->dc_link->local_sink :
		aconnector->dc_em_sink;
		dc_sink_retain(aconnector->dc_sink);
	}
}

static void handle_edid_mgmt(struct amdgpu_dm_connector *aconnector)
{
	struct dc_link *link = (struct dc_link *)aconnector->dc_link;

	/*
	 * In case of headless boot with force on for DP managed connector
	 * Those settings have to be != 0 to get initial modeset
	 */
	if (link->connector_signal == SIGNAL_TYPE_DISPLAY_PORT) {
		link->verified_link_cap.lane_count = LANE_COUNT_FOUR;
		link->verified_link_cap.link_rate = LINK_RATE_HIGH2;
	}

	create_eml_sink(aconnector);
}

static enum dc_status dm_validate_stream_and_context(struct dc *dc,
						struct dc_stream_state *stream)
{
	enum dc_status dc_result = DC_ERROR_UNEXPECTED;
	struct dc_plane_state *dc_plane_state = NULL;
	struct dc_state *dc_state = NULL;

	if (!stream)
		goto cleanup;

	dc_plane_state = dc_create_plane_state(dc);
	if (!dc_plane_state)
		goto cleanup;

	dc_state = dc_create_state(dc);
	if (!dc_state)
		goto cleanup;

	/* populate stream to plane */
	dc_plane_state->src_rect.height  = stream->src.height;
	dc_plane_state->src_rect.width   = stream->src.width;
	dc_plane_state->dst_rect.height  = stream->src.height;
	dc_plane_state->dst_rect.width   = stream->src.width;
	dc_plane_state->clip_rect.height = stream->src.height;
	dc_plane_state->clip_rect.width  = stream->src.width;
	dc_plane_state->plane_size.surface_pitch = ((stream->src.width + 255) / 256) * 256;
	dc_plane_state->plane_size.surface_size.height = stream->src.height;
	dc_plane_state->plane_size.surface_size.width  = stream->src.width;
	dc_plane_state->plane_size.chroma_size.height  = stream->src.height;
	dc_plane_state->plane_size.chroma_size.width   = stream->src.width;
	dc_plane_state->tiling_info.gfx9.swizzle =  DC_SW_UNKNOWN;
	dc_plane_state->format = SURFACE_PIXEL_FORMAT_GRPH_ARGB8888;
	dc_plane_state->tiling_info.gfx9.swizzle = DC_SW_UNKNOWN;
	dc_plane_state->rotation = ROTATION_ANGLE_0;
	dc_plane_state->is_tiling_rotated = false;
	dc_plane_state->tiling_info.gfx8.array_mode = DC_ARRAY_LINEAR_GENERAL;

	dc_result = dc_validate_stream(dc, stream);
	if (dc_result == DC_OK)
		dc_result = dc_validate_plane(dc, dc_plane_state);

	if (dc_result == DC_OK)
		dc_result = dc_add_stream_to_ctx(dc, dc_state, stream);

	if (dc_result == DC_OK && !dc_add_plane_to_context(
						dc,
						stream,
						dc_plane_state,
						dc_state))
		dc_result = DC_FAIL_ATTACH_SURFACES;

	if (dc_result == DC_OK)
		dc_result = dc_validate_global_state(dc, dc_state, true);

cleanup:
	if (dc_state)
		dc_release_state(dc_state);

	if (dc_plane_state)
		dc_plane_state_release(dc_plane_state);

	return dc_result;
}

struct dc_stream_state *
create_validate_stream_for_sink(struct amdgpu_dm_connector *aconnector,
				const struct drm_display_mode *drm_mode,
				const struct dm_connector_state *dm_state,
				const struct dc_stream_state *old_stream)
{
	struct drm_connector *connector = &aconnector->base;
	struct amdgpu_device *adev = drm_to_adev(connector->dev);
	struct dc_stream_state *stream;
	const struct drm_connector_state *drm_state = dm_state ? &dm_state->base : NULL;
	int requested_bpc = drm_state ? drm_state->max_requested_bpc : 8;
	enum dc_status dc_result = DC_OK;

	do {
		stream = create_stream_for_sink(aconnector, drm_mode,
						dm_state, old_stream,
						requested_bpc);
		if (stream == NULL) {
			DRM_ERROR("Failed to create stream for sink!\n");
			break;
		}

		dc_result = dc_validate_stream(adev->dm.dc, stream);
		if (dc_result == DC_OK && stream->signal == SIGNAL_TYPE_DISPLAY_PORT_MST)
			dc_result = dm_dp_mst_is_port_support_mode(aconnector, stream);

		if (dc_result == DC_OK)
			dc_result = dm_validate_stream_and_context(adev->dm.dc, stream);

		if (dc_result != DC_OK) {
			DRM_DEBUG_KMS("Mode %dx%d (clk %d) failed DC validation with error %d (%s)\n",
				      drm_mode->hdisplay,
				      drm_mode->vdisplay,
				      drm_mode->clock,
				      dc_result,
				      dc_status_to_str(dc_result));

			dc_stream_release(stream);
			stream = NULL;
			requested_bpc -= 2; /* lower bpc to retry validation */
		}

	} while (stream == NULL && requested_bpc >= 6);

	if (dc_result == DC_FAIL_ENC_VALIDATE && !aconnector->force_yuv420_output) {
		DRM_DEBUG_KMS("Retry forcing YCbCr420 encoding\n");

		aconnector->force_yuv420_output = true;
		stream = create_validate_stream_for_sink(aconnector, drm_mode,
						dm_state, old_stream);
		aconnector->force_yuv420_output = false;
	}

	return stream;
}

enum drm_mode_status amdgpu_dm_connector_mode_valid(struct drm_connector *connector,
				   struct drm_display_mode *mode)
{
	int result = MODE_ERROR;
	struct dc_sink *dc_sink;
	/* TODO: Unhardcode stream count */
	struct dc_stream_state *stream;
	struct amdgpu_dm_connector *aconnector = to_amdgpu_dm_connector(connector);

	if ((mode->flags & DRM_MODE_FLAG_INTERLACE) ||
			(mode->flags & DRM_MODE_FLAG_DBLSCAN))
		return result;

	/*
	 * Only run this the first time mode_valid is called to initilialize
	 * EDID mgmt
	 */
	if (aconnector->base.force != DRM_FORCE_UNSPECIFIED &&
		!aconnector->dc_em_sink)
		handle_edid_mgmt(aconnector);

	dc_sink = to_amdgpu_dm_connector(connector)->dc_sink;

	if (dc_sink == NULL && aconnector->base.force != DRM_FORCE_ON_DIGITAL &&
				aconnector->base.force != DRM_FORCE_ON) {
		DRM_ERROR("dc_sink is NULL!\n");
		goto fail;
	}

	stream = create_validate_stream_for_sink(aconnector, mode, NULL, NULL);
	if (stream) {
		dc_stream_release(stream);
		result = MODE_OK;
	}

fail:
	/* TODO: error handling*/
	return result;
}

static int fill_hdr_info_packet(const struct drm_connector_state *state,
				struct dc_info_packet *out)
{
	struct hdmi_drm_infoframe frame;
	unsigned char buf[30]; /* 26 + 4 */
	ssize_t len;
	int ret, i;

	memset(out, 0, sizeof(*out));

	if (!state->hdr_output_metadata)
		return 0;

	ret = drm_hdmi_infoframe_set_hdr_metadata(&frame, state);
	if (ret)
		return ret;

	len = hdmi_drm_infoframe_pack_only(&frame, buf, sizeof(buf));
	if (len < 0)
		return (int)len;

	/* Static metadata is a fixed 26 bytes + 4 byte header. */
	if (len != 30)
		return -EINVAL;

	/* Prepare the infopacket for DC. */
	switch (state->connector->connector_type) {
	case DRM_MODE_CONNECTOR_HDMIA:
		out->hb0 = 0x87; /* type */
		out->hb1 = 0x01; /* version */
		out->hb2 = 0x1A; /* length */
		out->sb[0] = buf[3]; /* checksum */
		i = 1;
		break;

	case DRM_MODE_CONNECTOR_DisplayPort:
	case DRM_MODE_CONNECTOR_eDP:
		out->hb0 = 0x00; /* sdp id, zero */
		out->hb1 = 0x87; /* type */
		out->hb2 = 0x1D; /* payload len - 1 */
		out->hb3 = (0x13 << 2); /* sdp version */
		out->sb[0] = 0x01; /* version */
		out->sb[1] = 0x1A; /* length */
		i = 2;
		break;

	default:
		return -EINVAL;
	}

	memcpy(&out->sb[i], &buf[4], 26);
	out->valid = true;

	print_hex_dump(KERN_DEBUG, "HDR SB:", DUMP_PREFIX_NONE, 16, 1, out->sb,
		       sizeof(out->sb), false);

	return 0;
}

static int
amdgpu_dm_connector_atomic_check(struct drm_connector *conn,
				 struct drm_atomic_state *state)
{
	struct drm_connector_state *new_con_state =
		drm_atomic_get_new_connector_state(state, conn);
	struct drm_connector_state *old_con_state =
		drm_atomic_get_old_connector_state(state, conn);
	struct drm_crtc *crtc = new_con_state->crtc;
	struct drm_crtc_state *new_crtc_state;
	struct amdgpu_dm_connector *aconn = to_amdgpu_dm_connector(conn);
	int ret;

	trace_amdgpu_dm_connector_atomic_check(new_con_state);

	if (conn->connector_type == DRM_MODE_CONNECTOR_DisplayPort) {
		ret = drm_dp_mst_root_conn_atomic_check(new_con_state, &aconn->mst_mgr);
		if (ret < 0)
			return ret;
	}

	if (!crtc)
		return 0;

	if (!drm_connector_atomic_hdr_metadata_equal(old_con_state, new_con_state)) {
		struct dc_info_packet hdr_infopacket;

		ret = fill_hdr_info_packet(new_con_state, &hdr_infopacket);
		if (ret)
			return ret;

		new_crtc_state = drm_atomic_get_crtc_state(state, crtc);
		if (IS_ERR(new_crtc_state))
			return PTR_ERR(new_crtc_state);

		/*
		 * DC considers the stream backends changed if the
		 * static metadata changes. Forcing the modeset also
		 * gives a simple way for userspace to switch from
		 * 8bpc to 10bpc when setting the metadata to enter
		 * or exit HDR.
		 *
		 * Changing the static metadata after it's been
		 * set is permissible, however. So only force a
		 * modeset if we're entering or exiting HDR.
		 */
		new_crtc_state->mode_changed =
			!old_con_state->hdr_output_metadata ||
			!new_con_state->hdr_output_metadata;
	}

	return 0;
}

static const struct drm_connector_helper_funcs
amdgpu_dm_connector_helper_funcs = {
	/*
	 * If hotplugging a second bigger display in FB Con mode, bigger resolution
	 * modes will be filtered by drm_mode_validate_size(), and those modes
	 * are missing after user start lightdm. So we need to renew modes list.
	 * in get_modes call back, not just return the modes count
	 */
	.get_modes = get_modes,
	.mode_valid = amdgpu_dm_connector_mode_valid,
	.atomic_check = amdgpu_dm_connector_atomic_check,
};

static void dm_encoder_helper_disable(struct drm_encoder *encoder)
{

}

int convert_dc_color_depth_into_bpc(enum dc_color_depth display_color_depth)
{
	switch (display_color_depth) {
	case COLOR_DEPTH_666:
		return 6;
	case COLOR_DEPTH_888:
		return 8;
	case COLOR_DEPTH_101010:
		return 10;
	case COLOR_DEPTH_121212:
		return 12;
	case COLOR_DEPTH_141414:
		return 14;
	case COLOR_DEPTH_161616:
		return 16;
	default:
		break;
	}
	return 0;
}

static int dm_encoder_helper_atomic_check(struct drm_encoder *encoder,
					  struct drm_crtc_state *crtc_state,
					  struct drm_connector_state *conn_state)
{
	struct drm_atomic_state *state = crtc_state->state;
	struct drm_connector *connector = conn_state->connector;
	struct amdgpu_dm_connector *aconnector = to_amdgpu_dm_connector(connector);
	struct dm_connector_state *dm_new_connector_state = to_dm_connector_state(conn_state);
	const struct drm_display_mode *adjusted_mode = &crtc_state->adjusted_mode;
	struct drm_dp_mst_topology_mgr *mst_mgr;
	struct drm_dp_mst_port *mst_port;
	struct drm_dp_mst_topology_state *mst_state;
	enum dc_color_depth color_depth;
	int clock, bpp = 0;
	bool is_y420 = false;

	if (!aconnector->port || !aconnector->dc_sink)
		return 0;

	mst_port = aconnector->port;
	mst_mgr = &aconnector->mst_port->mst_mgr;

	if (!crtc_state->connectors_changed && !crtc_state->mode_changed)
		return 0;

	mst_state = drm_atomic_get_mst_topology_state(state, mst_mgr);
	if (IS_ERR(mst_state))
		return PTR_ERR(mst_state);

	if (!mst_state->pbn_div)
		mst_state->pbn_div = dm_mst_get_pbn_divider(aconnector->mst_port->dc_link);

	if (!state->duplicated) {
		int max_bpc = conn_state->max_requested_bpc;
		is_y420 = drm_mode_is_420_also(&connector->display_info, adjusted_mode) &&
			  aconnector->force_yuv420_output;
		color_depth = convert_color_depth_from_display_info(connector,
								    is_y420,
								    max_bpc);
		bpp = convert_dc_color_depth_into_bpc(color_depth) * 3;
		clock = adjusted_mode->clock;
		dm_new_connector_state->pbn = drm_dp_calc_pbn_mode(clock, bpp, false);
	}

	dm_new_connector_state->vcpi_slots =
		drm_dp_atomic_find_time_slots(state, mst_mgr, mst_port,
					      dm_new_connector_state->pbn);
	if (dm_new_connector_state->vcpi_slots < 0) {
		DRM_DEBUG_ATOMIC("failed finding vcpi slots: %d\n", (int)dm_new_connector_state->vcpi_slots);
		return dm_new_connector_state->vcpi_slots;
	}
	return 0;
}

const struct drm_encoder_helper_funcs amdgpu_dm_encoder_helper_funcs = {
	.disable = dm_encoder_helper_disable,
	.atomic_check = dm_encoder_helper_atomic_check
};

#if defined(CONFIG_DRM_AMD_DC_DCN)
static int dm_update_mst_vcpi_slots_for_dsc(struct drm_atomic_state *state,
					    struct dc_state *dc_state,
					    struct dsc_mst_fairness_vars *vars)
{
	struct dc_stream_state *stream = NULL;
	struct drm_connector *connector;
	struct drm_connector_state *new_con_state;
	struct amdgpu_dm_connector *aconnector;
	struct dm_connector_state *dm_conn_state;
	int i, j, ret;
	int vcpi, pbn_div, pbn, slot_num = 0;

	for_each_new_connector_in_state(state, connector, new_con_state, i) {

		aconnector = to_amdgpu_dm_connector(connector);

		if (!aconnector->port)
			continue;

		if (!new_con_state || !new_con_state->crtc)
			continue;

		dm_conn_state = to_dm_connector_state(new_con_state);

		for (j = 0; j < dc_state->stream_count; j++) {
			stream = dc_state->streams[j];
			if (!stream)
				continue;

			if ((struct amdgpu_dm_connector *)stream->dm_stream_context == aconnector)
				break;

			stream = NULL;
		}

		if (!stream)
			continue;

		pbn_div = dm_mst_get_pbn_divider(stream->link);
		/* pbn is calculated by compute_mst_dsc_configs_for_state*/
		for (j = 0; j < dc_state->stream_count; j++) {
			if (vars[j].aconnector == aconnector) {
				pbn = vars[j].pbn;
				break;
			}
		}

		if (j == dc_state->stream_count)
			continue;

		slot_num = DIV_ROUND_UP(pbn, pbn_div);

		if (stream->timing.flags.DSC != 1) {
			dm_conn_state->pbn = pbn;
			dm_conn_state->vcpi_slots = slot_num;

			ret = drm_dp_mst_atomic_enable_dsc(state, aconnector->port,
							   dm_conn_state->pbn, false);
			if (ret < 0)
				return ret;

			continue;
		}

		vcpi = drm_dp_mst_atomic_enable_dsc(state, aconnector->port, pbn, true);
		if (vcpi < 0)
			return vcpi;

		dm_conn_state->pbn = pbn;
		dm_conn_state->vcpi_slots = vcpi;
	}
	return 0;
}
#endif

static int to_drm_connector_type(enum signal_type st)
{
	switch (st) {
	case SIGNAL_TYPE_HDMI_TYPE_A:
		return DRM_MODE_CONNECTOR_HDMIA;
	case SIGNAL_TYPE_EDP:
		return DRM_MODE_CONNECTOR_eDP;
	case SIGNAL_TYPE_LVDS:
		return DRM_MODE_CONNECTOR_LVDS;
	case SIGNAL_TYPE_RGB:
		return DRM_MODE_CONNECTOR_VGA;
	case SIGNAL_TYPE_DISPLAY_PORT:
	case SIGNAL_TYPE_DISPLAY_PORT_MST:
		return DRM_MODE_CONNECTOR_DisplayPort;
	case SIGNAL_TYPE_DVI_DUAL_LINK:
	case SIGNAL_TYPE_DVI_SINGLE_LINK:
		return DRM_MODE_CONNECTOR_DVID;
	case SIGNAL_TYPE_VIRTUAL:
		return DRM_MODE_CONNECTOR_VIRTUAL;

	default:
		return DRM_MODE_CONNECTOR_Unknown;
	}
}

static struct drm_encoder *amdgpu_dm_connector_to_encoder(struct drm_connector *connector)
{
	struct drm_encoder *encoder;

	/* There is only one encoder per connector */
	drm_connector_for_each_possible_encoder(connector, encoder)
		return encoder;

	return NULL;
}

static void amdgpu_dm_get_native_mode(struct drm_connector *connector)
{
	struct drm_encoder *encoder;
	struct amdgpu_encoder *amdgpu_encoder;

	encoder = amdgpu_dm_connector_to_encoder(connector);

	if (encoder == NULL)
		return;

	amdgpu_encoder = to_amdgpu_encoder(encoder);

	amdgpu_encoder->native_mode.clock = 0;

	if (!list_empty(&connector->probed_modes)) {
		struct drm_display_mode *preferred_mode = NULL;

		list_for_each_entry(preferred_mode,
				    &connector->probed_modes,
				    head) {
			if (preferred_mode->type & DRM_MODE_TYPE_PREFERRED)
				amdgpu_encoder->native_mode = *preferred_mode;

			break;
		}

	}
}

static struct drm_display_mode *
amdgpu_dm_create_common_mode(struct drm_encoder *encoder,
			     char *name,
			     int hdisplay, int vdisplay)
{
	struct drm_device *dev = encoder->dev;
	struct amdgpu_encoder *amdgpu_encoder = to_amdgpu_encoder(encoder);
	struct drm_display_mode *mode = NULL;
	struct drm_display_mode *native_mode = &amdgpu_encoder->native_mode;

	mode = drm_mode_duplicate(dev, native_mode);

	if (mode == NULL)
		return NULL;

	mode->hdisplay = hdisplay;
	mode->vdisplay = vdisplay;
	mode->type &= ~DRM_MODE_TYPE_PREFERRED;
	strscpy(mode->name, name, DRM_DISPLAY_MODE_LEN);

	return mode;

}

static void amdgpu_dm_connector_add_common_modes(struct drm_encoder *encoder,
						 struct drm_connector *connector)
{
	struct amdgpu_encoder *amdgpu_encoder = to_amdgpu_encoder(encoder);
	struct drm_display_mode *mode = NULL;
	struct drm_display_mode *native_mode = &amdgpu_encoder->native_mode;
	struct amdgpu_dm_connector *amdgpu_dm_connector =
				to_amdgpu_dm_connector(connector);
	int i;
	int n;
	struct mode_size {
		char name[DRM_DISPLAY_MODE_LEN];
		int w;
		int h;
	} common_modes[] = {
		{  "640x480",  640,  480},
		{  "800x600",  800,  600},
		{ "1024x768", 1024,  768},
		{ "1280x720", 1280,  720},
		{ "1280x800", 1280,  800},
		{"1280x1024", 1280, 1024},
		{ "1440x900", 1440,  900},
		{"1680x1050", 1680, 1050},
		{"1600x1200", 1600, 1200},
		{"1920x1080", 1920, 1080},
		{"1920x1200", 1920, 1200}
	};

	n = ARRAY_SIZE(common_modes);

	for (i = 0; i < n; i++) {
		struct drm_display_mode *curmode = NULL;
		bool mode_existed = false;

		if (common_modes[i].w > native_mode->hdisplay ||
		    common_modes[i].h > native_mode->vdisplay ||
		   (common_modes[i].w == native_mode->hdisplay &&
		    common_modes[i].h == native_mode->vdisplay))
			continue;

		list_for_each_entry(curmode, &connector->probed_modes, head) {
			if (common_modes[i].w == curmode->hdisplay &&
			    common_modes[i].h == curmode->vdisplay) {
				mode_existed = true;
				break;
			}
		}

		if (mode_existed)
			continue;

		mode = amdgpu_dm_create_common_mode(encoder,
				common_modes[i].name, common_modes[i].w,
				common_modes[i].h);
		if (!mode)
			continue;

		drm_mode_probed_add(connector, mode);
		amdgpu_dm_connector->num_modes++;
	}
}

static void amdgpu_set_panel_orientation(struct drm_connector *connector)
{
	struct drm_encoder *encoder;
	struct amdgpu_encoder *amdgpu_encoder;
	const struct drm_display_mode *native_mode;

	if (connector->connector_type != DRM_MODE_CONNECTOR_eDP &&
	    connector->connector_type != DRM_MODE_CONNECTOR_LVDS)
		return;

	mutex_lock(&connector->dev->mode_config.mutex);
	amdgpu_dm_connector_get_modes(connector);
	mutex_unlock(&connector->dev->mode_config.mutex);

	encoder = amdgpu_dm_connector_to_encoder(connector);
	if (!encoder)
		return;

	amdgpu_encoder = to_amdgpu_encoder(encoder);

	native_mode = &amdgpu_encoder->native_mode;
	if (native_mode->hdisplay == 0 || native_mode->vdisplay == 0)
		return;

	drm_connector_set_panel_orientation_with_quirk(connector,
						       DRM_MODE_PANEL_ORIENTATION_UNKNOWN,
						       native_mode->hdisplay,
						       native_mode->vdisplay);
}

static void amdgpu_dm_connector_ddc_get_modes(struct drm_connector *connector,
					      struct edid *edid)
{
	struct amdgpu_dm_connector *amdgpu_dm_connector =
			to_amdgpu_dm_connector(connector);

	if (edid) {
		/* empty probed_modes */
		INIT_LIST_HEAD(&connector->probed_modes);
		amdgpu_dm_connector->num_modes =
				drm_add_edid_modes(connector, edid);

		/* sorting the probed modes before calling function
		 * amdgpu_dm_get_native_mode() since EDID can have
		 * more than one preferred mode. The modes that are
		 * later in the probed mode list could be of higher
		 * and preferred resolution. For example, 3840x2160
		 * resolution in base EDID preferred timing and 4096x2160
		 * preferred resolution in DID extension block later.
		 */
		drm_mode_sort(&connector->probed_modes);
		amdgpu_dm_get_native_mode(connector);

		/* Freesync capabilities are reset by calling
		 * drm_add_edid_modes() and need to be
		 * restored here.
		 */
		amdgpu_dm_update_freesync_caps(connector, edid);
	} else {
		amdgpu_dm_connector->num_modes = 0;
	}
}

static bool is_duplicate_mode(struct amdgpu_dm_connector *aconnector,
			      struct drm_display_mode *mode)
{
	struct drm_display_mode *m;

	list_for_each_entry (m, &aconnector->base.probed_modes, head) {
		if (drm_mode_equal(m, mode))
			return true;
	}

	return false;
}

static uint add_fs_modes(struct amdgpu_dm_connector *aconnector)
{
	const struct drm_display_mode *m;
	struct drm_display_mode *new_mode;
	uint i;
	u32 new_modes_count = 0;

	/* Standard FPS values
	 *
	 * 23.976       - TV/NTSC
	 * 24 	        - Cinema
	 * 25 	        - TV/PAL
	 * 29.97        - TV/NTSC
	 * 30 	        - TV/NTSC
	 * 48 	        - Cinema HFR
	 * 50 	        - TV/PAL
	 * 60 	        - Commonly used
	 * 48,72,96,120 - Multiples of 24
	 */
	static const u32 common_rates[] = {
		23976, 24000, 25000, 29970, 30000,
		48000, 50000, 60000, 72000, 96000, 120000
	};

	/*
	 * Find mode with highest refresh rate with the same resolution
	 * as the preferred mode. Some monitors report a preferred mode
	 * with lower resolution than the highest refresh rate supported.
	 */

	m = get_highest_refresh_rate_mode(aconnector, true);
	if (!m)
		return 0;

	for (i = 0; i < ARRAY_SIZE(common_rates); i++) {
		u64 target_vtotal, target_vtotal_diff;
		u64 num, den;

		if (drm_mode_vrefresh(m) * 1000 < common_rates[i])
			continue;

		if (common_rates[i] < aconnector->min_vfreq * 1000 ||
		    common_rates[i] > aconnector->max_vfreq * 1000)
			continue;

		num = (unsigned long long)m->clock * 1000 * 1000;
		den = common_rates[i] * (unsigned long long)m->htotal;
		target_vtotal = div_u64(num, den);
		target_vtotal_diff = target_vtotal - m->vtotal;

		/* Check for illegal modes */
		if (m->vsync_start + target_vtotal_diff < m->vdisplay ||
		    m->vsync_end + target_vtotal_diff < m->vsync_start ||
		    m->vtotal + target_vtotal_diff < m->vsync_end)
			continue;

		new_mode = drm_mode_duplicate(aconnector->base.dev, m);
		if (!new_mode)
			goto out;

		new_mode->vtotal += (u16)target_vtotal_diff;
		new_mode->vsync_start += (u16)target_vtotal_diff;
		new_mode->vsync_end += (u16)target_vtotal_diff;
		new_mode->type &= ~DRM_MODE_TYPE_PREFERRED;
		new_mode->type |= DRM_MODE_TYPE_DRIVER;

		if (!is_duplicate_mode(aconnector, new_mode)) {
			drm_mode_probed_add(&aconnector->base, new_mode);
			new_modes_count += 1;
		} else
			drm_mode_destroy(aconnector->base.dev, new_mode);
	}
 out:
	return new_modes_count;
}

static void amdgpu_dm_connector_add_freesync_modes(struct drm_connector *connector,
						   struct edid *edid)
{
	struct amdgpu_dm_connector *amdgpu_dm_connector =
		to_amdgpu_dm_connector(connector);

	if (!(amdgpu_freesync_vid_mode && edid))
		return;

	if (amdgpu_dm_connector->max_vfreq - amdgpu_dm_connector->min_vfreq > 10)
		amdgpu_dm_connector->num_modes +=
			add_fs_modes(amdgpu_dm_connector);
}

static int amdgpu_dm_connector_get_modes(struct drm_connector *connector)
{
	struct amdgpu_dm_connector *amdgpu_dm_connector =
			to_amdgpu_dm_connector(connector);
	struct drm_encoder *encoder;
	struct edid *edid = amdgpu_dm_connector->edid;

	encoder = amdgpu_dm_connector_to_encoder(connector);

	if (!drm_edid_is_valid(edid)) {
		amdgpu_dm_connector->num_modes =
				drm_add_modes_noedid(connector, 640, 480);
	} else {
		amdgpu_dm_connector_ddc_get_modes(connector, edid);
		amdgpu_dm_connector_add_common_modes(encoder, connector);
		amdgpu_dm_connector_add_freesync_modes(connector, edid);
	}
	amdgpu_dm_fbc_init(connector);

	return amdgpu_dm_connector->num_modes;
}

void amdgpu_dm_connector_init_helper(struct amdgpu_display_manager *dm,
				     struct amdgpu_dm_connector *aconnector,
				     int connector_type,
				     struct dc_link *link,
				     int link_index)
{
	struct amdgpu_device *adev = drm_to_adev(dm->ddev);

	/*
	 * Some of the properties below require access to state, like bpc.
	 * Allocate some default initial connector state with our reset helper.
	 */
	if (aconnector->base.funcs->reset)
		aconnector->base.funcs->reset(&aconnector->base);

	aconnector->connector_id = link_index;
	aconnector->dc_link = link;
	aconnector->base.interlace_allowed = false;
	aconnector->base.doublescan_allowed = false;
	aconnector->base.stereo_allowed = false;
	aconnector->base.dpms = DRM_MODE_DPMS_OFF;
	aconnector->hpd.hpd = AMDGPU_HPD_NONE; /* not used */
	aconnector->audio_inst = -1;
	mutex_init(&aconnector->hpd_lock);

	/*
	 * configure support HPD hot plug connector_>polled default value is 0
	 * which means HPD hot plug not supported
	 */
	switch (connector_type) {
	case DRM_MODE_CONNECTOR_HDMIA:
		aconnector->base.polled = DRM_CONNECTOR_POLL_HPD;
		aconnector->base.ycbcr_420_allowed =
			link->link_enc->features.hdmi_ycbcr420_supported ? true : false;
		break;
	case DRM_MODE_CONNECTOR_DisplayPort:
		aconnector->base.polled = DRM_CONNECTOR_POLL_HPD;
		link->link_enc = link_enc_cfg_get_link_enc(link);
		ASSERT(link->link_enc);
		if (link->link_enc)
			aconnector->base.ycbcr_420_allowed =
			link->link_enc->features.dp_ycbcr420_supported ? true : false;
		break;
	case DRM_MODE_CONNECTOR_DVID:
		aconnector->base.polled = DRM_CONNECTOR_POLL_HPD;
		break;
	default:
		break;
	}

	drm_object_attach_property(&aconnector->base.base,
				dm->ddev->mode_config.scaling_mode_property,
				DRM_MODE_SCALE_NONE);

	drm_object_attach_property(&aconnector->base.base,
				adev->mode_info.underscan_property,
				UNDERSCAN_OFF);
	drm_object_attach_property(&aconnector->base.base,
				adev->mode_info.underscan_hborder_property,
				0);
	drm_object_attach_property(&aconnector->base.base,
				adev->mode_info.underscan_vborder_property,
				0);

	if (!aconnector->mst_port)
		drm_connector_attach_max_bpc_property(&aconnector->base, 8, 16);

	/* This defaults to the max in the range, but we want 8bpc for non-edp. */
	aconnector->base.state->max_bpc = (connector_type == DRM_MODE_CONNECTOR_eDP) ? 16 : 8;
	aconnector->base.state->max_requested_bpc = aconnector->base.state->max_bpc;

	if (connector_type == DRM_MODE_CONNECTOR_eDP &&
	    (dc_is_dmcu_initialized(adev->dm.dc) || adev->dm.dc->ctx->dmub_srv)) {
		drm_object_attach_property(&aconnector->base.base,
				adev->mode_info.abm_level_property, 0);
	}

	if (connector_type == DRM_MODE_CONNECTOR_HDMIA ||
	    connector_type == DRM_MODE_CONNECTOR_DisplayPort ||
	    connector_type == DRM_MODE_CONNECTOR_eDP) {
		drm_connector_attach_hdr_output_metadata_property(&aconnector->base);

		if (!aconnector->mst_port)
			drm_connector_attach_vrr_capable_property(&aconnector->base);

#ifdef CONFIG_DRM_AMD_DC_HDCP
		if (adev->dm.hdcp_workqueue)
			drm_connector_attach_content_protection_property(&aconnector->base, true);
#endif
	}
}

static int amdgpu_dm_i2c_xfer(struct i2c_adapter *i2c_adap,
			      struct i2c_msg *msgs, int num)
{
	struct amdgpu_i2c_adapter *i2c = i2c_get_adapdata(i2c_adap);
	struct ddc_service *ddc_service = i2c->ddc_service;
	struct i2c_command cmd;
	int i;
	int result = -EIO;

	cmd.payloads = kcalloc(num, sizeof(struct i2c_payload), GFP_KERNEL);

	if (!cmd.payloads)
		return result;

	cmd.number_of_payloads = num;
	cmd.engine = I2C_COMMAND_ENGINE_DEFAULT;
	cmd.speed = 100;

	for (i = 0; i < num; i++) {
		cmd.payloads[i].write = !(msgs[i].flags & I2C_M_RD);
		cmd.payloads[i].address = msgs[i].addr;
		cmd.payloads[i].length = msgs[i].len;
		cmd.payloads[i].data = msgs[i].buf;
	}

	if (dc_submit_i2c(
			ddc_service->ctx->dc,
			ddc_service->link->link_index,
			&cmd))
		result = num;

	kfree(cmd.payloads);
	return result;
}

static u32 amdgpu_dm_i2c_func(struct i2c_adapter *adap)
{
	return I2C_FUNC_I2C | I2C_FUNC_SMBUS_EMUL;
}

static const struct i2c_algorithm amdgpu_dm_i2c_algo = {
	.master_xfer = amdgpu_dm_i2c_xfer,
	.functionality = amdgpu_dm_i2c_func,
};

static struct amdgpu_i2c_adapter *
create_i2c(struct ddc_service *ddc_service,
	   int link_index,
	   int *res)
{
	struct amdgpu_device *adev = ddc_service->ctx->driver_context;
	struct amdgpu_i2c_adapter *i2c;

	i2c = kzalloc(sizeof(struct amdgpu_i2c_adapter), GFP_KERNEL);
	if (!i2c)
		return NULL;
	i2c->base.owner = THIS_MODULE;
	i2c->base.class = I2C_CLASS_DDC;
	i2c->base.dev.parent = &adev->pdev->dev;
	i2c->base.algo = &amdgpu_dm_i2c_algo;
	snprintf(i2c->base.name, sizeof(i2c->base.name), "AMDGPU DM i2c hw bus %d", link_index);
	i2c_set_adapdata(&i2c->base, i2c);
	i2c->ddc_service = ddc_service;

	return i2c;
}


/*
 * Note: this function assumes that dc_link_detect() was called for the
 * dc_link which will be represented by this aconnector.
 */
static int amdgpu_dm_connector_init(struct amdgpu_display_manager *dm,
				    struct amdgpu_dm_connector *aconnector,
				    u32 link_index,
				    struct amdgpu_encoder *aencoder)
{
	int res = 0;
	int connector_type;
	struct dc *dc = dm->dc;
	struct dc_link *link = dc_get_link_at_index(dc, link_index);
	struct amdgpu_i2c_adapter *i2c;

	link->priv = aconnector;

	DRM_DEBUG_DRIVER("%s()\n", __func__);

	i2c = create_i2c(link->ddc, link->link_index, &res);
	if (!i2c) {
		DRM_ERROR("Failed to create i2c adapter data\n");
		return -ENOMEM;
	}

	aconnector->i2c = i2c;
	res = i2c_add_adapter(&i2c->base);

	if (res) {
		DRM_ERROR("Failed to register hw i2c %d\n", link->link_index);
		goto out_free;
	}

	connector_type = to_drm_connector_type(link->connector_signal);

	res = drm_connector_init_with_ddc(
			dm->ddev,
			&aconnector->base,
			&amdgpu_dm_connector_funcs,
			connector_type,
			&i2c->base);

	if (res) {
		DRM_ERROR("connector_init failed\n");
		aconnector->connector_id = -1;
		goto out_free;
	}

	drm_connector_helper_add(
			&aconnector->base,
			&amdgpu_dm_connector_helper_funcs);

	amdgpu_dm_connector_init_helper(
		dm,
		aconnector,
		connector_type,
		link,
		link_index);

	drm_connector_attach_encoder(
		&aconnector->base, &aencoder->base);

	if (connector_type == DRM_MODE_CONNECTOR_DisplayPort
		|| connector_type == DRM_MODE_CONNECTOR_eDP)
		amdgpu_dm_initialize_dp_connector(dm, aconnector, link->link_index);

out_free:
	if (res) {
		kfree(i2c);
		aconnector->i2c = NULL;
	}
	return res;
}

int amdgpu_dm_get_encoder_crtc_mask(struct amdgpu_device *adev)
{
	switch (adev->mode_info.num_crtc) {
	case 1:
		return 0x1;
	case 2:
		return 0x3;
	case 3:
		return 0x7;
	case 4:
		return 0xf;
	case 5:
		return 0x1f;
	case 6:
	default:
		return 0x3f;
	}
}

static int amdgpu_dm_encoder_init(struct drm_device *dev,
				  struct amdgpu_encoder *aencoder,
				  uint32_t link_index)
{
	struct amdgpu_device *adev = drm_to_adev(dev);

	int res = drm_encoder_init(dev,
				   &aencoder->base,
				   &amdgpu_dm_encoder_funcs,
				   DRM_MODE_ENCODER_TMDS,
				   NULL);

	aencoder->base.possible_crtcs = amdgpu_dm_get_encoder_crtc_mask(adev);

	if (!res)
		aencoder->encoder_id = link_index;
	else
		aencoder->encoder_id = -1;

	drm_encoder_helper_add(&aencoder->base, &amdgpu_dm_encoder_helper_funcs);

	return res;
}

static void manage_dm_interrupts(struct amdgpu_device *adev,
				 struct amdgpu_crtc *acrtc,
				 bool enable)
{
	/*
	 * We have no guarantee that the frontend index maps to the same
	 * backend index - some even map to more than one.
	 *
	 * TODO: Use a different interrupt or check DC itself for the mapping.
	 */
	int irq_type =
		amdgpu_display_crtc_idx_to_irq_type(
			adev,
			acrtc->crtc_id);

	if (enable) {
		drm_crtc_vblank_on(&acrtc->base);
		amdgpu_irq_get(
			adev,
			&adev->pageflip_irq,
			irq_type);
#if defined(CONFIG_DRM_AMD_SECURE_DISPLAY)
		amdgpu_irq_get(
			adev,
			&adev->vline0_irq,
			irq_type);
#endif
	} else {
#if defined(CONFIG_DRM_AMD_SECURE_DISPLAY)
		amdgpu_irq_put(
			adev,
			&adev->vline0_irq,
			irq_type);
#endif
		amdgpu_irq_put(
			adev,
			&adev->pageflip_irq,
			irq_type);
		drm_crtc_vblank_off(&acrtc->base);
	}
}

static void dm_update_pflip_irq_state(struct amdgpu_device *adev,
				      struct amdgpu_crtc *acrtc)
{
	int irq_type =
		amdgpu_display_crtc_idx_to_irq_type(adev, acrtc->crtc_id);

	/**
	 * This reads the current state for the IRQ and force reapplies
	 * the setting to hardware.
	 */
	amdgpu_irq_update(adev, &adev->pageflip_irq, irq_type);
}

static bool
is_scaling_state_different(const struct dm_connector_state *dm_state,
			   const struct dm_connector_state *old_dm_state)
{
	if (dm_state->scaling != old_dm_state->scaling)
		return true;
	if (!dm_state->underscan_enable && old_dm_state->underscan_enable) {
		if (old_dm_state->underscan_hborder != 0 && old_dm_state->underscan_vborder != 0)
			return true;
	} else  if (dm_state->underscan_enable && !old_dm_state->underscan_enable) {
		if (dm_state->underscan_hborder != 0 && dm_state->underscan_vborder != 0)
			return true;
	} else if (dm_state->underscan_hborder != old_dm_state->underscan_hborder ||
		   dm_state->underscan_vborder != old_dm_state->underscan_vborder)
		return true;
	return false;
}

#ifdef CONFIG_DRM_AMD_DC_HDCP
static bool is_content_protection_different(struct drm_crtc_state *new_crtc_state,
					    struct drm_crtc_state *old_crtc_state,
					    struct drm_connector_state *new_conn_state,
					    struct drm_connector_state *old_conn_state,
					    const struct drm_connector *connector,
					    struct hdcp_workqueue *hdcp_w)
{
	struct amdgpu_dm_connector *aconnector = to_amdgpu_dm_connector(connector);
	struct dm_connector_state *dm_con_state = to_dm_connector_state(connector->state);

	pr_debug("[HDCP_DM] connector->index: %x connect_status: %x dpms: %x\n",
		connector->index, connector->status, connector->dpms);
	pr_debug("[HDCP_DM] state protection old: %x new: %x\n",
		old_conn_state->content_protection, new_conn_state->content_protection);

	if (old_crtc_state)
		pr_debug("[HDCP_DM] old crtc en: %x a: %x m: %x a-chg: %x c-chg: %x\n",
		old_crtc_state->enable,
		old_crtc_state->active,
		old_crtc_state->mode_changed,
		old_crtc_state->active_changed,
		old_crtc_state->connectors_changed);

	if (new_crtc_state)
		pr_debug("[HDCP_DM] NEW crtc en: %x a: %x m: %x a-chg: %x c-chg: %x\n",
		new_crtc_state->enable,
		new_crtc_state->active,
		new_crtc_state->mode_changed,
		new_crtc_state->active_changed,
		new_crtc_state->connectors_changed);

	/* hdcp content type change */
	if (old_conn_state->hdcp_content_type != new_conn_state->hdcp_content_type &&
	    new_conn_state->content_protection != DRM_MODE_CONTENT_PROTECTION_UNDESIRED) {
		new_conn_state->content_protection = DRM_MODE_CONTENT_PROTECTION_DESIRED;
		pr_debug("[HDCP_DM] Type0/1 change %s :true\n", __func__);
		return true;
	}

	/* CP is being re enabled, ignore this */
	if (old_conn_state->content_protection == DRM_MODE_CONTENT_PROTECTION_ENABLED &&
	    new_conn_state->content_protection == DRM_MODE_CONTENT_PROTECTION_DESIRED) {
		if (new_crtc_state && new_crtc_state->mode_changed) {
			new_conn_state->content_protection = DRM_MODE_CONTENT_PROTECTION_DESIRED;
			pr_debug("[HDCP_DM] ENABLED->DESIRED & mode_changed %s :true\n", __func__);
			return true;
		}
		new_conn_state->content_protection = DRM_MODE_CONTENT_PROTECTION_ENABLED;
		pr_debug("[HDCP_DM] ENABLED -> DESIRED %s :false\n", __func__);
		return false;
	}

	/* S3 resume case, since old state will always be 0 (UNDESIRED) and the restored state will be ENABLED
	 *
	 * Handles:	UNDESIRED -> ENABLED
	 */
	if (old_conn_state->content_protection == DRM_MODE_CONTENT_PROTECTION_UNDESIRED &&
	    new_conn_state->content_protection == DRM_MODE_CONTENT_PROTECTION_ENABLED)
		new_conn_state->content_protection = DRM_MODE_CONTENT_PROTECTION_DESIRED;

	/* Stream removed and re-enabled
	 *
	 * Can sometimes overlap with the HPD case,
	 * thus set update_hdcp to false to avoid
	 * setting HDCP multiple times.
	 *
	 * Handles:	DESIRED -> DESIRED (Special case)
	 */
	if (!(old_conn_state->crtc && old_conn_state->crtc->enabled) &&
		new_conn_state->crtc && new_conn_state->crtc->enabled &&
		connector->state->content_protection == DRM_MODE_CONTENT_PROTECTION_DESIRED) {
		dm_con_state->update_hdcp = false;
		pr_debug("[HDCP_DM] DESIRED->DESIRED (Stream removed and re-enabled) %s :true\n",
			__func__);
		return true;
	}

	/* Hot-plug, headless s3, dpms
	 *
	 * Only start HDCP if the display is connected/enabled.
	 * update_hdcp flag will be set to false until the next
	 * HPD comes in.
	 *
	 * Handles:	DESIRED -> DESIRED (Special case)
	 */
	if (dm_con_state->update_hdcp &&
	new_conn_state->content_protection == DRM_MODE_CONTENT_PROTECTION_DESIRED &&
	connector->dpms == DRM_MODE_DPMS_ON && aconnector->dc_sink != NULL) {
		dm_con_state->update_hdcp = false;
		pr_debug("[HDCP_DM] DESIRED->DESIRED (Hot-plug, headless s3, dpms) %s :true\n",
			__func__);
		return true;
	}

	if (old_conn_state->content_protection == new_conn_state->content_protection) {
		if (new_conn_state->content_protection >= DRM_MODE_CONTENT_PROTECTION_DESIRED) {
			if (new_crtc_state && new_crtc_state->mode_changed) {
				pr_debug("[HDCP_DM] DESIRED->DESIRED or ENABLE->ENABLE mode_change %s :true\n",
					__func__);
				return true;
			}
			pr_debug("[HDCP_DM] DESIRED->DESIRED & ENABLE->ENABLE %s :false\n",
				__func__);
			return false;
		}

		pr_debug("[HDCP_DM] UNDESIRED->UNDESIRED %s :false\n", __func__);
		return false;
	}

	if (new_conn_state->content_protection != DRM_MODE_CONTENT_PROTECTION_ENABLED) {
		pr_debug("[HDCP_DM] UNDESIRED->DESIRED or DESIRED->UNDESIRED or ENABLED->UNDESIRED %s :true\n",
			__func__);
		return true;
	}

	pr_debug("[HDCP_DM] DESIRED->ENABLED %s :false\n", __func__);
	return false;
}
#endif

static void remove_stream(struct amdgpu_device *adev,
			  struct amdgpu_crtc *acrtc,
			  struct dc_stream_state *stream)
{
	/* this is the update mode case */

	acrtc->otg_inst = -1;
	acrtc->enabled = false;
}

static void prepare_flip_isr(struct amdgpu_crtc *acrtc)
{

	assert_spin_locked(&acrtc->base.dev->event_lock);
	WARN_ON(acrtc->event);

	acrtc->event = acrtc->base.state->event;

	/* Set the flip status */
	acrtc->pflip_status = AMDGPU_FLIP_SUBMITTED;

	/* Mark this event as consumed */
	acrtc->base.state->event = NULL;

	DC_LOG_PFLIP("crtc:%d, pflip_stat:AMDGPU_FLIP_SUBMITTED\n",
		     acrtc->crtc_id);
}

static void update_freesync_state_on_stream(
	struct amdgpu_display_manager *dm,
	struct dm_crtc_state *new_crtc_state,
	struct dc_stream_state *new_stream,
	struct dc_plane_state *surface,
	u32 flip_timestamp_in_us)
{
	struct mod_vrr_params vrr_params;
	struct dc_info_packet vrr_infopacket = {0};
	struct amdgpu_device *adev = dm->adev;
	struct amdgpu_crtc *acrtc = to_amdgpu_crtc(new_crtc_state->base.crtc);
	unsigned long flags;
	bool pack_sdp_v1_3 = false;

	if (!new_stream)
		return;

	/*
	 * TODO: Determine why min/max totals and vrefresh can be 0 here.
	 * For now it's sufficient to just guard against these conditions.
	 */

	if (!new_stream->timing.h_total || !new_stream->timing.v_total)
		return;

	spin_lock_irqsave(&adev_to_drm(adev)->event_lock, flags);
        vrr_params = acrtc->dm_irq_params.vrr_params;

	if (surface) {
		mod_freesync_handle_preflip(
			dm->freesync_module,
			surface,
			new_stream,
			flip_timestamp_in_us,
			&vrr_params);

		if (adev->family < AMDGPU_FAMILY_AI &&
		    amdgpu_dm_vrr_active(new_crtc_state)) {
			mod_freesync_handle_v_update(dm->freesync_module,
						     new_stream, &vrr_params);

			/* Need to call this before the frame ends. */
			dc_stream_adjust_vmin_vmax(dm->dc,
						   new_crtc_state->stream,
						   &vrr_params.adjust);
		}
	}

	mod_freesync_build_vrr_infopacket(
		dm->freesync_module,
		new_stream,
		&vrr_params,
		PACKET_TYPE_VRR,
		TRANSFER_FUNC_UNKNOWN,
		&vrr_infopacket,
		pack_sdp_v1_3);

	new_crtc_state->freesync_vrr_info_changed |=
		(memcmp(&new_crtc_state->vrr_infopacket,
			&vrr_infopacket,
			sizeof(vrr_infopacket)) != 0);

	acrtc->dm_irq_params.vrr_params = vrr_params;
	new_crtc_state->vrr_infopacket = vrr_infopacket;

	new_stream->vrr_infopacket = vrr_infopacket;

	if (new_crtc_state->freesync_vrr_info_changed)
		DRM_DEBUG_KMS("VRR packet update: crtc=%u enabled=%d state=%d",
			      new_crtc_state->base.crtc->base.id,
			      (int)new_crtc_state->base.vrr_enabled,
			      (int)vrr_params.state);

	spin_unlock_irqrestore(&adev_to_drm(adev)->event_lock, flags);
}

static void update_stream_irq_parameters(
	struct amdgpu_display_manager *dm,
	struct dm_crtc_state *new_crtc_state)
{
	struct dc_stream_state *new_stream = new_crtc_state->stream;
	struct mod_vrr_params vrr_params;
	struct mod_freesync_config config = new_crtc_state->freesync_config;
	struct amdgpu_device *adev = dm->adev;
	struct amdgpu_crtc *acrtc = to_amdgpu_crtc(new_crtc_state->base.crtc);
	unsigned long flags;

	if (!new_stream)
		return;

	/*
	 * TODO: Determine why min/max totals and vrefresh can be 0 here.
	 * For now it's sufficient to just guard against these conditions.
	 */
	if (!new_stream->timing.h_total || !new_stream->timing.v_total)
		return;

	spin_lock_irqsave(&adev_to_drm(adev)->event_lock, flags);
	vrr_params = acrtc->dm_irq_params.vrr_params;

	if (new_crtc_state->vrr_supported &&
	    config.min_refresh_in_uhz &&
	    config.max_refresh_in_uhz) {
		/*
		 * if freesync compatible mode was set, config.state will be set
		 * in atomic check
		 */
		if (config.state == VRR_STATE_ACTIVE_FIXED && config.fixed_refresh_in_uhz &&
		    (!drm_atomic_crtc_needs_modeset(&new_crtc_state->base) ||
		     new_crtc_state->freesync_config.state == VRR_STATE_ACTIVE_FIXED)) {
			vrr_params.max_refresh_in_uhz = config.max_refresh_in_uhz;
			vrr_params.min_refresh_in_uhz = config.min_refresh_in_uhz;
			vrr_params.fixed_refresh_in_uhz = config.fixed_refresh_in_uhz;
			vrr_params.state = VRR_STATE_ACTIVE_FIXED;
		} else {
			config.state = new_crtc_state->base.vrr_enabled ?
						     VRR_STATE_ACTIVE_VARIABLE :
						     VRR_STATE_INACTIVE;
		}
	} else {
		config.state = VRR_STATE_UNSUPPORTED;
	}

	mod_freesync_build_vrr_params(dm->freesync_module,
				      new_stream,
				      &config, &vrr_params);

	new_crtc_state->freesync_config = config;
	/* Copy state for access from DM IRQ handler */
	acrtc->dm_irq_params.freesync_config = config;
	acrtc->dm_irq_params.active_planes = new_crtc_state->active_planes;
	acrtc->dm_irq_params.vrr_params = vrr_params;
	spin_unlock_irqrestore(&adev_to_drm(adev)->event_lock, flags);
}

static void amdgpu_dm_handle_vrr_transition(struct dm_crtc_state *old_state,
					    struct dm_crtc_state *new_state)
{
	bool old_vrr_active = amdgpu_dm_vrr_active(old_state);
	bool new_vrr_active = amdgpu_dm_vrr_active(new_state);

	if (!old_vrr_active && new_vrr_active) {
		/* Transition VRR inactive -> active:
		 * While VRR is active, we must not disable vblank irq, as a
		 * reenable after disable would compute bogus vblank/pflip
		 * timestamps if it likely happened inside display front-porch.
		 *
		 * We also need vupdate irq for the actual core vblank handling
		 * at end of vblank.
		 */
		WARN_ON(dm_set_vupdate_irq(new_state->base.crtc, true) != 0);
		WARN_ON(drm_crtc_vblank_get(new_state->base.crtc) != 0);
		DRM_DEBUG_DRIVER("%s: crtc=%u VRR off->on: Get vblank ref\n",
				 __func__, new_state->base.crtc->base.id);
	} else if (old_vrr_active && !new_vrr_active) {
		/* Transition VRR active -> inactive:
		 * Allow vblank irq disable again for fixed refresh rate.
		 */
		WARN_ON(dm_set_vupdate_irq(new_state->base.crtc, false) != 0);
		drm_crtc_vblank_put(new_state->base.crtc);
		DRM_DEBUG_DRIVER("%s: crtc=%u VRR on->off: Drop vblank ref\n",
				 __func__, new_state->base.crtc->base.id);
	}
}

static void amdgpu_dm_commit_cursors(struct drm_atomic_state *state)
{
	struct drm_plane *plane;
	struct drm_plane_state *old_plane_state;
	int i;

	/*
	 * TODO: Make this per-stream so we don't issue redundant updates for
	 * commits with multiple streams.
	 */
	for_each_old_plane_in_state(state, plane, old_plane_state, i)
		if (plane->type == DRM_PLANE_TYPE_CURSOR)
			handle_cursor_update(plane, old_plane_state);
}

static void amdgpu_dm_commit_planes(struct drm_atomic_state *state,
				    struct dc_state *dc_state,
				    struct drm_device *dev,
				    struct amdgpu_display_manager *dm,
				    struct drm_crtc *pcrtc,
				    bool wait_for_vblank)
{
	u32 i;
	u64 timestamp_ns;
	struct drm_plane *plane;
	struct drm_plane_state *old_plane_state, *new_plane_state;
	struct amdgpu_crtc *acrtc_attach = to_amdgpu_crtc(pcrtc);
	struct drm_crtc_state *new_pcrtc_state =
			drm_atomic_get_new_crtc_state(state, pcrtc);
	struct dm_crtc_state *acrtc_state = to_dm_crtc_state(new_pcrtc_state);
	struct dm_crtc_state *dm_old_crtc_state =
			to_dm_crtc_state(drm_atomic_get_old_crtc_state(state, pcrtc));
	int planes_count = 0, vpos, hpos;
	unsigned long flags;
	u32 target_vblank, last_flip_vblank;
	bool vrr_active = amdgpu_dm_vrr_active(acrtc_state);
	bool cursor_update = false;
	bool pflip_present = false;
	struct {
		struct dc_surface_update surface_updates[MAX_SURFACES];
		struct dc_plane_info plane_infos[MAX_SURFACES];
		struct dc_scaling_info scaling_infos[MAX_SURFACES];
		struct dc_flip_addrs flip_addrs[MAX_SURFACES];
		struct dc_stream_update stream_update;
	} *bundle;

	bundle = kzalloc(sizeof(*bundle), GFP_KERNEL);

	if (!bundle) {
		dm_error("Failed to allocate update bundle\n");
		goto cleanup;
	}

	/*
	 * Disable the cursor first if we're disabling all the planes.
	 * It'll remain on the screen after the planes are re-enabled
	 * if we don't.
	 */
	if (acrtc_state->active_planes == 0)
		amdgpu_dm_commit_cursors(state);

	/* update planes when needed */
	for_each_oldnew_plane_in_state(state, plane, old_plane_state, new_plane_state, i) {
		struct drm_crtc *crtc = new_plane_state->crtc;
		struct drm_crtc_state *new_crtc_state;
		struct drm_framebuffer *fb = new_plane_state->fb;
		struct amdgpu_framebuffer *afb = (struct amdgpu_framebuffer *)fb;
		bool plane_needs_flip;
		struct dc_plane_state *dc_plane;
		struct dm_plane_state *dm_new_plane_state = to_dm_plane_state(new_plane_state);

		/* Cursor plane is handled after stream updates */
		if (plane->type == DRM_PLANE_TYPE_CURSOR) {
			if ((fb && crtc == pcrtc) ||
			    (old_plane_state->fb && old_plane_state->crtc == pcrtc))
				cursor_update = true;

			continue;
		}

		if (!fb || !crtc || pcrtc != crtc)
			continue;

		new_crtc_state = drm_atomic_get_new_crtc_state(state, crtc);
		if (!new_crtc_state->active)
			continue;

		dc_plane = dm_new_plane_state->dc_state;

		bundle->surface_updates[planes_count].surface = dc_plane;
		if (new_pcrtc_state->color_mgmt_changed) {
			bundle->surface_updates[planes_count].gamma = dc_plane->gamma_correction;
			bundle->surface_updates[planes_count].in_transfer_func = dc_plane->in_transfer_func;
			bundle->surface_updates[planes_count].gamut_remap_matrix = &dc_plane->gamut_remap_matrix;
		}

		fill_dc_scaling_info(dm->adev, new_plane_state,
				     &bundle->scaling_infos[planes_count]);

		bundle->surface_updates[planes_count].scaling_info =
			&bundle->scaling_infos[planes_count];

		plane_needs_flip = old_plane_state->fb && new_plane_state->fb;

		pflip_present = pflip_present || plane_needs_flip;

		if (!plane_needs_flip) {
			planes_count += 1;
			continue;
		}

		fill_dc_plane_info_and_addr(
			dm->adev, new_plane_state,
			afb->tiling_flags,
			&bundle->plane_infos[planes_count],
			&bundle->flip_addrs[planes_count].address,
			afb->tmz_surface, false);

		drm_dbg_state(state->dev, "plane: id=%d dcc_en=%d\n",
				 new_plane_state->plane->index,
				 bundle->plane_infos[planes_count].dcc.enable);

		bundle->surface_updates[planes_count].plane_info =
			&bundle->plane_infos[planes_count];

		if (acrtc_state->stream->link->psr_settings.psr_feature_enabled)
			fill_dc_dirty_rects(plane, old_plane_state,
					    new_plane_state, new_crtc_state,
					    &bundle->flip_addrs[planes_count]);

		/*
		 * Only allow immediate flips for fast updates that don't
		 * change FB pitch, DCC state, rotation or mirroing.
		 */
		bundle->flip_addrs[planes_count].flip_immediate =
			crtc->state->async_flip &&
			acrtc_state->update_type == UPDATE_TYPE_FAST;

		timestamp_ns = ktime_get_ns();
		bundle->flip_addrs[planes_count].flip_timestamp_in_us = div_u64(timestamp_ns, 1000);
		bundle->surface_updates[planes_count].flip_addr = &bundle->flip_addrs[planes_count];
		bundle->surface_updates[planes_count].surface = dc_plane;

		if (!bundle->surface_updates[planes_count].surface) {
			DRM_ERROR("No surface for CRTC: id=%d\n",
					acrtc_attach->crtc_id);
			continue;
		}

		if (plane == pcrtc->primary)
			update_freesync_state_on_stream(
				dm,
				acrtc_state,
				acrtc_state->stream,
				dc_plane,
				bundle->flip_addrs[planes_count].flip_timestamp_in_us);

		drm_dbg_state(state->dev, "%s Flipping to hi: 0x%x, low: 0x%x\n",
				 __func__,
				 bundle->flip_addrs[planes_count].address.grph.addr.high_part,
				 bundle->flip_addrs[planes_count].address.grph.addr.low_part);

		planes_count += 1;

	}

	if (pflip_present) {
		if (!vrr_active) {
			/* Use old throttling in non-vrr fixed refresh rate mode
			 * to keep flip scheduling based on target vblank counts
			 * working in a backwards compatible way, e.g., for
			 * clients using the GLX_OML_sync_control extension or
			 * DRI3/Present extension with defined target_msc.
			 */
			last_flip_vblank = amdgpu_get_vblank_counter_kms(pcrtc);
		}
		else {
			/* For variable refresh rate mode only:
			 * Get vblank of last completed flip to avoid > 1 vrr
			 * flips per video frame by use of throttling, but allow
			 * flip programming anywhere in the possibly large
			 * variable vrr vblank interval for fine-grained flip
			 * timing control and more opportunity to avoid stutter
			 * on late submission of flips.
			 */
			spin_lock_irqsave(&pcrtc->dev->event_lock, flags);
			last_flip_vblank = acrtc_attach->dm_irq_params.last_flip_vblank;
			spin_unlock_irqrestore(&pcrtc->dev->event_lock, flags);
		}

		target_vblank = last_flip_vblank + wait_for_vblank;

		/*
		 * Wait until we're out of the vertical blank period before the one
		 * targeted by the flip
		 */
		while ((acrtc_attach->enabled &&
			(amdgpu_display_get_crtc_scanoutpos(dm->ddev, acrtc_attach->crtc_id,
							    0, &vpos, &hpos, NULL,
							    NULL, &pcrtc->hwmode)
			 & (DRM_SCANOUTPOS_VALID | DRM_SCANOUTPOS_IN_VBLANK)) ==
			(DRM_SCANOUTPOS_VALID | DRM_SCANOUTPOS_IN_VBLANK) &&
			(int)(target_vblank -
			  amdgpu_get_vblank_counter_kms(pcrtc)) > 0)) {
			usleep_range(1000, 1100);
		}

		/**
		 * Prepare the flip event for the pageflip interrupt to handle.
		 *
		 * This only works in the case where we've already turned on the
		 * appropriate hardware blocks (eg. HUBP) so in the transition case
		 * from 0 -> n planes we have to skip a hardware generated event
		 * and rely on sending it from software.
		 */
		if (acrtc_attach->base.state->event &&
		    acrtc_state->active_planes > 0) {
			drm_crtc_vblank_get(pcrtc);

			spin_lock_irqsave(&pcrtc->dev->event_lock, flags);

			WARN_ON(acrtc_attach->pflip_status != AMDGPU_FLIP_NONE);
			prepare_flip_isr(acrtc_attach);

			spin_unlock_irqrestore(&pcrtc->dev->event_lock, flags);
		}

		if (acrtc_state->stream) {
			if (acrtc_state->freesync_vrr_info_changed)
				bundle->stream_update.vrr_infopacket =
					&acrtc_state->stream->vrr_infopacket;
		}
	} else if (cursor_update && acrtc_state->active_planes > 0 &&
		   acrtc_attach->base.state->event) {
		drm_crtc_vblank_get(pcrtc);

		spin_lock_irqsave(&pcrtc->dev->event_lock, flags);

		acrtc_attach->event = acrtc_attach->base.state->event;
		acrtc_attach->base.state->event = NULL;

		spin_unlock_irqrestore(&pcrtc->dev->event_lock, flags);
	}

	/* Update the planes if changed or disable if we don't have any. */
	if ((planes_count || acrtc_state->active_planes == 0) &&
		acrtc_state->stream) {
		/*
		 * If PSR or idle optimizations are enabled then flush out
		 * any pending work before hardware programming.
		 */
		if (dm->vblank_control_workqueue)
			flush_workqueue(dm->vblank_control_workqueue);

		bundle->stream_update.stream = acrtc_state->stream;
		if (new_pcrtc_state->mode_changed) {
			bundle->stream_update.src = acrtc_state->stream->src;
			bundle->stream_update.dst = acrtc_state->stream->dst;
		}

		if (new_pcrtc_state->color_mgmt_changed) {
			/*
			 * TODO: This isn't fully correct since we've actually
			 * already modified the stream in place.
			 */
			bundle->stream_update.gamut_remap =
				&acrtc_state->stream->gamut_remap_matrix;
			bundle->stream_update.output_csc_transform =
				&acrtc_state->stream->csc_color_matrix;
			bundle->stream_update.out_transfer_func =
				acrtc_state->stream->out_transfer_func;
		}

		acrtc_state->stream->abm_level = acrtc_state->abm_level;
		if (acrtc_state->abm_level != dm_old_crtc_state->abm_level)
			bundle->stream_update.abm_level = &acrtc_state->abm_level;

		/*
		 * If FreeSync state on the stream has changed then we need to
		 * re-adjust the min/max bounds now that DC doesn't handle this
		 * as part of commit.
		 */
		if (is_dc_timing_adjust_needed(dm_old_crtc_state, acrtc_state)) {
			spin_lock_irqsave(&pcrtc->dev->event_lock, flags);
			dc_stream_adjust_vmin_vmax(
				dm->dc, acrtc_state->stream,
				&acrtc_attach->dm_irq_params.vrr_params.adjust);
			spin_unlock_irqrestore(&pcrtc->dev->event_lock, flags);
		}
		mutex_lock(&dm->dc_lock);
		if ((acrtc_state->update_type > UPDATE_TYPE_FAST) &&
				acrtc_state->stream->link->psr_settings.psr_allow_active)
			amdgpu_dm_psr_disable(acrtc_state->stream);

		dc_commit_updates_for_stream(dm->dc,
						     bundle->surface_updates,
						     planes_count,
						     acrtc_state->stream,
						     &bundle->stream_update,
						     dc_state);

		/**
		 * Enable or disable the interrupts on the backend.
		 *
		 * Most pipes are put into power gating when unused.
		 *
		 * When power gating is enabled on a pipe we lose the
		 * interrupt enablement state when power gating is disabled.
		 *
		 * So we need to update the IRQ control state in hardware
		 * whenever the pipe turns on (since it could be previously
		 * power gated) or off (since some pipes can't be power gated
		 * on some ASICs).
		 */
		if (dm_old_crtc_state->active_planes != acrtc_state->active_planes)
			dm_update_pflip_irq_state(drm_to_adev(dev),
						  acrtc_attach);

		if ((acrtc_state->update_type > UPDATE_TYPE_FAST) &&
				acrtc_state->stream->link->psr_settings.psr_version != DC_PSR_VERSION_UNSUPPORTED &&
				!acrtc_state->stream->link->psr_settings.psr_feature_enabled)
			amdgpu_dm_link_setup_psr(acrtc_state->stream);

		/* Decrement skip count when PSR is enabled and we're doing fast updates. */
		if (acrtc_state->update_type == UPDATE_TYPE_FAST &&
		    acrtc_state->stream->link->psr_settings.psr_feature_enabled) {
			struct amdgpu_dm_connector *aconn =
				(struct amdgpu_dm_connector *)acrtc_state->stream->dm_stream_context;

			if (aconn->psr_skip_count > 0)
				aconn->psr_skip_count--;

			/* Allow PSR when skip count is 0. */
			acrtc_attach->dm_irq_params.allow_psr_entry = !aconn->psr_skip_count;

			/*
			 * If sink supports PSR SU, there is no need to rely on
			 * a vblank event disable request to enable PSR. PSR SU
			 * can be enabled immediately once OS demonstrates an
			 * adequate number of fast atomic commits to notify KMD
			 * of update events. See `vblank_control_worker()`.
			 */
			if (acrtc_state->stream->link->psr_settings.psr_version >= DC_PSR_VERSION_SU_1 &&
			    acrtc_attach->dm_irq_params.allow_psr_entry &&
#ifdef CONFIG_DRM_AMD_SECURE_DISPLAY
			    !amdgpu_dm_crc_window_is_activated(acrtc_state->base.crtc) &&
#endif
			    !acrtc_state->stream->link->psr_settings.psr_allow_active)
				amdgpu_dm_psr_enable(acrtc_state->stream);
		} else {
			acrtc_attach->dm_irq_params.allow_psr_entry = false;
		}

		mutex_unlock(&dm->dc_lock);
	}

	/*
	 * Update cursor state *after* programming all the planes.
	 * This avoids redundant programming in the case where we're going
	 * to be disabling a single plane - those pipes are being disabled.
	 */
	if (acrtc_state->active_planes)
		amdgpu_dm_commit_cursors(state);

cleanup:
	kfree(bundle);
}

static void amdgpu_dm_commit_audio(struct drm_device *dev,
				   struct drm_atomic_state *state)
{
	struct amdgpu_device *adev = drm_to_adev(dev);
	struct amdgpu_dm_connector *aconnector;
	struct drm_connector *connector;
	struct drm_connector_state *old_con_state, *new_con_state;
	struct drm_crtc_state *new_crtc_state;
	struct dm_crtc_state *new_dm_crtc_state;
	const struct dc_stream_status *status;
	int i, inst;

	/* Notify device removals. */
	for_each_oldnew_connector_in_state(state, connector, old_con_state, new_con_state, i) {
		if (old_con_state->crtc != new_con_state->crtc) {
			/* CRTC changes require notification. */
			goto notify;
		}

		if (!new_con_state->crtc)
			continue;

		new_crtc_state = drm_atomic_get_new_crtc_state(
			state, new_con_state->crtc);

		if (!new_crtc_state)
			continue;

		if (!drm_atomic_crtc_needs_modeset(new_crtc_state))
			continue;

	notify:
		aconnector = to_amdgpu_dm_connector(connector);

		mutex_lock(&adev->dm.audio_lock);
		inst = aconnector->audio_inst;
		aconnector->audio_inst = -1;
		mutex_unlock(&adev->dm.audio_lock);

		amdgpu_dm_audio_eld_notify(adev, inst);
	}

	/* Notify audio device additions. */
	for_each_new_connector_in_state(state, connector, new_con_state, i) {
		if (!new_con_state->crtc)
			continue;

		new_crtc_state = drm_atomic_get_new_crtc_state(
			state, new_con_state->crtc);

		if (!new_crtc_state)
			continue;

		if (!drm_atomic_crtc_needs_modeset(new_crtc_state))
			continue;

		new_dm_crtc_state = to_dm_crtc_state(new_crtc_state);
		if (!new_dm_crtc_state->stream)
			continue;

		status = dc_stream_get_status(new_dm_crtc_state->stream);
		if (!status)
			continue;

		aconnector = to_amdgpu_dm_connector(connector);

		mutex_lock(&adev->dm.audio_lock);
		inst = status->audio_inst;
		aconnector->audio_inst = inst;
		mutex_unlock(&adev->dm.audio_lock);

		amdgpu_dm_audio_eld_notify(adev, inst);
	}
}

/*
 * amdgpu_dm_crtc_copy_transient_flags - copy mirrored flags from DRM to DC
 * @crtc_state: the DRM CRTC state
 * @stream_state: the DC stream state.
 *
 * Copy the mirrored transient state flags from DRM, to DC. It is used to bring
 * a dc_stream_state's flags in sync with a drm_crtc_state's flags.
 */
static void amdgpu_dm_crtc_copy_transient_flags(struct drm_crtc_state *crtc_state,
						struct dc_stream_state *stream_state)
{
	stream_state->mode_changed = drm_atomic_crtc_needs_modeset(crtc_state);
}

/**
 * amdgpu_dm_atomic_commit_tail() - AMDgpu DM's commit tail implementation.
 * @state: The atomic state to commit
 *
 * This will tell DC to commit the constructed DC state from atomic_check,
 * programming the hardware. Any failures here implies a hardware failure, since
 * atomic check should have filtered anything non-kosher.
 */
static void amdgpu_dm_atomic_commit_tail(struct drm_atomic_state *state)
{
	struct drm_device *dev = state->dev;
	struct amdgpu_device *adev = drm_to_adev(dev);
	struct amdgpu_display_manager *dm = &adev->dm;
	struct dm_atomic_state *dm_state;
	struct dc_state *dc_state = NULL, *dc_state_temp = NULL;
	u32 i, j;
	struct drm_crtc *crtc;
	struct drm_crtc_state *old_crtc_state, *new_crtc_state;
	unsigned long flags;
	bool wait_for_vblank = true;
	struct drm_connector *connector;
	struct drm_connector_state *old_con_state, *new_con_state;
	struct dm_crtc_state *dm_old_crtc_state, *dm_new_crtc_state;
	int crtc_disable_count = 0;
	bool mode_set_reset_required = false;
	int r;

	trace_amdgpu_dm_atomic_commit_tail_begin(state);

	r = drm_atomic_helper_wait_for_fences(dev, state, false);
	if (unlikely(r))
		DRM_ERROR("Waiting for fences timed out!");

	drm_atomic_helper_update_legacy_modeset_state(dev, state);
	drm_dp_mst_atomic_wait_for_dependencies(state);

	dm_state = dm_atomic_get_new_state(state);
	if (dm_state && dm_state->context) {
		dc_state = dm_state->context;
	} else {
		/* No state changes, retain current state. */
		dc_state_temp = dc_create_state(dm->dc);
		ASSERT(dc_state_temp);
		dc_state = dc_state_temp;
		dc_resource_state_copy_construct_current(dm->dc, dc_state);
	}

	for_each_oldnew_crtc_in_state (state, crtc, old_crtc_state,
				       new_crtc_state, i) {
		struct amdgpu_crtc *acrtc = to_amdgpu_crtc(crtc);

		dm_old_crtc_state = to_dm_crtc_state(old_crtc_state);

		if (old_crtc_state->active &&
		    (!new_crtc_state->active ||
		     drm_atomic_crtc_needs_modeset(new_crtc_state))) {
			manage_dm_interrupts(adev, acrtc, false);
			dc_stream_release(dm_old_crtc_state->stream);
		}
	}

	drm_atomic_helper_calc_timestamping_constants(state);

	/* update changed items */
	for_each_oldnew_crtc_in_state(state, crtc, old_crtc_state, new_crtc_state, i) {
		struct amdgpu_crtc *acrtc = to_amdgpu_crtc(crtc);

		dm_new_crtc_state = to_dm_crtc_state(new_crtc_state);
		dm_old_crtc_state = to_dm_crtc_state(old_crtc_state);

		drm_dbg_state(state->dev,
			"amdgpu_crtc id:%d crtc_state_flags: enable:%d, active:%d, "
			"planes_changed:%d, mode_changed:%d,active_changed:%d,"
			"connectors_changed:%d\n",
			acrtc->crtc_id,
			new_crtc_state->enable,
			new_crtc_state->active,
			new_crtc_state->planes_changed,
			new_crtc_state->mode_changed,
			new_crtc_state->active_changed,
			new_crtc_state->connectors_changed);

		/* Disable cursor if disabling crtc */
		if (old_crtc_state->active && !new_crtc_state->active) {
			struct dc_cursor_position position;

			memset(&position, 0, sizeof(position));
			mutex_lock(&dm->dc_lock);
			dc_stream_set_cursor_position(dm_old_crtc_state->stream, &position);
			mutex_unlock(&dm->dc_lock);
		}

		/* Copy all transient state flags into dc state */
		if (dm_new_crtc_state->stream) {
			amdgpu_dm_crtc_copy_transient_flags(&dm_new_crtc_state->base,
							    dm_new_crtc_state->stream);
		}

		/* handles headless hotplug case, updating new_state and
		 * aconnector as needed
		 */

		if (modeset_required(new_crtc_state, dm_new_crtc_state->stream, dm_old_crtc_state->stream)) {

			DRM_DEBUG_ATOMIC("Atomic commit: SET crtc id %d: [%p]\n", acrtc->crtc_id, acrtc);

			if (!dm_new_crtc_state->stream) {
				/*
				 * this could happen because of issues with
				 * userspace notifications delivery.
				 * In this case userspace tries to set mode on
				 * display which is disconnected in fact.
				 * dc_sink is NULL in this case on aconnector.
				 * We expect reset mode will come soon.
				 *
				 * This can also happen when unplug is done
				 * during resume sequence ended
				 *
				 * In this case, we want to pretend we still
				 * have a sink to keep the pipe running so that
				 * hw state is consistent with the sw state
				 */
				DRM_DEBUG_DRIVER("%s: Failed to create new stream for crtc %d\n",
						__func__, acrtc->base.base.id);
				continue;
			}

			if (dm_old_crtc_state->stream)
				remove_stream(adev, acrtc, dm_old_crtc_state->stream);

			pm_runtime_get_noresume(dev->dev);

			acrtc->enabled = true;
			acrtc->hw_mode = new_crtc_state->mode;
			crtc->hwmode = new_crtc_state->mode;
			mode_set_reset_required = true;
		} else if (modereset_required(new_crtc_state)) {
			DRM_DEBUG_ATOMIC("Atomic commit: RESET. crtc id %d:[%p]\n", acrtc->crtc_id, acrtc);
			/* i.e. reset mode */
			if (dm_old_crtc_state->stream)
				remove_stream(adev, acrtc, dm_old_crtc_state->stream);

			mode_set_reset_required = true;
		}
	} /* for_each_crtc_in_state() */

	if (dc_state) {
		/* if there mode set or reset, disable eDP PSR */
		if (mode_set_reset_required) {
			if (dm->vblank_control_workqueue)
				flush_workqueue(dm->vblank_control_workqueue);

			amdgpu_dm_psr_disable_all(dm);
		}

		dm_enable_per_frame_crtc_master_sync(dc_state);
		mutex_lock(&dm->dc_lock);
		WARN_ON(!dc_commit_state(dm->dc, dc_state));

		/* Allow idle optimization when vblank count is 0 for display off */
		if (dm->active_vblank_irq_count == 0)
			dc_allow_idle_optimizations(dm->dc, true);
		mutex_unlock(&dm->dc_lock);
	}

	for_each_new_crtc_in_state(state, crtc, new_crtc_state, i) {
		struct amdgpu_crtc *acrtc = to_amdgpu_crtc(crtc);

		dm_new_crtc_state = to_dm_crtc_state(new_crtc_state);

		if (dm_new_crtc_state->stream != NULL) {
			const struct dc_stream_status *status =
					dc_stream_get_status(dm_new_crtc_state->stream);

			if (!status)
				status = dc_stream_get_status_from_state(dc_state,
									 dm_new_crtc_state->stream);
			if (!status)
				DC_ERR("got no status for stream %p on acrtc%p\n", dm_new_crtc_state->stream, acrtc);
			else
				acrtc->otg_inst = status->primary_otg_inst;
		}
	}
#ifdef CONFIG_DRM_AMD_DC_HDCP
	for_each_oldnew_connector_in_state(state, connector, old_con_state, new_con_state, i) {
		struct dm_connector_state *dm_new_con_state = to_dm_connector_state(new_con_state);
		struct amdgpu_crtc *acrtc = to_amdgpu_crtc(dm_new_con_state->base.crtc);
		struct amdgpu_dm_connector *aconnector = to_amdgpu_dm_connector(connector);

		pr_debug("[HDCP_DM] -------------- i : %x ----------\n", i);

		if (!connector)
			continue;

		pr_debug("[HDCP_DM] connector->index: %x connect_status: %x dpms: %x\n",
			connector->index, connector->status, connector->dpms);
		pr_debug("[HDCP_DM] state protection old: %x new: %x\n",
			old_con_state->content_protection, new_con_state->content_protection);

		if (aconnector->dc_sink) {
			if (aconnector->dc_sink->sink_signal != SIGNAL_TYPE_VIRTUAL &&
				aconnector->dc_sink->sink_signal != SIGNAL_TYPE_NONE) {
				pr_debug("[HDCP_DM] pipe_ctx dispname=%s\n",
				aconnector->dc_sink->edid_caps.display_name);
			}
		}

		new_crtc_state = NULL;
		old_crtc_state = NULL;

		if (acrtc) {
			new_crtc_state = drm_atomic_get_new_crtc_state(state, &acrtc->base);
			old_crtc_state = drm_atomic_get_old_crtc_state(state, &acrtc->base);
		}

		if (old_crtc_state)
			pr_debug("old crtc en: %x a: %x m: %x a-chg: %x c-chg: %x\n",
			old_crtc_state->enable,
			old_crtc_state->active,
			old_crtc_state->mode_changed,
			old_crtc_state->active_changed,
			old_crtc_state->connectors_changed);

		if (new_crtc_state)
			pr_debug("NEW crtc en: %x a: %x m: %x a-chg: %x c-chg: %x\n",
			new_crtc_state->enable,
			new_crtc_state->active,
			new_crtc_state->mode_changed,
			new_crtc_state->active_changed,
			new_crtc_state->connectors_changed);
	}

	for_each_oldnew_connector_in_state(state, connector, old_con_state, new_con_state, i) {
		struct dm_connector_state *dm_new_con_state = to_dm_connector_state(new_con_state);
		struct amdgpu_crtc *acrtc = to_amdgpu_crtc(dm_new_con_state->base.crtc);
		struct amdgpu_dm_connector *aconnector = to_amdgpu_dm_connector(connector);

		new_crtc_state = NULL;
		old_crtc_state = NULL;

		if (acrtc) {
			new_crtc_state = drm_atomic_get_new_crtc_state(state, &acrtc->base);
			old_crtc_state = drm_atomic_get_old_crtc_state(state, &acrtc->base);
		}

		dm_new_crtc_state = to_dm_crtc_state(new_crtc_state);

		if (dm_new_crtc_state && dm_new_crtc_state->stream == NULL &&
		    connector->state->content_protection == DRM_MODE_CONTENT_PROTECTION_ENABLED) {
			hdcp_reset_display(adev->dm.hdcp_workqueue, aconnector->dc_link->link_index);
			new_con_state->content_protection = DRM_MODE_CONTENT_PROTECTION_DESIRED;
			dm_new_con_state->update_hdcp = true;
			continue;
		}

		if (is_content_protection_different(new_crtc_state, old_crtc_state, new_con_state,
											old_con_state, connector, adev->dm.hdcp_workqueue)) {
			/* when display is unplugged from mst hub, connctor will
			 * be destroyed within dm_dp_mst_connector_destroy. connector
			 * hdcp perperties, like type, undesired, desired, enabled,
			 * will be lost. So, save hdcp properties into hdcp_work within
			 * amdgpu_dm_atomic_commit_tail. if the same display is
			 * plugged back with same display index, its hdcp properties
			 * will be retrieved from hdcp_work within dm_dp_mst_get_modes
			 */

			bool enable_encryption = false;

			if (new_con_state->content_protection == DRM_MODE_CONTENT_PROTECTION_DESIRED)
				enable_encryption = true;

			if (aconnector->dc_link && aconnector->dc_sink &&
				aconnector->dc_link->type == dc_connection_mst_branch) {
				struct hdcp_workqueue *hdcp_work = adev->dm.hdcp_workqueue;
				struct hdcp_workqueue *hdcp_w =
					&hdcp_work[aconnector->dc_link->link_index];

				hdcp_w->hdcp_content_type[connector->index] =
					new_con_state->hdcp_content_type;
				hdcp_w->content_protection[connector->index] =
					new_con_state->content_protection;
			}

			if (new_crtc_state && new_crtc_state->mode_changed &&
				new_con_state->content_protection >= DRM_MODE_CONTENT_PROTECTION_DESIRED)
				enable_encryption = true;

			DRM_INFO("[HDCP_DM] hdcp_update_display enable_encryption = %x\n", enable_encryption);

			hdcp_update_display(
				adev->dm.hdcp_workqueue, aconnector->dc_link->link_index, aconnector,
				new_con_state->hdcp_content_type, enable_encryption);
		}
	}
#endif

	/* Handle connector state changes */
	for_each_oldnew_connector_in_state(state, connector, old_con_state, new_con_state, i) {
		struct dm_connector_state *dm_new_con_state = to_dm_connector_state(new_con_state);
		struct dm_connector_state *dm_old_con_state = to_dm_connector_state(old_con_state);
		struct amdgpu_crtc *acrtc = to_amdgpu_crtc(dm_new_con_state->base.crtc);
		struct dc_surface_update dummy_updates[MAX_SURFACES];
		struct dc_stream_update stream_update;
		struct dc_info_packet hdr_packet;
		struct dc_stream_status *status = NULL;
		bool abm_changed, hdr_changed, scaling_changed;

		memset(&dummy_updates, 0, sizeof(dummy_updates));
		memset(&stream_update, 0, sizeof(stream_update));

		if (acrtc) {
			new_crtc_state = drm_atomic_get_new_crtc_state(state, &acrtc->base);
			old_crtc_state = drm_atomic_get_old_crtc_state(state, &acrtc->base);
		}

		/* Skip any modesets/resets */
		if (!acrtc || drm_atomic_crtc_needs_modeset(new_crtc_state))
			continue;

		dm_new_crtc_state = to_dm_crtc_state(new_crtc_state);
		dm_old_crtc_state = to_dm_crtc_state(old_crtc_state);

		scaling_changed = is_scaling_state_different(dm_new_con_state,
							     dm_old_con_state);

		abm_changed = dm_new_crtc_state->abm_level !=
			      dm_old_crtc_state->abm_level;

		hdr_changed =
			!drm_connector_atomic_hdr_metadata_equal(old_con_state, new_con_state);

		if (!scaling_changed && !abm_changed && !hdr_changed)
			continue;

		stream_update.stream = dm_new_crtc_state->stream;
		if (scaling_changed) {
			update_stream_scaling_settings(&dm_new_con_state->base.crtc->mode,
					dm_new_con_state, dm_new_crtc_state->stream);

			stream_update.src = dm_new_crtc_state->stream->src;
			stream_update.dst = dm_new_crtc_state->stream->dst;
		}

		if (abm_changed) {
			dm_new_crtc_state->stream->abm_level = dm_new_crtc_state->abm_level;

			stream_update.abm_level = &dm_new_crtc_state->abm_level;
		}

		if (hdr_changed) {
			fill_hdr_info_packet(new_con_state, &hdr_packet);
			stream_update.hdr_static_metadata = &hdr_packet;
		}

		status = dc_stream_get_status(dm_new_crtc_state->stream);

		if (WARN_ON(!status))
			continue;

		WARN_ON(!status->plane_count);

		/*
		 * TODO: DC refuses to perform stream updates without a dc_surface_update.
		 * Here we create an empty update on each plane.
		 * To fix this, DC should permit updating only stream properties.
		 */
		for (j = 0; j < status->plane_count; j++)
			dummy_updates[j].surface = status->plane_states[0];


		mutex_lock(&dm->dc_lock);
		dc_commit_updates_for_stream(dm->dc,
						     dummy_updates,
						     status->plane_count,
						     dm_new_crtc_state->stream,
						     &stream_update,
						     dc_state);
		mutex_unlock(&dm->dc_lock);
	}

	/**
	 * Enable interrupts for CRTCs that are newly enabled or went through
	 * a modeset. It was intentionally deferred until after the front end
	 * state was modified to wait until the OTG was on and so the IRQ
	 * handlers didn't access stale or invalid state.
	 */
	for_each_oldnew_crtc_in_state(state, crtc, old_crtc_state, new_crtc_state, i) {
		struct amdgpu_crtc *acrtc = to_amdgpu_crtc(crtc);
#ifdef CONFIG_DEBUG_FS
		enum amdgpu_dm_pipe_crc_source cur_crc_src;
#endif
		/* Count number of newly disabled CRTCs for dropping PM refs later. */
		if (old_crtc_state->active && !new_crtc_state->active)
			crtc_disable_count++;

		dm_new_crtc_state = to_dm_crtc_state(new_crtc_state);
		dm_old_crtc_state = to_dm_crtc_state(old_crtc_state);

		/* For freesync config update on crtc state and params for irq */
		update_stream_irq_parameters(dm, dm_new_crtc_state);

#ifdef CONFIG_DEBUG_FS
		spin_lock_irqsave(&adev_to_drm(adev)->event_lock, flags);
		cur_crc_src = acrtc->dm_irq_params.crc_src;
		spin_unlock_irqrestore(&adev_to_drm(adev)->event_lock, flags);
#endif

		if (new_crtc_state->active &&
		    (!old_crtc_state->active ||
		     drm_atomic_crtc_needs_modeset(new_crtc_state))) {
			dc_stream_retain(dm_new_crtc_state->stream);
			acrtc->dm_irq_params.stream = dm_new_crtc_state->stream;
			manage_dm_interrupts(adev, acrtc, true);
		}
		/* Handle vrr on->off / off->on transitions */
		amdgpu_dm_handle_vrr_transition(dm_old_crtc_state, dm_new_crtc_state);

#ifdef CONFIG_DEBUG_FS
		if (new_crtc_state->active &&
		    (!old_crtc_state->active ||
		     drm_atomic_crtc_needs_modeset(new_crtc_state))) {
			/**
			 * Frontend may have changed so reapply the CRC capture
			 * settings for the stream.
			 */
			if (amdgpu_dm_is_valid_crc_source(cur_crc_src)) {
#if defined(CONFIG_DRM_AMD_SECURE_DISPLAY)
				if (amdgpu_dm_crc_window_is_activated(crtc)) {
					spin_lock_irqsave(&adev_to_drm(adev)->event_lock, flags);
					acrtc->dm_irq_params.window_param.update_win = true;

					/**
					 * It takes 2 frames for HW to stably generate CRC when
					 * resuming from suspend, so we set skip_frame_cnt 2.
					 */
					acrtc->dm_irq_params.window_param.skip_frame_cnt = 2;
					spin_unlock_irqrestore(&adev_to_drm(adev)->event_lock, flags);
				}
#endif
				if (amdgpu_dm_crtc_configure_crc_source(
					crtc, dm_new_crtc_state, cur_crc_src))
					DRM_DEBUG_DRIVER("Failed to configure crc source");
			}
		}
#endif
	}

	for_each_new_crtc_in_state(state, crtc, new_crtc_state, j)
		if (new_crtc_state->async_flip)
			wait_for_vblank = false;

	/* update planes when needed per crtc*/
	for_each_new_crtc_in_state(state, crtc, new_crtc_state, j) {
		dm_new_crtc_state = to_dm_crtc_state(new_crtc_state);

		if (dm_new_crtc_state->stream)
			amdgpu_dm_commit_planes(state, dc_state, dev,
						dm, crtc, wait_for_vblank);
	}

	/* Update audio instances for each connector. */
	amdgpu_dm_commit_audio(dev, state);

	/* restore the backlight level */
	for (i = 0; i < dm->num_of_edps; i++) {
		if (dm->backlight_dev[i] &&
		    (dm->actual_brightness[i] != dm->brightness[i]))
			amdgpu_dm_backlight_set_level(dm, i, dm->brightness[i]);
	}

	/*
	 * send vblank event on all events not handled in flip and
	 * mark consumed event for drm_atomic_helper_commit_hw_done
	 */
	spin_lock_irqsave(&adev_to_drm(adev)->event_lock, flags);
	for_each_new_crtc_in_state(state, crtc, new_crtc_state, i) {

		if (new_crtc_state->event)
			drm_send_event_locked(dev, &new_crtc_state->event->base);

		new_crtc_state->event = NULL;
	}
	spin_unlock_irqrestore(&adev_to_drm(adev)->event_lock, flags);

	/* Signal HW programming completion */
	drm_atomic_helper_commit_hw_done(state);

	if (wait_for_vblank)
		drm_atomic_helper_wait_for_flip_done(dev, state);

	drm_atomic_helper_cleanup_planes(dev, state);

	/* return the stolen vga memory back to VRAM */
	if (!adev->mman.keep_stolen_vga_memory)
		amdgpu_bo_free_kernel(&adev->mman.stolen_vga_memory, NULL, NULL);
	amdgpu_bo_free_kernel(&adev->mman.stolen_extended_memory, NULL, NULL);

	/*
	 * Finally, drop a runtime PM reference for each newly disabled CRTC,
	 * so we can put the GPU into runtime suspend if we're not driving any
	 * displays anymore
	 */
	for (i = 0; i < crtc_disable_count; i++)
		pm_runtime_put_autosuspend(dev->dev);
	pm_runtime_mark_last_busy(dev->dev);

	if (dc_state_temp)
		dc_release_state(dc_state_temp);
}

static int dm_force_atomic_commit(struct drm_connector *connector)
{
	int ret = 0;
	struct drm_device *ddev = connector->dev;
	struct drm_atomic_state *state = drm_atomic_state_alloc(ddev);
	struct amdgpu_crtc *disconnected_acrtc = to_amdgpu_crtc(connector->encoder->crtc);
	struct drm_plane *plane = disconnected_acrtc->base.primary;
	struct drm_connector_state *conn_state;
	struct drm_crtc_state *crtc_state;
	struct drm_plane_state *plane_state;

	if (!state)
		return -ENOMEM;

	state->acquire_ctx = ddev->mode_config.acquire_ctx;

	/* Construct an atomic state to restore previous display setting */

	/*
	 * Attach connectors to drm_atomic_state
	 */
	conn_state = drm_atomic_get_connector_state(state, connector);

	ret = PTR_ERR_OR_ZERO(conn_state);
	if (ret)
		goto out;

	/* Attach crtc to drm_atomic_state*/
	crtc_state = drm_atomic_get_crtc_state(state, &disconnected_acrtc->base);

	ret = PTR_ERR_OR_ZERO(crtc_state);
	if (ret)
		goto out;

	/* force a restore */
	crtc_state->mode_changed = true;

	/* Attach plane to drm_atomic_state */
	plane_state = drm_atomic_get_plane_state(state, plane);

	ret = PTR_ERR_OR_ZERO(plane_state);
	if (ret)
		goto out;

	/* Call commit internally with the state we just constructed */
	ret = drm_atomic_commit(state);

out:
	drm_atomic_state_put(state);
	if (ret)
		DRM_ERROR("Restoring old state failed with %i\n", ret);

	return ret;
}

/*
 * This function handles all cases when set mode does not come upon hotplug.
 * This includes when a display is unplugged then plugged back into the
 * same port and when running without usermode desktop manager supprot
 */
void dm_restore_drm_connector_state(struct drm_device *dev,
				    struct drm_connector *connector)
{
	struct amdgpu_dm_connector *aconnector = to_amdgpu_dm_connector(connector);
	struct amdgpu_crtc *disconnected_acrtc;
	struct dm_crtc_state *acrtc_state;

	if (!aconnector->dc_sink || !connector->state || !connector->encoder)
		return;

	disconnected_acrtc = to_amdgpu_crtc(connector->encoder->crtc);
	if (!disconnected_acrtc)
		return;

	acrtc_state = to_dm_crtc_state(disconnected_acrtc->base.state);
	if (!acrtc_state->stream)
		return;

	/*
	 * If the previous sink is not released and different from the current,
	 * we deduce we are in a state where we can not rely on usermode call
	 * to turn on the display, so we do it here
	 */
	if (acrtc_state->stream->sink != aconnector->dc_sink)
		dm_force_atomic_commit(&aconnector->base);
}

/*
 * Grabs all modesetting locks to serialize against any blocking commits,
 * Waits for completion of all non blocking commits.
 */
static int do_aquire_global_lock(struct drm_device *dev,
				 struct drm_atomic_state *state)
{
	struct drm_crtc *crtc;
	struct drm_crtc_commit *commit;
	long ret;

	/*
	 * Adding all modeset locks to aquire_ctx will
	 * ensure that when the framework release it the
	 * extra locks we are locking here will get released to
	 */
	ret = drm_modeset_lock_all_ctx(dev, state->acquire_ctx);
	if (ret)
		return ret;

	list_for_each_entry(crtc, &dev->mode_config.crtc_list, head) {
		spin_lock(&crtc->commit_lock);
		commit = list_first_entry_or_null(&crtc->commit_list,
				struct drm_crtc_commit, commit_entry);
		if (commit)
			drm_crtc_commit_get(commit);
		spin_unlock(&crtc->commit_lock);

		if (!commit)
			continue;

		/*
		 * Make sure all pending HW programming completed and
		 * page flips done
		 */
		ret = wait_for_completion_interruptible_timeout(&commit->hw_done, 10*HZ);

		if (ret > 0)
			ret = wait_for_completion_interruptible_timeout(
					&commit->flip_done, 10*HZ);

		if (ret == 0)
			DRM_ERROR("[CRTC:%d:%s] hw_done or flip_done "
				  "timed out\n", crtc->base.id, crtc->name);

		drm_crtc_commit_put(commit);
	}

	return ret < 0 ? ret : 0;
}

static void get_freesync_config_for_crtc(
	struct dm_crtc_state *new_crtc_state,
	struct dm_connector_state *new_con_state)
{
	struct mod_freesync_config config = {0};
	struct amdgpu_dm_connector *aconnector =
			to_amdgpu_dm_connector(new_con_state->base.connector);
	struct drm_display_mode *mode = &new_crtc_state->base.mode;
	int vrefresh = drm_mode_vrefresh(mode);
	bool fs_vid_mode = false;
	bool drr_active = false;

	new_crtc_state->vrr_supported = new_con_state->freesync_capable &&
					vrefresh >= aconnector->min_vfreq &&
					vrefresh <= aconnector->max_vfreq;

	drr_active = new_crtc_state->vrr_supported &&
		new_crtc_state->freesync_config.state != VRR_STATE_DISABLED &&
		new_crtc_state->freesync_config.state != VRR_STATE_INACTIVE &&
		new_crtc_state->freesync_config.state != VRR_STATE_UNSUPPORTED;

	if (drr_active)
		new_crtc_state->stream->ignore_msa_timing_param = true;

	if (new_crtc_state->vrr_supported) {
		fs_vid_mode = new_crtc_state->freesync_config.state == VRR_STATE_ACTIVE_FIXED;
		config.min_refresh_in_uhz = aconnector->min_vfreq * 1000000;
		config.max_refresh_in_uhz = aconnector->max_vfreq * 1000000;
		config.vsif_supported = true;
		config.btr = true;

		if (fs_vid_mode) {
			config.state = VRR_STATE_ACTIVE_FIXED;
			config.fixed_refresh_in_uhz = new_crtc_state->freesync_config.fixed_refresh_in_uhz;
			goto out;
		} else if (new_crtc_state->base.vrr_enabled) {
			config.state = VRR_STATE_ACTIVE_VARIABLE;
		} else {
			config.state = VRR_STATE_INACTIVE;
		}
	}
out:
	new_crtc_state->freesync_config = config;
}

static void reset_freesync_config_for_crtc(
	struct dm_crtc_state *new_crtc_state)
{
	new_crtc_state->vrr_supported = false;

	memset(&new_crtc_state->vrr_infopacket, 0,
	       sizeof(new_crtc_state->vrr_infopacket));
}

static bool
is_timing_unchanged_for_freesync(struct drm_crtc_state *old_crtc_state,
				 struct drm_crtc_state *new_crtc_state)
{
	const struct drm_display_mode *old_mode, *new_mode;

	if (!old_crtc_state || !new_crtc_state)
		return false;

	old_mode = &old_crtc_state->mode;
	new_mode = &new_crtc_state->mode;

	if (old_mode->clock       == new_mode->clock &&
	    old_mode->hdisplay    == new_mode->hdisplay &&
	    old_mode->vdisplay    == new_mode->vdisplay &&
	    old_mode->htotal      == new_mode->htotal &&
	    old_mode->vtotal      != new_mode->vtotal &&
	    old_mode->hsync_start == new_mode->hsync_start &&
	    old_mode->vsync_start != new_mode->vsync_start &&
	    old_mode->hsync_end   == new_mode->hsync_end &&
	    old_mode->vsync_end   != new_mode->vsync_end &&
	    old_mode->hskew       == new_mode->hskew &&
	    old_mode->vscan       == new_mode->vscan &&
	    (old_mode->vsync_end - old_mode->vsync_start) ==
	    (new_mode->vsync_end - new_mode->vsync_start))
		return true;

	return false;
}

static void set_freesync_fixed_config(struct dm_crtc_state *dm_new_crtc_state) {
	u64 num, den, res;
	struct drm_crtc_state *new_crtc_state = &dm_new_crtc_state->base;

	dm_new_crtc_state->freesync_config.state = VRR_STATE_ACTIVE_FIXED;

	num = (unsigned long long)new_crtc_state->mode.clock * 1000 * 1000000;
	den = (unsigned long long)new_crtc_state->mode.htotal *
	      (unsigned long long)new_crtc_state->mode.vtotal;

	res = div_u64(num, den);
	dm_new_crtc_state->freesync_config.fixed_refresh_in_uhz = res;
}

static int dm_update_crtc_state(struct amdgpu_display_manager *dm,
			 struct drm_atomic_state *state,
			 struct drm_crtc *crtc,
			 struct drm_crtc_state *old_crtc_state,
			 struct drm_crtc_state *new_crtc_state,
			 bool enable,
			 bool *lock_and_validation_needed)
{
	struct dm_atomic_state *dm_state = NULL;
	struct dm_crtc_state *dm_old_crtc_state, *dm_new_crtc_state;
	struct dc_stream_state *new_stream;
	int ret = 0;

	/*
	 * TODO Move this code into dm_crtc_atomic_check once we get rid of dc_validation_set
	 * update changed items
	 */
	struct amdgpu_crtc *acrtc = NULL;
	struct amdgpu_dm_connector *aconnector = NULL;
	struct drm_connector_state *drm_new_conn_state = NULL, *drm_old_conn_state = NULL;
	struct dm_connector_state *dm_new_conn_state = NULL, *dm_old_conn_state = NULL;

	new_stream = NULL;

	dm_old_crtc_state = to_dm_crtc_state(old_crtc_state);
	dm_new_crtc_state = to_dm_crtc_state(new_crtc_state);
	acrtc = to_amdgpu_crtc(crtc);
	aconnector = amdgpu_dm_find_first_crtc_matching_connector(state, crtc);

	/* TODO This hack should go away */
	if (aconnector && enable) {
		/* Make sure fake sink is created in plug-in scenario */
		drm_new_conn_state = drm_atomic_get_new_connector_state(state,
							    &aconnector->base);
		drm_old_conn_state = drm_atomic_get_old_connector_state(state,
							    &aconnector->base);

		if (IS_ERR(drm_new_conn_state)) {
			ret = PTR_ERR_OR_ZERO(drm_new_conn_state);
			goto fail;
		}

		dm_new_conn_state = to_dm_connector_state(drm_new_conn_state);
		dm_old_conn_state = to_dm_connector_state(drm_old_conn_state);

		if (!drm_atomic_crtc_needs_modeset(new_crtc_state))
			goto skip_modeset;

		new_stream = create_validate_stream_for_sink(aconnector,
							     &new_crtc_state->mode,
							     dm_new_conn_state,
							     dm_old_crtc_state->stream);

		/*
		 * we can have no stream on ACTION_SET if a display
		 * was disconnected during S3, in this case it is not an
		 * error, the OS will be updated after detection, and
		 * will do the right thing on next atomic commit
		 */

		if (!new_stream) {
			DRM_DEBUG_DRIVER("%s: Failed to create new stream for crtc %d\n",
					__func__, acrtc->base.base.id);
			ret = -ENOMEM;
			goto fail;
		}

		/*
		 * TODO: Check VSDB bits to decide whether this should
		 * be enabled or not.
		 */
		new_stream->triggered_crtc_reset.enabled =
			dm->force_timing_sync;

		dm_new_crtc_state->abm_level = dm_new_conn_state->abm_level;

		ret = fill_hdr_info_packet(drm_new_conn_state,
					   &new_stream->hdr_static_metadata);
		if (ret)
			goto fail;

		/*
		 * If we already removed the old stream from the context
		 * (and set the new stream to NULL) then we can't reuse
		 * the old stream even if the stream and scaling are unchanged.
		 * We'll hit the BUG_ON and black screen.
		 *
		 * TODO: Refactor this function to allow this check to work
		 * in all conditions.
		 */
		if (amdgpu_freesync_vid_mode &&
		    dm_new_crtc_state->stream &&
		    is_timing_unchanged_for_freesync(new_crtc_state, old_crtc_state))
			goto skip_modeset;

		if (dm_new_crtc_state->stream &&
		    dc_is_stream_unchanged(new_stream, dm_old_crtc_state->stream) &&
		    dc_is_stream_scaling_unchanged(new_stream, dm_old_crtc_state->stream)) {
			new_crtc_state->mode_changed = false;
			DRM_DEBUG_DRIVER("Mode change not required, setting mode_changed to %d",
					 new_crtc_state->mode_changed);
		}
	}

	/* mode_changed flag may get updated above, need to check again */
	if (!drm_atomic_crtc_needs_modeset(new_crtc_state))
		goto skip_modeset;

	drm_dbg_state(state->dev,
		"amdgpu_crtc id:%d crtc_state_flags: enable:%d, active:%d, "
		"planes_changed:%d, mode_changed:%d,active_changed:%d,"
		"connectors_changed:%d\n",
		acrtc->crtc_id,
		new_crtc_state->enable,
		new_crtc_state->active,
		new_crtc_state->planes_changed,
		new_crtc_state->mode_changed,
		new_crtc_state->active_changed,
		new_crtc_state->connectors_changed);

	/* Remove stream for any changed/disabled CRTC */
	if (!enable) {

		if (!dm_old_crtc_state->stream)
			goto skip_modeset;

		/* Unset freesync video if it was active before */
		if (dm_old_crtc_state->freesync_config.state == VRR_STATE_ACTIVE_FIXED) {
			dm_new_crtc_state->freesync_config.state = VRR_STATE_INACTIVE;
			dm_new_crtc_state->freesync_config.fixed_refresh_in_uhz = 0;
		}

		/* Now check if we should set freesync video mode */
		if (amdgpu_freesync_vid_mode && dm_new_crtc_state->stream &&
		    is_timing_unchanged_for_freesync(new_crtc_state,
						     old_crtc_state)) {
			new_crtc_state->mode_changed = false;
			DRM_DEBUG_DRIVER(
				"Mode change not required for front porch change, "
				"setting mode_changed to %d",
				new_crtc_state->mode_changed);

			set_freesync_fixed_config(dm_new_crtc_state);

			goto skip_modeset;
		} else if (amdgpu_freesync_vid_mode && aconnector &&
			   is_freesync_video_mode(&new_crtc_state->mode,
						  aconnector)) {
			struct drm_display_mode *high_mode;

			high_mode = get_highest_refresh_rate_mode(aconnector, false);
			if (!drm_mode_equal(&new_crtc_state->mode, high_mode)) {
				set_freesync_fixed_config(dm_new_crtc_state);
			}
		}

		ret = dm_atomic_get_state(state, &dm_state);
		if (ret)
			goto fail;

		DRM_DEBUG_DRIVER("Disabling DRM crtc: %d\n",
				crtc->base.id);

		/* i.e. reset mode */
		if (dc_remove_stream_from_ctx(
				dm->dc,
				dm_state->context,
				dm_old_crtc_state->stream) != DC_OK) {
			ret = -EINVAL;
			goto fail;
		}

		dc_stream_release(dm_old_crtc_state->stream);
		dm_new_crtc_state->stream = NULL;

		reset_freesync_config_for_crtc(dm_new_crtc_state);

		*lock_and_validation_needed = true;

	} else {/* Add stream for any updated/enabled CRTC */
		/*
		 * Quick fix to prevent NULL pointer on new_stream when
		 * added MST connectors not found in existing crtc_state in the chained mode
		 * TODO: need to dig out the root cause of that
		 */
		if (!aconnector)
			goto skip_modeset;

		if (modereset_required(new_crtc_state))
			goto skip_modeset;

		if (modeset_required(new_crtc_state, new_stream,
				     dm_old_crtc_state->stream)) {

			WARN_ON(dm_new_crtc_state->stream);

			ret = dm_atomic_get_state(state, &dm_state);
			if (ret)
				goto fail;

			dm_new_crtc_state->stream = new_stream;

			dc_stream_retain(new_stream);

			DRM_DEBUG_ATOMIC("Enabling DRM crtc: %d\n",
					 crtc->base.id);

			if (dc_add_stream_to_ctx(
					dm->dc,
					dm_state->context,
					dm_new_crtc_state->stream) != DC_OK) {
				ret = -EINVAL;
				goto fail;
			}

			*lock_and_validation_needed = true;
		}
	}

skip_modeset:
	/* Release extra reference */
	if (new_stream)
		 dc_stream_release(new_stream);

	/*
	 * We want to do dc stream updates that do not require a
	 * full modeset below.
	 */
	if (!(enable && aconnector && new_crtc_state->active))
		return 0;
	/*
	 * Given above conditions, the dc state cannot be NULL because:
	 * 1. We're in the process of enabling CRTCs (just been added
	 *    to the dc context, or already is on the context)
	 * 2. Has a valid connector attached, and
	 * 3. Is currently active and enabled.
	 * => The dc stream state currently exists.
	 */
	BUG_ON(dm_new_crtc_state->stream == NULL);

	/* Scaling or underscan settings */
	if (is_scaling_state_different(dm_old_conn_state, dm_new_conn_state) ||
				drm_atomic_crtc_needs_modeset(new_crtc_state))
		update_stream_scaling_settings(
			&new_crtc_state->mode, dm_new_conn_state, dm_new_crtc_state->stream);

	/* ABM settings */
	dm_new_crtc_state->abm_level = dm_new_conn_state->abm_level;

	/*
	 * Color management settings. We also update color properties
	 * when a modeset is needed, to ensure it gets reprogrammed.
	 */
	if (dm_new_crtc_state->base.color_mgmt_changed ||
	    drm_atomic_crtc_needs_modeset(new_crtc_state)) {
		ret = amdgpu_dm_update_crtc_color_mgmt(dm_new_crtc_state);
		if (ret)
			goto fail;
	}

	/* Update Freesync settings. */
	get_freesync_config_for_crtc(dm_new_crtc_state,
				     dm_new_conn_state);

	return ret;

fail:
	if (new_stream)
		dc_stream_release(new_stream);
	return ret;
}

static bool should_reset_plane(struct drm_atomic_state *state,
			       struct drm_plane *plane,
			       struct drm_plane_state *old_plane_state,
			       struct drm_plane_state *new_plane_state)
{
	struct drm_plane *other;
	struct drm_plane_state *old_other_state, *new_other_state;
	struct drm_crtc_state *new_crtc_state;
	int i;

	/*
	 * TODO: Remove this hack once the checks below are sufficient
	 * enough to determine when we need to reset all the planes on
	 * the stream.
	 */
	if (state->allow_modeset)
		return true;

	/* Exit early if we know that we're adding or removing the plane. */
	if (old_plane_state->crtc != new_plane_state->crtc)
		return true;

	/* old crtc == new_crtc == NULL, plane not in context. */
	if (!new_plane_state->crtc)
		return false;

	new_crtc_state =
		drm_atomic_get_new_crtc_state(state, new_plane_state->crtc);

	if (!new_crtc_state)
		return true;

	/* CRTC Degamma changes currently require us to recreate planes. */
	if (new_crtc_state->color_mgmt_changed)
		return true;

	if (drm_atomic_crtc_needs_modeset(new_crtc_state))
		return true;

	/*
	 * If there are any new primary or overlay planes being added or
	 * removed then the z-order can potentially change. To ensure
	 * correct z-order and pipe acquisition the current DC architecture
	 * requires us to remove and recreate all existing planes.
	 *
	 * TODO: Come up with a more elegant solution for this.
	 */
	for_each_oldnew_plane_in_state(state, other, old_other_state, new_other_state, i) {
		struct amdgpu_framebuffer *old_afb, *new_afb;
		if (other->type == DRM_PLANE_TYPE_CURSOR)
			continue;

		if (old_other_state->crtc != new_plane_state->crtc &&
		    new_other_state->crtc != new_plane_state->crtc)
			continue;

		if (old_other_state->crtc != new_other_state->crtc)
			return true;

		/* Src/dst size and scaling updates. */
		if (old_other_state->src_w != new_other_state->src_w ||
		    old_other_state->src_h != new_other_state->src_h ||
		    old_other_state->crtc_w != new_other_state->crtc_w ||
		    old_other_state->crtc_h != new_other_state->crtc_h)
			return true;

		/* Rotation / mirroring updates. */
		if (old_other_state->rotation != new_other_state->rotation)
			return true;

		/* Blending updates. */
		if (old_other_state->pixel_blend_mode !=
		    new_other_state->pixel_blend_mode)
			return true;

		/* Alpha updates. */
		if (old_other_state->alpha != new_other_state->alpha)
			return true;

		/* Colorspace changes. */
		if (old_other_state->color_range != new_other_state->color_range ||
		    old_other_state->color_encoding != new_other_state->color_encoding)
			return true;

		/* Framebuffer checks fall at the end. */
		if (!old_other_state->fb || !new_other_state->fb)
			continue;

		/* Pixel format changes can require bandwidth updates. */
		if (old_other_state->fb->format != new_other_state->fb->format)
			return true;

		old_afb = (struct amdgpu_framebuffer *)old_other_state->fb;
		new_afb = (struct amdgpu_framebuffer *)new_other_state->fb;

		/* Tiling and DCC changes also require bandwidth updates. */
		if (old_afb->tiling_flags != new_afb->tiling_flags ||
		    old_afb->base.modifier != new_afb->base.modifier)
			return true;
	}

	return false;
}

static int dm_check_cursor_fb(struct amdgpu_crtc *new_acrtc,
			      struct drm_plane_state *new_plane_state,
			      struct drm_framebuffer *fb)
{
	struct amdgpu_device *adev = drm_to_adev(new_acrtc->base.dev);
	struct amdgpu_framebuffer *afb = to_amdgpu_framebuffer(fb);
	unsigned int pitch;
	bool linear;

	if (fb->width > new_acrtc->max_cursor_width ||
	    fb->height > new_acrtc->max_cursor_height) {
		DRM_DEBUG_ATOMIC("Bad cursor FB size %dx%d\n",
				 new_plane_state->fb->width,
				 new_plane_state->fb->height);
		return -EINVAL;
	}
	if (new_plane_state->src_w != fb->width << 16 ||
	    new_plane_state->src_h != fb->height << 16) {
		DRM_DEBUG_ATOMIC("Cropping not supported for cursor plane\n");
		return -EINVAL;
	}

	/* Pitch in pixels */
	pitch = fb->pitches[0] / fb->format->cpp[0];

	if (fb->width != pitch) {
		DRM_DEBUG_ATOMIC("Cursor FB width %d doesn't match pitch %d",
				 fb->width, pitch);
		return -EINVAL;
	}

	switch (pitch) {
	case 64:
	case 128:
	case 256:
		/* FB pitch is supported by cursor plane */
		break;
	default:
		DRM_DEBUG_ATOMIC("Bad cursor FB pitch %d px\n", pitch);
		return -EINVAL;
	}

	/* Core DRM takes care of checking FB modifiers, so we only need to
	 * check tiling flags when the FB doesn't have a modifier. */
	if (!(fb->flags & DRM_MODE_FB_MODIFIERS)) {
		if (adev->family < AMDGPU_FAMILY_AI) {
			linear = AMDGPU_TILING_GET(afb->tiling_flags, ARRAY_MODE) != DC_ARRAY_2D_TILED_THIN1 &&
			         AMDGPU_TILING_GET(afb->tiling_flags, ARRAY_MODE) != DC_ARRAY_1D_TILED_THIN1 &&
				 AMDGPU_TILING_GET(afb->tiling_flags, MICRO_TILE_MODE) == 0;
		} else {
			linear = AMDGPU_TILING_GET(afb->tiling_flags, SWIZZLE_MODE) == 0;
		}
		if (!linear) {
			DRM_DEBUG_ATOMIC("Cursor FB not linear");
			return -EINVAL;
		}
	}

	return 0;
}

static int dm_update_plane_state(struct dc *dc,
				 struct drm_atomic_state *state,
				 struct drm_plane *plane,
				 struct drm_plane_state *old_plane_state,
				 struct drm_plane_state *new_plane_state,
				 bool enable,
				 bool *lock_and_validation_needed)
{

	struct dm_atomic_state *dm_state = NULL;
	struct drm_crtc *new_plane_crtc, *old_plane_crtc;
	struct drm_crtc_state *old_crtc_state, *new_crtc_state;
	struct dm_crtc_state *dm_new_crtc_state, *dm_old_crtc_state;
	struct dm_plane_state *dm_new_plane_state, *dm_old_plane_state;
	struct amdgpu_crtc *new_acrtc;
	bool needs_reset;
	int ret = 0;


	new_plane_crtc = new_plane_state->crtc;
	old_plane_crtc = old_plane_state->crtc;
	dm_new_plane_state = to_dm_plane_state(new_plane_state);
	dm_old_plane_state = to_dm_plane_state(old_plane_state);

	if (plane->type == DRM_PLANE_TYPE_CURSOR) {
		if (!enable || !new_plane_crtc ||
			drm_atomic_plane_disabling(plane->state, new_plane_state))
			return 0;

		new_acrtc = to_amdgpu_crtc(new_plane_crtc);

		if (new_plane_state->src_x != 0 || new_plane_state->src_y != 0) {
			DRM_DEBUG_ATOMIC("Cropping not supported for cursor plane\n");
			return -EINVAL;
		}

		if (new_plane_state->fb) {
			ret = dm_check_cursor_fb(new_acrtc, new_plane_state,
						 new_plane_state->fb);
			if (ret)
				return ret;
		}

		return 0;
	}

	needs_reset = should_reset_plane(state, plane, old_plane_state,
					 new_plane_state);

	/* Remove any changed/removed planes */
	if (!enable) {
		if (!needs_reset)
			return 0;

		if (!old_plane_crtc)
			return 0;

		old_crtc_state = drm_atomic_get_old_crtc_state(
				state, old_plane_crtc);
		dm_old_crtc_state = to_dm_crtc_state(old_crtc_state);

		if (!dm_old_crtc_state->stream)
			return 0;

		DRM_DEBUG_ATOMIC("Disabling DRM plane: %d on DRM crtc %d\n",
				plane->base.id, old_plane_crtc->base.id);

		ret = dm_atomic_get_state(state, &dm_state);
		if (ret)
			return ret;

		if (!dc_remove_plane_from_context(
				dc,
				dm_old_crtc_state->stream,
				dm_old_plane_state->dc_state,
				dm_state->context)) {

			return -EINVAL;
		}


		dc_plane_state_release(dm_old_plane_state->dc_state);
		dm_new_plane_state->dc_state = NULL;

		*lock_and_validation_needed = true;

	} else { /* Add new planes */
		struct dc_plane_state *dc_new_plane_state;

		if (drm_atomic_plane_disabling(plane->state, new_plane_state))
			return 0;

		if (!new_plane_crtc)
			return 0;

		new_crtc_state = drm_atomic_get_new_crtc_state(state, new_plane_crtc);
		dm_new_crtc_state = to_dm_crtc_state(new_crtc_state);

		if (!dm_new_crtc_state->stream)
			return 0;

		if (!needs_reset)
			return 0;

		ret = dm_plane_helper_check_state(new_plane_state, new_crtc_state);
		if (ret)
			return ret;

		WARN_ON(dm_new_plane_state->dc_state);

		dc_new_plane_state = dc_create_plane_state(dc);
		if (!dc_new_plane_state)
			return -ENOMEM;

		DRM_DEBUG_ATOMIC("Enabling DRM plane: %d on DRM crtc %d\n",
				 plane->base.id, new_plane_crtc->base.id);

		ret = fill_dc_plane_attributes(
			drm_to_adev(new_plane_crtc->dev),
			dc_new_plane_state,
			new_plane_state,
			new_crtc_state);
		if (ret) {
			dc_plane_state_release(dc_new_plane_state);
			return ret;
		}

		ret = dm_atomic_get_state(state, &dm_state);
		if (ret) {
			dc_plane_state_release(dc_new_plane_state);
			return ret;
		}

		/*
		 * Any atomic check errors that occur after this will
		 * not need a release. The plane state will be attached
		 * to the stream, and therefore part of the atomic
		 * state. It'll be released when the atomic state is
		 * cleaned.
		 */
		if (!dc_add_plane_to_context(
				dc,
				dm_new_crtc_state->stream,
				dc_new_plane_state,
				dm_state->context)) {

			dc_plane_state_release(dc_new_plane_state);
			return -EINVAL;
		}

		dm_new_plane_state->dc_state = dc_new_plane_state;

		dm_new_crtc_state->mpo_requested |= (plane->type == DRM_PLANE_TYPE_OVERLAY);

		/* Tell DC to do a full surface update every time there
		 * is a plane change. Inefficient, but works for now.
		 */
		dm_new_plane_state->dc_state->update_flags.bits.full_update = 1;

		*lock_and_validation_needed = true;
	}


	return ret;
}

static void dm_get_oriented_plane_size(struct drm_plane_state *plane_state,
				       int *src_w, int *src_h)
{
	switch (plane_state->rotation & DRM_MODE_ROTATE_MASK) {
	case DRM_MODE_ROTATE_90:
	case DRM_MODE_ROTATE_270:
		*src_w = plane_state->src_h >> 16;
		*src_h = plane_state->src_w >> 16;
		break;
	case DRM_MODE_ROTATE_0:
	case DRM_MODE_ROTATE_180:
	default:
		*src_w = plane_state->src_w >> 16;
		*src_h = plane_state->src_h >> 16;
		break;
	}
}

static int dm_check_crtc_cursor(struct drm_atomic_state *state,
				struct drm_crtc *crtc,
				struct drm_crtc_state *new_crtc_state)
{
	struct drm_plane *cursor = crtc->cursor, *underlying;
	struct drm_plane_state *new_cursor_state, *new_underlying_state;
	int i;
	int cursor_scale_w, cursor_scale_h, underlying_scale_w, underlying_scale_h;
	int cursor_src_w, cursor_src_h;
	int underlying_src_w, underlying_src_h;

	/* On DCE and DCN there is no dedicated hardware cursor plane. We get a
	 * cursor per pipe but it's going to inherit the scaling and
	 * positioning from the underlying pipe. Check the cursor plane's
	 * blending properties match the underlying planes'. */

	new_cursor_state = drm_atomic_get_new_plane_state(state, cursor);
	if (!new_cursor_state || !new_cursor_state->fb) {
		return 0;
	}

	dm_get_oriented_plane_size(new_cursor_state, &cursor_src_w, &cursor_src_h);
	cursor_scale_w = new_cursor_state->crtc_w * 1000 / cursor_src_w;
	cursor_scale_h = new_cursor_state->crtc_h * 1000 / cursor_src_h;

	for_each_new_plane_in_state_reverse(state, underlying, new_underlying_state, i) {
		/* Narrow down to non-cursor planes on the same CRTC as the cursor */
		if (new_underlying_state->crtc != crtc || underlying == crtc->cursor)
			continue;

		/* Ignore disabled planes */
		if (!new_underlying_state->fb)
			continue;

		dm_get_oriented_plane_size(new_underlying_state,
					   &underlying_src_w, &underlying_src_h);
		underlying_scale_w = new_underlying_state->crtc_w * 1000 / underlying_src_w;
		underlying_scale_h = new_underlying_state->crtc_h * 1000 / underlying_src_h;

		if (cursor_scale_w != underlying_scale_w ||
		    cursor_scale_h != underlying_scale_h) {
			drm_dbg_atomic(crtc->dev,
				       "Cursor [PLANE:%d:%s] scaling doesn't match underlying [PLANE:%d:%s]\n",
				       cursor->base.id, cursor->name, underlying->base.id, underlying->name);
			return -EINVAL;
		}

		/* If this plane covers the whole CRTC, no need to check planes underneath */
		if (new_underlying_state->crtc_x <= 0 &&
		    new_underlying_state->crtc_y <= 0 &&
		    new_underlying_state->crtc_x + new_underlying_state->crtc_w >= new_crtc_state->mode.hdisplay &&
		    new_underlying_state->crtc_y + new_underlying_state->crtc_h >= new_crtc_state->mode.vdisplay)
			break;
	}

	return 0;
}

#if defined(CONFIG_DRM_AMD_DC_DCN)
static int add_affected_mst_dsc_crtcs(struct drm_atomic_state *state, struct drm_crtc *crtc)
{
	struct drm_connector *connector;
	struct drm_connector_state *conn_state, *old_conn_state;
	struct amdgpu_dm_connector *aconnector = NULL;
	int i;
	for_each_oldnew_connector_in_state(state, connector, old_conn_state, conn_state, i) {
		if (!conn_state->crtc)
			conn_state = old_conn_state;

		if (conn_state->crtc != crtc)
			continue;

		aconnector = to_amdgpu_dm_connector(connector);
		if (!aconnector->port || !aconnector->mst_port)
			aconnector = NULL;
		else
			break;
	}

	if (!aconnector)
		return 0;

	return drm_dp_mst_add_affected_dsc_crtcs(state, &aconnector->mst_port->mst_mgr);
}
#endif

/**
 * amdgpu_dm_atomic_check() - Atomic check implementation for AMDgpu DM.
 *
 * @dev: The DRM device
 * @state: The atomic state to commit
 *
 * Validate that the given atomic state is programmable by DC into hardware.
 * This involves constructing a &struct dc_state reflecting the new hardware
 * state we wish to commit, then querying DC to see if it is programmable. It's
 * important not to modify the existing DC state. Otherwise, atomic_check
 * may unexpectedly commit hardware changes.
 *
 * When validating the DC state, it's important that the right locks are
 * acquired. For full updates case which removes/adds/updates streams on one
 * CRTC while flipping on another CRTC, acquiring global lock will guarantee
 * that any such full update commit will wait for completion of any outstanding
 * flip using DRMs synchronization events.
 *
 * Note that DM adds the affected connectors for all CRTCs in state, when that
 * might not seem necessary. This is because DC stream creation requires the
 * DC sink, which is tied to the DRM connector state. Cleaning this up should
 * be possible but non-trivial - a possible TODO item.
 *
 * Return: -Error code if validation failed.
 */
static int amdgpu_dm_atomic_check(struct drm_device *dev,
				  struct drm_atomic_state *state)
{
	struct amdgpu_device *adev = drm_to_adev(dev);
	struct dm_atomic_state *dm_state = NULL;
	struct dc *dc = adev->dm.dc;
	struct drm_connector *connector;
	struct drm_connector_state *old_con_state, *new_con_state;
	struct drm_crtc *crtc;
	struct drm_crtc_state *old_crtc_state, *new_crtc_state;
	struct drm_plane *plane;
	struct drm_plane_state *old_plane_state, *new_plane_state;
	enum dc_status status;
	int ret, i;
	bool lock_and_validation_needed = false;
	struct dm_crtc_state *dm_old_crtc_state, *dm_new_crtc_state;
#if defined(CONFIG_DRM_AMD_DC_DCN)
	struct drm_dp_mst_topology_mgr *mgr;
	struct drm_dp_mst_topology_state *mst_state;
	struct dsc_mst_fairness_vars vars[MAX_PIPES];
#endif

	trace_amdgpu_dm_atomic_check_begin(state);

	ret = drm_atomic_helper_check_modeset(dev, state);
	if (ret) {
		DRM_DEBUG_DRIVER("drm_atomic_helper_check_modeset() failed\n");
		goto fail;
	}

	/* Check connector changes */
	for_each_oldnew_connector_in_state(state, connector, old_con_state, new_con_state, i) {
		struct dm_connector_state *dm_old_con_state = to_dm_connector_state(old_con_state);
		struct dm_connector_state *dm_new_con_state = to_dm_connector_state(new_con_state);

		/* Skip connectors that are disabled or part of modeset already. */
		if (!new_con_state->crtc)
			continue;

		new_crtc_state = drm_atomic_get_crtc_state(state, new_con_state->crtc);
		if (IS_ERR(new_crtc_state)) {
			DRM_DEBUG_DRIVER("drm_atomic_get_crtc_state() failed\n");
			ret = PTR_ERR(new_crtc_state);
			goto fail;
		}

		if (dm_old_con_state->abm_level != dm_new_con_state->abm_level ||
		    dm_old_con_state->scaling != dm_new_con_state->scaling)
			new_crtc_state->connectors_changed = true;
	}

#if defined(CONFIG_DRM_AMD_DC_DCN)
	if (dc_resource_is_dsc_encoding_supported(dc)) {
		for_each_oldnew_crtc_in_state(state, crtc, old_crtc_state, new_crtc_state, i) {
			if (drm_atomic_crtc_needs_modeset(new_crtc_state)) {
				ret = add_affected_mst_dsc_crtcs(state, crtc);
				if (ret) {
					DRM_DEBUG_DRIVER("add_affected_mst_dsc_crtcs() failed\n");
					goto fail;
				}
			}
		}
	}
#endif
	for_each_oldnew_crtc_in_state(state, crtc, old_crtc_state, new_crtc_state, i) {
		dm_old_crtc_state = to_dm_crtc_state(old_crtc_state);

		if (!drm_atomic_crtc_needs_modeset(new_crtc_state) &&
		    !new_crtc_state->color_mgmt_changed &&
		    old_crtc_state->vrr_enabled == new_crtc_state->vrr_enabled &&
			dm_old_crtc_state->dsc_force_changed == false)
			continue;

		ret = amdgpu_dm_verify_lut_sizes(new_crtc_state);
		if (ret) {
			DRM_DEBUG_DRIVER("amdgpu_dm_verify_lut_sizes() failed\n");
			goto fail;
		}

		if (!new_crtc_state->enable)
			continue;

		ret = drm_atomic_add_affected_connectors(state, crtc);
		if (ret) {
			DRM_DEBUG_DRIVER("drm_atomic_add_affected_connectors() failed\n");
			goto fail;
		}

		ret = drm_atomic_add_affected_planes(state, crtc);
		if (ret) {
			DRM_DEBUG_DRIVER("drm_atomic_add_affected_planes() failed\n");
			goto fail;
		}

		if (dm_old_crtc_state->dsc_force_changed)
			new_crtc_state->mode_changed = true;
	}

	/*
	 * Add all primary and overlay planes on the CRTC to the state
	 * whenever a plane is enabled to maintain correct z-ordering
	 * and to enable fast surface updates.
	 */
	drm_for_each_crtc(crtc, dev) {
		bool modified = false;

		for_each_oldnew_plane_in_state(state, plane, old_plane_state, new_plane_state, i) {
			if (plane->type == DRM_PLANE_TYPE_CURSOR)
				continue;

			if (new_plane_state->crtc == crtc ||
			    old_plane_state->crtc == crtc) {
				modified = true;
				break;
			}
		}

		if (!modified)
			continue;

		drm_for_each_plane_mask(plane, state->dev, crtc->state->plane_mask) {
			if (plane->type == DRM_PLANE_TYPE_CURSOR)
				continue;

			new_plane_state =
				drm_atomic_get_plane_state(state, plane);

			if (IS_ERR(new_plane_state)) {
				ret = PTR_ERR(new_plane_state);
				DRM_DEBUG_DRIVER("new_plane_state is BAD\n");
				goto fail;
			}
		}
	}

	/*
	 * DC consults the zpos (layer_index in DC terminology) to determine the
	 * hw plane on which to enable the hw cursor (see
	 * `dcn10_can_pipe_disable_cursor`). By now, all modified planes are in
	 * atomic state, so call drm helper to normalize zpos.
	 */
	ret = drm_atomic_normalize_zpos(dev, state);
	if (ret) {
		drm_dbg(dev, "drm_atomic_normalize_zpos() failed\n");
		goto fail;
	}

	/* Remove exiting planes if they are modified */
	for_each_oldnew_plane_in_state_reverse(state, plane, old_plane_state, new_plane_state, i) {
		ret = dm_update_plane_state(dc, state, plane,
					    old_plane_state,
					    new_plane_state,
					    false,
					    &lock_and_validation_needed);
		if (ret) {
			DRM_DEBUG_DRIVER("dm_update_plane_state() failed\n");
			goto fail;
		}
	}

	/* Disable all crtcs which require disable */
	for_each_oldnew_crtc_in_state(state, crtc, old_crtc_state, new_crtc_state, i) {
		ret = dm_update_crtc_state(&adev->dm, state, crtc,
					   old_crtc_state,
					   new_crtc_state,
					   false,
					   &lock_and_validation_needed);
		if (ret) {
			DRM_DEBUG_DRIVER("DISABLE: dm_update_crtc_state() failed\n");
			goto fail;
		}
	}

	/* Enable all crtcs which require enable */
	for_each_oldnew_crtc_in_state(state, crtc, old_crtc_state, new_crtc_state, i) {
		ret = dm_update_crtc_state(&adev->dm, state, crtc,
					   old_crtc_state,
					   new_crtc_state,
					   true,
					   &lock_and_validation_needed);
		if (ret) {
			DRM_DEBUG_DRIVER("ENABLE: dm_update_crtc_state() failed\n");
			goto fail;
		}
	}

	/* Add new/modified planes */
	for_each_oldnew_plane_in_state_reverse(state, plane, old_plane_state, new_plane_state, i) {
		ret = dm_update_plane_state(dc, state, plane,
					    old_plane_state,
					    new_plane_state,
					    true,
					    &lock_and_validation_needed);
		if (ret) {
			DRM_DEBUG_DRIVER("dm_update_plane_state() failed\n");
			goto fail;
		}
	}

#if defined(CONFIG_DRM_AMD_DC_DCN)
	if (dc_resource_is_dsc_encoding_supported(dc)) {
		ret = pre_validate_dsc(state, &dm_state, vars);
		if (ret != 0)
			goto fail;
	}
#endif

	/* Run this here since we want to validate the streams we created */
	ret = drm_atomic_helper_check_planes(dev, state);
	if (ret) {
		DRM_DEBUG_DRIVER("drm_atomic_helper_check_planes() failed\n");
		goto fail;
	}

	for_each_new_crtc_in_state(state, crtc, new_crtc_state, i) {
		dm_new_crtc_state = to_dm_crtc_state(new_crtc_state);
		if (dm_new_crtc_state->mpo_requested)
			DRM_DEBUG_DRIVER("MPO enablement requested on crtc:[%p]\n", crtc);
	}

	/* Check cursor planes scaling */
	for_each_new_crtc_in_state(state, crtc, new_crtc_state, i) {
		ret = dm_check_crtc_cursor(state, crtc, new_crtc_state);
		if (ret) {
			DRM_DEBUG_DRIVER("dm_check_crtc_cursor() failed\n");
			goto fail;
		}
	}

	if (state->legacy_cursor_update) {
		/*
		 * This is a fast cursor update coming from the plane update
		 * helper, check if it can be done asynchronously for better
		 * performance.
		 */
		state->async_update =
			!drm_atomic_helper_async_check(dev, state);

		/*
		 * Skip the remaining global validation if this is an async
		 * update. Cursor updates can be done without affecting
		 * state or bandwidth calcs and this avoids the performance
		 * penalty of locking the private state object and
		 * allocating a new dc_state.
		 */
		if (state->async_update)
			return 0;
	}

	/* Check scaling and underscan changes*/
	/* TODO Removed scaling changes validation due to inability to commit
	 * new stream into context w\o causing full reset. Need to
	 * decide how to handle.
	 */
	for_each_oldnew_connector_in_state(state, connector, old_con_state, new_con_state, i) {
		struct dm_connector_state *dm_old_con_state = to_dm_connector_state(old_con_state);
		struct dm_connector_state *dm_new_con_state = to_dm_connector_state(new_con_state);
		struct amdgpu_crtc *acrtc = to_amdgpu_crtc(dm_new_con_state->base.crtc);

		/* Skip any modesets/resets */
		if (!acrtc || drm_atomic_crtc_needs_modeset(
				drm_atomic_get_new_crtc_state(state, &acrtc->base)))
			continue;

		/* Skip any thing not scale or underscan changes */
		if (!is_scaling_state_different(dm_new_con_state, dm_old_con_state))
			continue;

		lock_and_validation_needed = true;
	}

#if defined(CONFIG_DRM_AMD_DC_DCN)
	/* set the slot info for each mst_state based on the link encoding format */
	for_each_new_mst_mgr_in_state(state, mgr, mst_state, i) {
		struct amdgpu_dm_connector *aconnector;
		struct drm_connector *connector;
		struct drm_connector_list_iter iter;
		u8 link_coding_cap;

		drm_connector_list_iter_begin(dev, &iter);
		drm_for_each_connector_iter(connector, &iter) {
			if (connector->index == mst_state->mgr->conn_base_id) {
				aconnector = to_amdgpu_dm_connector(connector);
				link_coding_cap = dc_link_dp_mst_decide_link_encoding_format(aconnector->dc_link);
				drm_dp_mst_update_slots(mst_state, link_coding_cap);

				break;
			}
		}
		drm_connector_list_iter_end(&iter);
	}
#endif

	/**
	 * Streams and planes are reset when there are changes that affect
	 * bandwidth. Anything that affects bandwidth needs to go through
	 * DC global validation to ensure that the configuration can be applied
	 * to hardware.
	 *
	 * We have to currently stall out here in atomic_check for outstanding
	 * commits to finish in this case because our IRQ handlers reference
	 * DRM state directly - we can end up disabling interrupts too early
	 * if we don't.
	 *
	 * TODO: Remove this stall and drop DM state private objects.
	 */
	if (lock_and_validation_needed) {
		ret = dm_atomic_get_state(state, &dm_state);
		if (ret) {
			DRM_DEBUG_DRIVER("dm_atomic_get_state() failed\n");
			goto fail;
		}

		ret = do_aquire_global_lock(dev, state);
		if (ret) {
			DRM_DEBUG_DRIVER("do_aquire_global_lock() failed\n");
			goto fail;
		}

#if defined(CONFIG_DRM_AMD_DC_DCN)
		ret = compute_mst_dsc_configs_for_state(state, dm_state->context, vars);
		if (ret) {
			DRM_DEBUG_DRIVER("compute_mst_dsc_configs_for_state() failed\n");
			goto fail;
		}

		ret = dm_update_mst_vcpi_slots_for_dsc(state, dm_state->context, vars);
		if (ret) {
			DRM_DEBUG_DRIVER("dm_update_mst_vcpi_slots_for_dsc() failed\n");
			goto fail;
		}
#endif

		/*
		 * Perform validation of MST topology in the state:
		 * We need to perform MST atomic check before calling
		 * dc_validate_global_state(), or there is a chance
		 * to get stuck in an infinite loop and hang eventually.
		 */
		ret = drm_dp_mst_atomic_check(state);
		if (ret) {
			DRM_DEBUG_DRIVER("drm_dp_mst_atomic_check() failed\n");
			goto fail;
		}
		status = dc_validate_global_state(dc, dm_state->context, true);
		if (status != DC_OK) {
			DRM_DEBUG_DRIVER("DC global validation failure: %s (%d)",
				       dc_status_to_str(status), status);
			ret = -EINVAL;
			goto fail;
		}
	} else {
		/*
		 * The commit is a fast update. Fast updates shouldn't change
		 * the DC context, affect global validation, and can have their
		 * commit work done in parallel with other commits not touching
		 * the same resource. If we have a new DC context as part of
		 * the DM atomic state from validation we need to free it and
		 * retain the existing one instead.
		 *
		 * Furthermore, since the DM atomic state only contains the DC
		 * context and can safely be annulled, we can free the state
		 * and clear the associated private object now to free
		 * some memory and avoid a possible use-after-free later.
		 */

		for (i = 0; i < state->num_private_objs; i++) {
			struct drm_private_obj *obj = state->private_objs[i].ptr;

			if (obj->funcs == adev->dm.atomic_obj.funcs) {
				int j = state->num_private_objs-1;

				dm_atomic_destroy_state(obj,
						state->private_objs[i].state);

				/* If i is not at the end of the array then the
				 * last element needs to be moved to where i was
				 * before the array can safely be truncated.
				 */
				if (i != j)
					state->private_objs[i] =
						state->private_objs[j];

				state->private_objs[j].ptr = NULL;
				state->private_objs[j].state = NULL;
				state->private_objs[j].old_state = NULL;
				state->private_objs[j].new_state = NULL;

				state->num_private_objs = j;
				break;
			}
		}
	}

	/* Store the overall update type for use later in atomic check. */
	for_each_new_crtc_in_state (state, crtc, new_crtc_state, i) {
		struct dm_crtc_state *dm_new_crtc_state =
			to_dm_crtc_state(new_crtc_state);

		dm_new_crtc_state->update_type = lock_and_validation_needed ?
							 UPDATE_TYPE_FULL :
							 UPDATE_TYPE_FAST;
	}

	/* Must be success */
	WARN_ON(ret);

	trace_amdgpu_dm_atomic_check_finish(state, ret);

	return ret;

fail:
	if (ret == -EDEADLK)
		DRM_DEBUG_DRIVER("Atomic check stopped to avoid deadlock.\n");
	else if (ret == -EINTR || ret == -EAGAIN || ret == -ERESTARTSYS)
		DRM_DEBUG_DRIVER("Atomic check stopped due to signal.\n");
	else
		DRM_DEBUG_DRIVER("Atomic check failed with err: %d \n", ret);

	trace_amdgpu_dm_atomic_check_finish(state, ret);

	return ret;
}

static bool is_dp_capable_without_timing_msa(struct dc *dc,
					     struct amdgpu_dm_connector *amdgpu_dm_connector)
{
	u8 dpcd_data;
	bool capable = false;

	if (amdgpu_dm_connector->dc_link &&
		dm_helpers_dp_read_dpcd(
				NULL,
				amdgpu_dm_connector->dc_link,
				DP_DOWN_STREAM_PORT_COUNT,
				&dpcd_data,
				sizeof(dpcd_data))) {
		capable = (dpcd_data & DP_MSA_TIMING_PAR_IGNORED) ? true:false;
	}

	return capable;
}

static bool dm_edid_parser_send_cea(struct amdgpu_display_manager *dm,
		unsigned int offset,
		unsigned int total_length,
		u8 *data,
		unsigned int length,
		struct amdgpu_hdmi_vsdb_info *vsdb)
{
	bool res;
	union dmub_rb_cmd cmd;
	struct dmub_cmd_send_edid_cea *input;
	struct dmub_cmd_edid_cea_output *output;

	if (length > DMUB_EDID_CEA_DATA_CHUNK_BYTES)
		return false;

	memset(&cmd, 0, sizeof(cmd));

	input = &cmd.edid_cea.data.input;

	cmd.edid_cea.header.type = DMUB_CMD__EDID_CEA;
	cmd.edid_cea.header.sub_type = 0;
	cmd.edid_cea.header.payload_bytes =
		sizeof(cmd.edid_cea) - sizeof(cmd.edid_cea.header);
	input->offset = offset;
	input->length = length;
	input->cea_total_length = total_length;
	memcpy(input->payload, data, length);

	res = dc_dmub_srv_cmd_with_reply_data(dm->dc->ctx->dmub_srv, &cmd);
	if (!res) {
		DRM_ERROR("EDID CEA parser failed\n");
		return false;
	}

	output = &cmd.edid_cea.data.output;

	if (output->type == DMUB_CMD__EDID_CEA_ACK) {
		if (!output->ack.success) {
			DRM_ERROR("EDID CEA ack failed at offset %d\n",
					output->ack.offset);
		}
	} else if (output->type == DMUB_CMD__EDID_CEA_AMD_VSDB) {
		if (!output->amd_vsdb.vsdb_found)
			return false;

		vsdb->freesync_supported = output->amd_vsdb.freesync_supported;
		vsdb->amd_vsdb_version = output->amd_vsdb.amd_vsdb_version;
		vsdb->min_refresh_rate_hz = output->amd_vsdb.min_frame_rate;
		vsdb->max_refresh_rate_hz = output->amd_vsdb.max_frame_rate;
	} else {
		DRM_WARN("Unknown EDID CEA parser results\n");
		return false;
	}

	return true;
}

static bool parse_edid_cea_dmcu(struct amdgpu_display_manager *dm,
		u8 *edid_ext, int len,
		struct amdgpu_hdmi_vsdb_info *vsdb_info)
{
	int i;

	/* send extension block to DMCU for parsing */
	for (i = 0; i < len; i += 8) {
		bool res;
		int offset;

		/* send 8 bytes a time */
		if (!dc_edid_parser_send_cea(dm->dc, i, len, &edid_ext[i], 8))
			return false;

		if (i+8 == len) {
			/* EDID block sent completed, expect result */
			int version, min_rate, max_rate;

			res = dc_edid_parser_recv_amd_vsdb(dm->dc, &version, &min_rate, &max_rate);
			if (res) {
				/* amd vsdb found */
				vsdb_info->freesync_supported = 1;
				vsdb_info->amd_vsdb_version = version;
				vsdb_info->min_refresh_rate_hz = min_rate;
				vsdb_info->max_refresh_rate_hz = max_rate;
				return true;
			}
			/* not amd vsdb */
			return false;
		}

		/* check for ack*/
		res = dc_edid_parser_recv_cea_ack(dm->dc, &offset);
		if (!res)
			return false;
	}

	return false;
}

static bool parse_edid_cea_dmub(struct amdgpu_display_manager *dm,
		u8 *edid_ext, int len,
		struct amdgpu_hdmi_vsdb_info *vsdb_info)
{
	int i;

	/* send extension block to DMCU for parsing */
	for (i = 0; i < len; i += 8) {
		/* send 8 bytes a time */
		if (!dm_edid_parser_send_cea(dm, i, len, &edid_ext[i], 8, vsdb_info))
			return false;
	}

	return vsdb_info->freesync_supported;
}

static bool parse_edid_cea(struct amdgpu_dm_connector *aconnector,
		u8 *edid_ext, int len,
		struct amdgpu_hdmi_vsdb_info *vsdb_info)
{
	struct amdgpu_device *adev = drm_to_adev(aconnector->base.dev);

	if (adev->dm.dmub_srv)
		return parse_edid_cea_dmub(&adev->dm, edid_ext, len, vsdb_info);
	else
		return parse_edid_cea_dmcu(&adev->dm, edid_ext, len, vsdb_info);
}

static int parse_hdmi_amd_vsdb(struct amdgpu_dm_connector *aconnector,
		struct edid *edid, struct amdgpu_hdmi_vsdb_info *vsdb_info)
{
	u8 *edid_ext = NULL;
	int i;
	bool valid_vsdb_found = false;

	/*----- drm_find_cea_extension() -----*/
	/* No EDID or EDID extensions */
	if (edid == NULL || edid->extensions == 0)
		return -ENODEV;

	/* Find CEA extension */
	for (i = 0; i < edid->extensions; i++) {
		edid_ext = (uint8_t *)edid + EDID_LENGTH * (i + 1);
		if (edid_ext[0] == CEA_EXT)
			break;
	}

	if (i == edid->extensions)
		return -ENODEV;

	/*----- cea_db_offsets() -----*/
	if (edid_ext[0] != CEA_EXT)
		return -ENODEV;

	valid_vsdb_found = parse_edid_cea(aconnector, edid_ext, EDID_LENGTH, vsdb_info);

	return valid_vsdb_found ? i : -ENODEV;
}

/**
 * amdgpu_dm_update_freesync_caps - Update Freesync capabilities
 *
 * @connector: Connector to query.
 * @edid: EDID from monitor
 *
 * Amdgpu supports Freesync in DP and HDMI displays, and it is required to keep
 * track of some of the display information in the internal data struct used by
 * amdgpu_dm. This function checks which type of connector we need to set the
 * FreeSync parameters.
 */
void amdgpu_dm_update_freesync_caps(struct drm_connector *connector,
				    struct edid *edid)
{
	int i = 0;
	struct detailed_timing *timing;
	struct detailed_non_pixel *data;
	struct detailed_data_monitor_range *range;
	struct amdgpu_dm_connector *amdgpu_dm_connector =
			to_amdgpu_dm_connector(connector);
	struct dm_connector_state *dm_con_state = NULL;
	struct dc_sink *sink;

	struct drm_device *dev = connector->dev;
	struct amdgpu_device *adev = drm_to_adev(dev);
	struct amdgpu_hdmi_vsdb_info vsdb_info = {0};
	bool freesync_capable = false;

	if (!connector->state) {
		DRM_ERROR("%s - Connector has no state", __func__);
		goto update;
	}

	sink = amdgpu_dm_connector->dc_sink ?
		amdgpu_dm_connector->dc_sink :
		amdgpu_dm_connector->dc_em_sink;

	if (!edid || !sink) {
		dm_con_state = to_dm_connector_state(connector->state);

		amdgpu_dm_connector->min_vfreq = 0;
		amdgpu_dm_connector->max_vfreq = 0;
		amdgpu_dm_connector->pixel_clock_mhz = 0;
		connector->display_info.monitor_range.min_vfreq = 0;
		connector->display_info.monitor_range.max_vfreq = 0;
		freesync_capable = false;

		goto update;
	}

	dm_con_state = to_dm_connector_state(connector->state);

	if (!adev->dm.freesync_module)
		goto update;

	if (sink->sink_signal == SIGNAL_TYPE_DISPLAY_PORT
		|| sink->sink_signal == SIGNAL_TYPE_EDP) {
		bool edid_check_required = false;

		if (edid) {
			edid_check_required = is_dp_capable_without_timing_msa(
						adev->dm.dc,
						amdgpu_dm_connector);
		}

		if (edid_check_required == true && (edid->version > 1 ||
		   (edid->version == 1 && edid->revision > 1))) {
			for (i = 0; i < 4; i++) {

				timing	= &edid->detailed_timings[i];
				data	= &timing->data.other_data;
				range	= &data->data.range;
				/*
				 * Check if monitor has continuous frequency mode
				 */
				if (data->type != EDID_DETAIL_MONITOR_RANGE)
					continue;
				/*
				 * Check for flag range limits only. If flag == 1 then
				 * no additional timing information provided.
				 * Default GTF, GTF Secondary curve and CVT are not
				 * supported
				 */
				if (range->flags != 1)
					continue;

				amdgpu_dm_connector->min_vfreq = range->min_vfreq;
				amdgpu_dm_connector->max_vfreq = range->max_vfreq;
				amdgpu_dm_connector->pixel_clock_mhz =
					range->pixel_clock_mhz * 10;

				connector->display_info.monitor_range.min_vfreq = range->min_vfreq;
				connector->display_info.monitor_range.max_vfreq = range->max_vfreq;

				break;
			}

			if (amdgpu_dm_connector->max_vfreq -
			    amdgpu_dm_connector->min_vfreq > 10) {

				freesync_capable = true;
			}
		}
	} else if (edid && sink->sink_signal == SIGNAL_TYPE_HDMI_TYPE_A) {
		i = parse_hdmi_amd_vsdb(amdgpu_dm_connector, edid, &vsdb_info);
		if (i >= 0 && vsdb_info.freesync_supported) {
			timing  = &edid->detailed_timings[i];
			data    = &timing->data.other_data;

			amdgpu_dm_connector->min_vfreq = vsdb_info.min_refresh_rate_hz;
			amdgpu_dm_connector->max_vfreq = vsdb_info.max_refresh_rate_hz;
			if (amdgpu_dm_connector->max_vfreq - amdgpu_dm_connector->min_vfreq > 10)
				freesync_capable = true;

			connector->display_info.monitor_range.min_vfreq = vsdb_info.min_refresh_rate_hz;
			connector->display_info.monitor_range.max_vfreq = vsdb_info.max_refresh_rate_hz;
		}
	}

update:
	if (dm_con_state)
		dm_con_state->freesync_capable = freesync_capable;

	if (connector->vrr_capable_property)
		drm_connector_set_vrr_capable_property(connector,
						       freesync_capable);
}

void amdgpu_dm_trigger_timing_sync(struct drm_device *dev)
{
	struct amdgpu_device *adev = drm_to_adev(dev);
	struct dc *dc = adev->dm.dc;
	int i;

	mutex_lock(&adev->dm.dc_lock);
	if (dc->current_state) {
		for (i = 0; i < dc->current_state->stream_count; ++i)
			dc->current_state->streams[i]
				->triggered_crtc_reset.enabled =
				adev->dm.force_timing_sync;

		dm_enable_per_frame_crtc_master_sync(dc->current_state);
		dc_trigger_sync(dc, dc->current_state);
	}
	mutex_unlock(&adev->dm.dc_lock);
}

void dm_write_reg_func(const struct dc_context *ctx, uint32_t address,
		       u32 value, const char *func_name)
{
#ifdef DM_CHECK_ADDR_0
	if (address == 0) {
		DC_ERR("invalid register write. address = 0");
		return;
	}
#endif
	cgs_write_register(ctx->cgs_device, address, value);
	trace_amdgpu_dc_wreg(&ctx->perf_trace->write_count, address, value);
}

uint32_t dm_read_reg_func(const struct dc_context *ctx, uint32_t address,
			  const char *func_name)
{
	u32 value;
#ifdef DM_CHECK_ADDR_0
	if (address == 0) {
		DC_ERR("invalid register read; address = 0\n");
		return 0;
	}
#endif

	if (ctx->dmub_srv &&
	    ctx->dmub_srv->reg_helper_offload.gather_in_progress &&
	    !ctx->dmub_srv->reg_helper_offload.should_burst_write) {
		ASSERT(false);
		return 0;
	}

	value = cgs_read_register(ctx->cgs_device, address);

	trace_amdgpu_dc_rreg(&ctx->perf_trace->read_count, address, value);

	return value;
}

int amdgpu_dm_process_dmub_aux_transfer_sync(
		struct dc_context *ctx,
		unsigned int link_index,
		struct aux_payload *payload,
		enum aux_return_code_type *operation_result)
{
	struct amdgpu_device *adev = ctx->driver_context;
	struct dmub_notification *p_notify = adev->dm.dmub_notify;
	int ret = -1;

	mutex_lock(&adev->dm.dpia_aux_lock);
	if (!dc_process_dmub_aux_transfer_async(ctx->dc, link_index, payload)) {
		*operation_result = AUX_RET_ERROR_ENGINE_ACQUIRE;
		goto out;
 	}

	if (!wait_for_completion_timeout(&adev->dm.dmub_aux_transfer_done, 10 * HZ)) {
		DRM_ERROR("wait_for_completion_timeout timeout!");
		*operation_result = AUX_RET_ERROR_TIMEOUT;
		goto out;
	}

	if (p_notify->result != AUX_RET_SUCCESS) {
		/*
		 * Transient states before tunneling is enabled could
		 * lead to this error. We can ignore this for now.
		 */
		if (p_notify->result != AUX_RET_ERROR_PROTOCOL_ERROR) {
			DRM_WARN("DPIA AUX failed on 0x%x(%d), error %d\n",
					payload->address, payload->length,
					p_notify->result);
		}
		*operation_result = AUX_RET_ERROR_INVALID_REPLY;
		goto out;
	}


	payload->reply[0] = adev->dm.dmub_notify->aux_reply.command;
	if (!payload->write && p_notify->aux_reply.length &&
			(payload->reply[0] == AUX_TRANSACTION_REPLY_AUX_ACK)) {

		if (payload->length != p_notify->aux_reply.length) {
			DRM_WARN("invalid read length %d from DPIA AUX 0x%x(%d)!\n",
				p_notify->aux_reply.length,
					payload->address, payload->length);
			*operation_result = AUX_RET_ERROR_INVALID_REPLY;
			goto out;
		}

		memcpy(payload->data, p_notify->aux_reply.data,
				p_notify->aux_reply.length);
	}

	/* success */
	ret = p_notify->aux_reply.length;
	*operation_result = p_notify->result;
out:
<<<<<<< HEAD
=======
	reinit_completion(&adev->dm.dmub_aux_transfer_done);
>>>>>>> ca1c9012
	mutex_unlock(&adev->dm.dpia_aux_lock);
	return ret;
}

int amdgpu_dm_process_dmub_set_config_sync(
		struct dc_context *ctx,
		unsigned int link_index,
		struct set_config_cmd_payload *payload,
		enum set_config_status *operation_result)
{
	struct amdgpu_device *adev = ctx->driver_context;
	bool is_cmd_complete;
	int ret;

	mutex_lock(&adev->dm.dpia_aux_lock);
	is_cmd_complete = dc_process_dmub_set_config_async(ctx->dc,
			link_index, payload, adev->dm.dmub_notify);

	if (is_cmd_complete || wait_for_completion_timeout(&adev->dm.dmub_aux_transfer_done, 10 * HZ)) {
		ret = 0;
		*operation_result = adev->dm.dmub_notify->sc_status;
	} else {
		DRM_ERROR("wait_for_completion_timeout timeout!");
		ret = -1;
		*operation_result = SET_CONFIG_UNKNOWN_ERROR;
	}

<<<<<<< HEAD
=======
	if (!is_cmd_complete)
		reinit_completion(&adev->dm.dmub_aux_transfer_done);
>>>>>>> ca1c9012
	mutex_unlock(&adev->dm.dpia_aux_lock);
	return ret;
}

/*
 * Check whether seamless boot is supported.
 *
 * So far we only support seamless boot on CHIP_VANGOGH.
 * If everything goes well, we may consider expanding
 * seamless boot to other ASICs.
 */
bool check_seamless_boot_capability(struct amdgpu_device *adev)
{
	switch (adev->ip_versions[DCE_HWIP][0]) {
	case IP_VERSION(3, 0, 1):
		if (!adev->mman.keep_stolen_vga_memory)
			return true;
		break;
	default:
		break;
	}

	return false;
}<|MERGE_RESOLUTION|>--- conflicted
+++ resolved
@@ -10510,10 +10510,7 @@
 	ret = p_notify->aux_reply.length;
 	*operation_result = p_notify->result;
 out:
-<<<<<<< HEAD
-=======
 	reinit_completion(&adev->dm.dmub_aux_transfer_done);
->>>>>>> ca1c9012
 	mutex_unlock(&adev->dm.dpia_aux_lock);
 	return ret;
 }
@@ -10541,11 +10538,8 @@
 		*operation_result = SET_CONFIG_UNKNOWN_ERROR;
 	}
 
-<<<<<<< HEAD
-=======
 	if (!is_cmd_complete)
 		reinit_completion(&adev->dm.dmub_aux_transfer_done);
->>>>>>> ca1c9012
 	mutex_unlock(&adev->dm.dpia_aux_lock);
 	return ret;
 }
