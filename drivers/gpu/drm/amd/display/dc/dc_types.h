/*
 * Copyright 2012-15 Advanced Micro Devices, Inc.
 *
 * Permission is hereby granted, free of charge, to any person obtaining a
 * copy of this software and associated documentation files (the "Software"),
 * to deal in the Software without restriction, including without limitation
 * the rights to use, copy, modify, merge, publish, distribute, sublicense,
 * and/or sell copies of the Software, and to permit persons to whom the
 * Software is furnished to do so, subject to the following conditions:
 *
 * The above copyright notice and this permission notice shall be included in
 * all copies or substantial portions of the Software.
 *
 * THE SOFTWARE IS PROVIDED "AS IS", WITHOUT WARRANTY OF ANY KIND, EXPRESS OR
 * IMPLIED, INCLUDING BUT NOT LIMITED TO THE WARRANTIES OF MERCHANTABILITY,
 * FITNESS FOR A PARTICULAR PURPOSE AND NONINFRINGEMENT.  IN NO EVENT SHALL
 * THE COPYRIGHT HOLDER(S) OR AUTHOR(S) BE LIABLE FOR ANY CLAIM, DAMAGES OR
 * OTHER LIABILITY, WHETHER IN AN ACTION OF CONTRACT, TORT OR OTHERWISE,
 * ARISING FROM, OUT OF OR IN CONNECTION WITH THE SOFTWARE OR THE USE OR
 * OTHER DEALINGS IN THE SOFTWARE.
 *
 * Authors: AMD
 *
 */
#ifndef DC_TYPES_H_
#define DC_TYPES_H_

/* AND EdidUtility only needs a portion
 * of this file, including the rest only
 * causes additional issues.
 */
#include "os_types.h"
#include "fixed31_32.h"
#include "irq_types.h"
#include "dc_dp_types.h"
#include "dc_hdmi_types.h"
#include "dc_hw_types.h"
#include "dal_types.h"
#include "grph_object_defs.h"

#ifdef CONFIG_DRM_AMD_DC_HDCP
#include "dm_cp_psp.h"
#endif

/* forward declarations */
struct dc_plane_state;
struct dc_stream_state;
struct dc_link;
struct dc_sink;
struct dal;
struct dc_dmub_srv;

/********************************
 * Environment definitions
 ********************************/
enum dce_environment {
	DCE_ENV_PRODUCTION_DRV = 0,
	/* Emulation on FPGA, in "Maximus" System.
	 * This environment enforces that *only* DC registers accessed.
	 * (access to non-DC registers will hang FPGA) */
	DCE_ENV_FPGA_MAXIMUS,
	/* Emulation on real HW or on FPGA. Used by Diagnostics, enforces
	 * requirements of Diagnostics team. */
	DCE_ENV_DIAG,
	/*
	 * Guest VM system, DC HW may exist but is not virtualized and
	 * should not be used.  SW support for VDI only.
	 */
	DCE_ENV_VIRTUAL_HW
};

/* Note: use these macro definitions instead of direct comparison! */
#define IS_FPGA_MAXIMUS_DC(dce_environment) \
	(dce_environment == DCE_ENV_FPGA_MAXIMUS)

#define IS_DIAG_DC(dce_environment) \
	(IS_FPGA_MAXIMUS_DC(dce_environment) || (dce_environment == DCE_ENV_DIAG))

struct dc_perf_trace {
	unsigned long read_count;
	unsigned long write_count;
	unsigned long last_entry_read;
	unsigned long last_entry_write;
};

#define DC_MAX_EDID_BUFFER_SIZE 2048
#define DC_EDID_BLOCK_SIZE 128
#define MAX_SURFACE_NUM 4
#define NUM_PIXEL_FORMATS 10
#define MAX_REPEATER_CNT 8

#include "dc_ddc_types.h"

enum tiling_mode {
	TILING_MODE_INVALID,
	TILING_MODE_LINEAR,
	TILING_MODE_TILED,
	TILING_MODE_COUNT
};

enum view_3d_format {
	VIEW_3D_FORMAT_NONE = 0,
	VIEW_3D_FORMAT_FRAME_SEQUENTIAL,
	VIEW_3D_FORMAT_SIDE_BY_SIDE,
	VIEW_3D_FORMAT_TOP_AND_BOTTOM,
	VIEW_3D_FORMAT_COUNT,
	VIEW_3D_FORMAT_FIRST = VIEW_3D_FORMAT_FRAME_SEQUENTIAL
};

enum plane_stereo_format {
	PLANE_STEREO_FORMAT_NONE = 0,
	PLANE_STEREO_FORMAT_SIDE_BY_SIDE = 1,
	PLANE_STEREO_FORMAT_TOP_AND_BOTTOM = 2,
	PLANE_STEREO_FORMAT_FRAME_ALTERNATE = 3,
	PLANE_STEREO_FORMAT_ROW_INTERLEAVED = 5,
	PLANE_STEREO_FORMAT_COLUMN_INTERLEAVED = 6,
	PLANE_STEREO_FORMAT_CHECKER_BOARD = 7
};

/* TODO: Find way to calculate number of bits
 *  Please increase if pixel_format enum increases
 * num  from  PIXEL_FORMAT_INDEX8 to PIXEL_FORMAT_444BPP32
 */

enum dc_edid_connector_type {
	DC_EDID_CONNECTOR_UNKNOWN = 0,
	DC_EDID_CONNECTOR_ANALOG = 1,
	DC_EDID_CONNECTOR_DIGITAL = 10,
	DC_EDID_CONNECTOR_DVI = 11,
	DC_EDID_CONNECTOR_HDMIA = 12,
	DC_EDID_CONNECTOR_MDDI = 14,
	DC_EDID_CONNECTOR_DISPLAYPORT = 15
};

enum dc_edid_status {
	EDID_OK,
	EDID_BAD_INPUT,
	EDID_NO_RESPONSE,
	EDID_BAD_CHECKSUM,
	EDID_THE_SAME,
	EDID_FALL_BACK,
	EDID_PARTIAL_VALID,
};

enum act_return_status {
	ACT_SUCCESS,
	ACT_LINK_LOST,
	ACT_FAILED
};

/* audio capability from EDID*/
struct dc_cea_audio_mode {
	uint8_t format_code; /* ucData[0] [6:3]*/
	uint8_t channel_count; /* ucData[0] [2:0]*/
	uint8_t sample_rate; /* ucData[1]*/
	union {
		uint8_t sample_size; /* for LPCM*/
		/*  for Audio Formats 2-8 (Max bit rate divided by 8 kHz)*/
		uint8_t max_bit_rate;
		uint8_t audio_codec_vendor_specific; /* for Audio Formats 9-15*/
	};
};

struct dc_edid {
	uint32_t length;
	uint8_t raw_edid[DC_MAX_EDID_BUFFER_SIZE];
};

/* When speaker location data block is not available, DEFAULT_SPEAKER_LOCATION
 * is used. In this case we assume speaker location are: front left, front
 * right and front center. */
#define DEFAULT_SPEAKER_LOCATION 5

#define DC_MAX_AUDIO_DESC_COUNT 16

#define AUDIO_INFO_DISPLAY_NAME_SIZE_IN_CHARS 20

union display_content_support {
	unsigned int raw;
	struct {
		unsigned int valid_content_type :1;
		unsigned int game_content :1;
		unsigned int cinema_content :1;
		unsigned int photo_content :1;
		unsigned int graphics_content :1;
		unsigned int reserved :27;
	} bits;
};

struct dc_panel_patch {
	unsigned int dppowerup_delay;
	unsigned int extra_t12_ms;
	unsigned int extra_delay_backlight_off;
	unsigned int extra_t7_ms;
	unsigned int skip_scdc_overwrite;
	unsigned int delay_ignore_msa;
	unsigned int disable_fec;
	unsigned int extra_t3_ms;
	unsigned int max_dsc_target_bpp_limit;
	unsigned int embedded_tiled_slave;
	unsigned int disable_fams;
	unsigned int skip_avmute;
	unsigned int mst_start_top_delay;
};

struct dc_edid_caps {
	/* sink identification */
	uint16_t manufacturer_id;
	uint16_t product_id;
	uint32_t serial_number;
	uint8_t manufacture_week;
	uint8_t manufacture_year;
	uint8_t display_name[AUDIO_INFO_DISPLAY_NAME_SIZE_IN_CHARS];

	/* audio caps */
	uint8_t speaker_flags;
	uint32_t audio_mode_count;
	struct dc_cea_audio_mode audio_modes[DC_MAX_AUDIO_DESC_COUNT];
	uint32_t audio_latency;
	uint32_t video_latency;

	union display_content_support content_support;

	uint8_t qs_bit;
	uint8_t qy_bit;

	uint32_t max_tmds_clk_mhz;

	/*HDMI 2.0 caps*/
	bool lte_340mcsc_scramble;

	bool edid_hdmi;
	bool hdr_supported;

	struct dc_panel_patch panel_patch;
};

struct dc_mode_flags {
	/* note: part of refresh rate flag*/
	uint32_t INTERLACE :1;
	/* native display timing*/
	uint32_t NATIVE :1;
	/* preferred is the recommended mode, one per display */
	uint32_t PREFERRED :1;
	/* true if this mode should use reduced blanking timings
	 *_not_ related to the Reduced Blanking adjustment*/
	uint32_t REDUCED_BLANKING :1;
	/* note: part of refreshrate flag*/
	uint32_t VIDEO_OPTIMIZED_RATE :1;
	/* should be reported to upper layers as mode_flags*/
	uint32_t PACKED_PIXEL_FORMAT :1;
	/*< preferred view*/
	uint32_t PREFERRED_VIEW :1;
	/* this timing should be used only in tiled mode*/
	uint32_t TILED_MODE :1;
	uint32_t DSE_MODE :1;
	/* Refresh rate divider when Miracast sink is using a
	 different rate than the output display device
	 Must be zero for wired displays and non-zero for
	 Miracast displays*/
	uint32_t MIRACAST_REFRESH_DIVIDER;
};


enum dc_timing_source {
	TIMING_SOURCE_UNDEFINED,

	/* explicitly specifed by user, most important*/
	TIMING_SOURCE_USER_FORCED,
	TIMING_SOURCE_USER_OVERRIDE,
	TIMING_SOURCE_CUSTOM,
	TIMING_SOURCE_EXPLICIT,

	/* explicitly specified by the display device, more important*/
	TIMING_SOURCE_EDID_CEA_SVD_3D,
	TIMING_SOURCE_EDID_CEA_SVD_PREFERRED,
	TIMING_SOURCE_EDID_CEA_SVD_420,
	TIMING_SOURCE_EDID_DETAILED,
	TIMING_SOURCE_EDID_ESTABLISHED,
	TIMING_SOURCE_EDID_STANDARD,
	TIMING_SOURCE_EDID_CEA_SVD,
	TIMING_SOURCE_EDID_CVT_3BYTE,
	TIMING_SOURCE_EDID_4BYTE,
	TIMING_SOURCE_EDID_CEA_DISPLAYID_VTDB,
	TIMING_SOURCE_EDID_CEA_RID,
	TIMING_SOURCE_VBIOS,
	TIMING_SOURCE_CV,
	TIMING_SOURCE_TV,
	TIMING_SOURCE_HDMI_VIC,

	/* implicitly specified by display device, still safe but less important*/
	TIMING_SOURCE_DEFAULT,

	/* only used for custom base modes */
	TIMING_SOURCE_CUSTOM_BASE,

	/* these timing might not work, least important*/
	TIMING_SOURCE_RANGELIMIT,
	TIMING_SOURCE_OS_FORCED,
	TIMING_SOURCE_IMPLICIT,

	/* only used by default mode list*/
	TIMING_SOURCE_BASICMODE,

	TIMING_SOURCE_COUNT
};


struct stereo_3d_features {
	bool supported			;
	bool allTimings			;
	bool cloneMode			;
	bool scaling			;
	bool singleFrameSWPacked;
};

enum dc_timing_support_method {
	TIMING_SUPPORT_METHOD_UNDEFINED,
	TIMING_SUPPORT_METHOD_EXPLICIT,
	TIMING_SUPPORT_METHOD_IMPLICIT,
	TIMING_SUPPORT_METHOD_NATIVE
};

struct dc_mode_info {
	uint32_t pixel_width;
	uint32_t pixel_height;
	uint32_t field_rate;
	/* Vertical refresh rate for progressive modes.
	* Field rate for interlaced modes.*/

	enum dc_timing_standard timing_standard;
	enum dc_timing_source timing_source;
	struct dc_mode_flags flags;
};

enum dc_power_state {
	DC_POWER_STATE_ON = 1,
	DC_POWER_STATE_STANDBY,
	DC_POWER_STATE_SUSPEND,
	DC_POWER_STATE_OFF
};

/* DC PowerStates */
enum dc_video_power_state {
	DC_VIDEO_POWER_UNSPECIFIED = 0,
	DC_VIDEO_POWER_ON = 1,
	DC_VIDEO_POWER_STANDBY,
	DC_VIDEO_POWER_SUSPEND,
	DC_VIDEO_POWER_OFF,
	DC_VIDEO_POWER_HIBERNATE,
	DC_VIDEO_POWER_SHUTDOWN,
	DC_VIDEO_POWER_ULPS,	/* BACO or Ultra-Light-Power-State */
	DC_VIDEO_POWER_AFTER_RESET,
	DC_VIDEO_POWER_MAXIMUM
};

enum dc_acpi_cm_power_state {
	DC_ACPI_CM_POWER_STATE_D0 = 1,
	DC_ACPI_CM_POWER_STATE_D1 = 2,
	DC_ACPI_CM_POWER_STATE_D2 = 4,
	DC_ACPI_CM_POWER_STATE_D3 = 8
};

enum dc_connection_type {
	dc_connection_none,
	dc_connection_single,
	dc_connection_mst_branch,
	dc_connection_sst_branch
};

struct dc_csc_adjustments {
	struct fixed31_32 contrast;
	struct fixed31_32 saturation;
	struct fixed31_32 brightness;
	struct fixed31_32 hue;
};

enum dpcd_downstream_port_max_bpc {
	DOWN_STREAM_MAX_8BPC = 0,
	DOWN_STREAM_MAX_10BPC,
	DOWN_STREAM_MAX_12BPC,
	DOWN_STREAM_MAX_16BPC
};


enum link_training_offset {
	DPRX                = 0,
	LTTPR_PHY_REPEATER1 = 1,
	LTTPR_PHY_REPEATER2 = 2,
	LTTPR_PHY_REPEATER3 = 3,
	LTTPR_PHY_REPEATER4 = 4,
	LTTPR_PHY_REPEATER5 = 5,
	LTTPR_PHY_REPEATER6 = 6,
	LTTPR_PHY_REPEATER7 = 7,
	LTTPR_PHY_REPEATER8 = 8
};

struct dc_lttpr_caps {
	union dpcd_rev revision;
	uint8_t mode;
	uint8_t max_lane_count;
	uint8_t max_link_rate;
	uint8_t phy_repeater_cnt;
	uint8_t max_ext_timeout;
	union dp_main_link_channel_coding_lttpr_cap main_link_channel_coding;
	union dp_128b_132b_supported_lttpr_link_rates supported_128b_132b_rates;
	uint8_t aux_rd_interval[MAX_REPEATER_CNT - 1];
};

struct dc_dongle_dfp_cap_ext {
	bool supported;
	uint16_t max_pixel_rate_in_mps;
	uint16_t max_video_h_active_width;
	uint16_t max_video_v_active_height;
	struct dp_encoding_format_caps encoding_format_caps;
	struct dp_color_depth_caps rgb_color_depth_caps;
	struct dp_color_depth_caps ycbcr444_color_depth_caps;
	struct dp_color_depth_caps ycbcr422_color_depth_caps;
	struct dp_color_depth_caps ycbcr420_color_depth_caps;
};

struct dc_dongle_caps {
	/* dongle type (DP converter, CV smart dongle) */
	enum display_dongle_type dongle_type;
	bool extendedCapValid;
	/* If dongle_type == DISPLAY_DONGLE_DP_HDMI_CONVERTER,
	indicates 'Frame Sequential-to-lllFrame Pack' conversion capability.*/
	bool is_dp_hdmi_s3d_converter;
	bool is_dp_hdmi_ycbcr422_pass_through;
	bool is_dp_hdmi_ycbcr420_pass_through;
	bool is_dp_hdmi_ycbcr422_converter;
	bool is_dp_hdmi_ycbcr420_converter;
	uint32_t dp_hdmi_max_bpc;
	uint32_t dp_hdmi_max_pixel_clk_in_khz;
	uint32_t dp_hdmi_frl_max_link_bw_in_kbps;
	struct dc_dongle_dfp_cap_ext dfp_cap_ext;
};
/* Scaling format */
enum scaling_transformation {
	SCALING_TRANSFORMATION_UNINITIALIZED,
	SCALING_TRANSFORMATION_IDENTITY = 0x0001,
	SCALING_TRANSFORMATION_CENTER_TIMING = 0x0002,
	SCALING_TRANSFORMATION_FULL_SCREEN_SCALE = 0x0004,
	SCALING_TRANSFORMATION_PRESERVE_ASPECT_RATIO_SCALE = 0x0008,
	SCALING_TRANSFORMATION_DAL_DECIDE = 0x0010,
	SCALING_TRANSFORMATION_INVALID = 0x80000000,

	/* Flag the first and last */
	SCALING_TRANSFORMATION_BEGING = SCALING_TRANSFORMATION_IDENTITY,
	SCALING_TRANSFORMATION_END =
		SCALING_TRANSFORMATION_PRESERVE_ASPECT_RATIO_SCALE
};

enum display_content_type {
	DISPLAY_CONTENT_TYPE_NO_DATA = 0,
	DISPLAY_CONTENT_TYPE_GRAPHICS = 1,
	DISPLAY_CONTENT_TYPE_PHOTO = 2,
	DISPLAY_CONTENT_TYPE_CINEMA = 4,
	DISPLAY_CONTENT_TYPE_GAME = 8
};

enum cm_gamut_adjust_type {
	CM_GAMUT_ADJUST_TYPE_BYPASS = 0,
	CM_GAMUT_ADJUST_TYPE_HW, /* without adjustments */
	CM_GAMUT_ADJUST_TYPE_SW /* use adjustments */
};

struct cm_grph_csc_adjustment {
	struct fixed31_32 temperature_matrix[12];
	enum cm_gamut_adjust_type gamut_adjust_type;
	enum cm_gamut_coef_format gamut_coef_format;
};

/* writeback */
struct dwb_stereo_params {
	bool				stereo_enabled;		/* false: normal mode, true: 3D stereo */
	enum dwb_stereo_type		stereo_type;		/* indicates stereo format */
	bool				stereo_polarity;	/* indicates left eye or right eye comes first in stereo mode */
	enum dwb_stereo_eye_select	stereo_eye_select;	/* indicate which eye should be captured */
};

struct dc_dwb_cnv_params {
	unsigned int		src_width;	/* input active width */
	unsigned int		src_height;	/* input active height (half-active height in interlaced mode) */
	unsigned int		crop_width;	/* cropped window width at cnv output */
	bool			crop_en;	/* window cropping enable in cnv */
	unsigned int		crop_height;	/* cropped window height at cnv output */
	unsigned int		crop_x;		/* cropped window start x value at cnv output */
	unsigned int		crop_y;		/* cropped window start y value at cnv output */
	enum dwb_cnv_out_bpc cnv_out_bpc;	/* cnv output pixel depth - 8bpc or 10bpc */
	enum dwb_out_format	fc_out_format;	/* dwb output pixel format - 2101010 or 16161616 and ARGB or RGBA */
	enum dwb_out_denorm	out_denorm_mode;/* dwb output denormalization mode */
	unsigned int		out_max_pix_val;/* pixel values greater than out_max_pix_val are clamped to out_max_pix_val */
	unsigned int		out_min_pix_val;/* pixel values less than out_min_pix_val are clamped to out_min_pix_val */
};

struct dc_dwb_params {
	unsigned int			dwbscl_black_color; /* must be in FP1.5.10 */
	unsigned int			hdr_mult;	/* must be in FP1.6.12 */
	struct cm_grph_csc_adjustment	csc_params;
	struct dwb_stereo_params	stereo_params;
	struct dc_dwb_cnv_params	cnv_params;	/* CNV source size and cropping window parameters */
	unsigned int			dest_width;	/* Destination width */
	unsigned int			dest_height;	/* Destination height */
	enum dwb_scaler_mode		out_format;	/* default = YUV420 - TODO: limit this to 0 and 1 on dcn3 */
	enum dwb_output_depth		output_depth;	/* output pixel depth - 8bpc or 10bpc */
	enum dwb_capture_rate		capture_rate;	/* controls the frame capture rate */
	struct scaling_taps 		scaler_taps;	/* Scaling taps */
	enum dwb_subsample_position	subsample_position;
	struct dc_transfer_func *out_transfer_func;
};

/* audio*/

union audio_sample_rates {
	struct sample_rates {
		uint8_t RATE_32:1;
		uint8_t RATE_44_1:1;
		uint8_t RATE_48:1;
		uint8_t RATE_88_2:1;
		uint8_t RATE_96:1;
		uint8_t RATE_176_4:1;
		uint8_t RATE_192:1;
	} rate;

	uint8_t all;
};

struct audio_speaker_flags {
	uint32_t FL_FR:1;
	uint32_t LFE:1;
	uint32_t FC:1;
	uint32_t RL_RR:1;
	uint32_t RC:1;
	uint32_t FLC_FRC:1;
	uint32_t RLC_RRC:1;
	uint32_t SUPPORT_AI:1;
};

struct audio_speaker_info {
	uint32_t ALLSPEAKERS:7;
	uint32_t SUPPORT_AI:1;
};


struct audio_info_flags {

	union {

		struct audio_speaker_flags speaker_flags;
		struct audio_speaker_info   info;

		uint8_t all;
	};
};

enum audio_format_code {
	AUDIO_FORMAT_CODE_FIRST = 1,
	AUDIO_FORMAT_CODE_LINEARPCM = AUDIO_FORMAT_CODE_FIRST,

	AUDIO_FORMAT_CODE_AC3,
	/*Layers 1 & 2 */
	AUDIO_FORMAT_CODE_MPEG1,
	/*MPEG1 Layer 3 */
	AUDIO_FORMAT_CODE_MP3,
	/*multichannel */
	AUDIO_FORMAT_CODE_MPEG2,
	AUDIO_FORMAT_CODE_AAC,
	AUDIO_FORMAT_CODE_DTS,
	AUDIO_FORMAT_CODE_ATRAC,
	AUDIO_FORMAT_CODE_1BITAUDIO,
	AUDIO_FORMAT_CODE_DOLBYDIGITALPLUS,
	AUDIO_FORMAT_CODE_DTS_HD,
	AUDIO_FORMAT_CODE_MAT_MLP,
	AUDIO_FORMAT_CODE_DST,
	AUDIO_FORMAT_CODE_WMAPRO,
	AUDIO_FORMAT_CODE_LAST,
	AUDIO_FORMAT_CODE_COUNT =
		AUDIO_FORMAT_CODE_LAST - AUDIO_FORMAT_CODE_FIRST
};

struct audio_mode {
	 /* ucData[0] [6:3] */
	enum audio_format_code format_code;
	/* ucData[0] [2:0] */
	uint8_t channel_count;
	/* ucData[1] */
	union audio_sample_rates sample_rates;
	union {
		/* for LPCM */
		uint8_t sample_size;
		/* for Audio Formats 2-8 (Max bit rate divided by 8 kHz) */
		uint8_t max_bit_rate;
		/* for Audio Formats 9-15 */
		uint8_t vendor_specific;
	};
};

struct audio_info {
	struct audio_info_flags flags;
	uint32_t video_latency;
	uint32_t audio_latency;
	uint32_t display_index;
	uint8_t display_name[AUDIO_INFO_DISPLAY_NAME_SIZE_IN_CHARS];
	uint32_t manufacture_id;
	uint32_t product_id;
	/* PortID used for ContainerID when defined */
	uint32_t port_id[2];
	uint32_t mode_count;
	/* this field must be last in this struct */
	struct audio_mode modes[DC_MAX_AUDIO_DESC_COUNT];
};
struct audio_check {
	unsigned int audio_packet_type;
	unsigned int max_audiosample_rate;
	unsigned int acat;
};
enum dc_infoframe_type {
	DC_HDMI_INFOFRAME_TYPE_VENDOR = 0x81,
	DC_HDMI_INFOFRAME_TYPE_AVI = 0x82,
	DC_HDMI_INFOFRAME_TYPE_SPD = 0x83,
	DC_HDMI_INFOFRAME_TYPE_AUDIO = 0x84,
	DC_DP_INFOFRAME_TYPE_PPS = 0x10,
};

struct dc_info_packet {
	bool valid;
	uint8_t hb0;
	uint8_t hb1;
	uint8_t hb2;
	uint8_t hb3;
	uint8_t sb[32];
};

struct dc_info_packet_128 {
	bool valid;
	uint8_t hb0;
	uint8_t hb1;
	uint8_t hb2;
	uint8_t hb3;
	uint8_t sb[128];
};

#define DC_PLANE_UPDATE_TIMES_MAX 10

struct dc_plane_flip_time {
	unsigned int time_elapsed_in_us[DC_PLANE_UPDATE_TIMES_MAX];
	unsigned int index;
	unsigned int prev_update_time_in_us;
};

enum dc_psr_state {
	PSR_STATE0 = 0x0,
	PSR_STATE1,
	PSR_STATE1a,
	PSR_STATE2,
	PSR_STATE2a,
	PSR_STATE2b,
	PSR_STATE3,
	PSR_STATE3Init,
	PSR_STATE4,
	PSR_STATE4a,
	PSR_STATE4b,
	PSR_STATE4c,
	PSR_STATE4d,
	PSR_STATE4_FULL_FRAME,
	PSR_STATE4a_FULL_FRAME,
	PSR_STATE4b_FULL_FRAME,
	PSR_STATE4c_FULL_FRAME,
	PSR_STATE4_FULL_FRAME_POWERUP,
	PSR_STATE5,
	PSR_STATE5a,
	PSR_STATE5b,
	PSR_STATE5c,
	PSR_STATE_HWLOCK_MGR,
	PSR_STATE_POLLVUPDATE,
	PSR_STATE_INVALID = 0xFF
};

struct psr_config {
	unsigned char psr_version;
	unsigned int psr_rfb_setup_time;
	bool psr_exit_link_training_required;
	bool psr_frame_capture_indication_req;
	unsigned int psr_sdp_transmit_line_num_deadline;
	bool allow_smu_optimizations;
	bool allow_multi_disp_optimizations;
	/* Panel self refresh 2 selective update granularity required */
	bool su_granularity_required;
	/* psr2 selective update y granularity capability */
	uint8_t su_y_granularity;
	unsigned int line_time_in_us;
	uint8_t rate_control_caps;
};

union dmcu_psr_level {
	struct {
		unsigned int SKIP_CRC:1;
		unsigned int SKIP_DP_VID_STREAM_DISABLE:1;
		unsigned int SKIP_PHY_POWER_DOWN:1;
		unsigned int SKIP_AUX_ACK_CHECK:1;
		unsigned int SKIP_CRTC_DISABLE:1;
		unsigned int SKIP_AUX_RFB_CAPTURE_CHECK:1;
		unsigned int SKIP_SMU_NOTIFICATION:1;
		unsigned int SKIP_AUTO_STATE_ADVANCE:1;
		unsigned int DISABLE_PSR_ENTRY_ABORT:1;
		unsigned int SKIP_SINGLE_OTG_DISABLE:1;
		unsigned int DISABLE_ALPM:1;
		unsigned int ALPM_DEFAULT_PD_MODE:1;
		unsigned int RESERVED:20;
	} bits;
	unsigned int u32all;
};

enum physical_phy_id {
	PHYLD_0,
	PHYLD_1,
	PHYLD_2,
	PHYLD_3,
	PHYLD_4,
	PHYLD_5,
	PHYLD_6,
	PHYLD_7,
	PHYLD_8,
	PHYLD_9,
	PHYLD_COUNT,
	PHYLD_UNKNOWN = (-1L)
};

enum phy_type {
	PHY_TYPE_UNKNOWN  = 1,
	PHY_TYPE_PCIE_PHY = 2,
	PHY_TYPE_UNIPHY = 3,
};

struct psr_context {
	/* ddc line */
	enum channel_id channel;
	/* Transmitter id */
	enum transmitter transmitterId;
	/* Engine Id is used for Dig Be source select */
	enum engine_id engineId;
	/* Controller Id used for Dig Fe source select */
	enum controller_id controllerId;
	/* Pcie or Uniphy */
	enum phy_type phyType;
	/* Physical PHY Id used by SMU interpretation */
	enum physical_phy_id smuPhyId;
	/* Vertical total pixels from crtc timing.
	 * This is used for static screen detection.
	 * ie. If we want to detect half a frame,
	 * we use this to determine the hyst lines.
	 */
	unsigned int crtcTimingVerticalTotal;
	/* PSR supported from panel capabilities and
	 * current display configuration
	 */
	bool psrSupportedDisplayConfig;
	/* Whether fast link training is supported by the panel */
	bool psrExitLinkTrainingRequired;
	/* If RFB setup time is greater than the total VBLANK time,
	 * it is not possible for the sink to capture the video frame
	 * in the same frame the SDP is sent. In this case,
	 * the frame capture indication bit should be set and an extra
	 * static frame should be transmitted to the sink.
	 */
	bool psrFrameCaptureIndicationReq;
	/* Set the last possible line SDP may be transmitted without violating
	 * the RFB setup time or entering the active video frame.
	 */
	unsigned int sdpTransmitLineNumDeadline;
	/* The VSync rate in Hz used to calculate the
	 * step size for smooth brightness feature
	 */
	unsigned int vsync_rate_hz;
	unsigned int skipPsrWaitForPllLock;
	unsigned int numberOfControllers;
	/* Unused, for future use. To indicate that first changed frame from
	 * state3 shouldn't result in psr_inactive, but rather to perform
	 * an automatic single frame rfb_update.
	 */
	bool rfb_update_auto_en;
	/* Number of frame before entering static screen */
	unsigned int timehyst_frames;
	/* Partial frames before entering static screen */
	unsigned int hyst_lines;
	/* # of repeated AUX transaction attempts to make before
	 * indicating failure to the driver
	 */
	unsigned int aux_repeats;
	/* Controls hw blocks to power down during PSR active state */
	union dmcu_psr_level psr_level;
	/* Controls additional delay after remote frame capture before
	 * continuing powerd own
	 */
	unsigned int frame_delay;
	bool allow_smu_optimizations;
	bool allow_multi_disp_optimizations;
	/* Panel self refresh 2 selective update granularity required */
	bool su_granularity_required;
	/* psr2 selective update y granularity capability */
	uint8_t su_y_granularity;
	unsigned int line_time_in_us;
	uint8_t rate_control_caps;
};

struct colorspace_transform {
	struct fixed31_32 matrix[12];
	bool enable_remap;
};

enum i2c_mot_mode {
	I2C_MOT_UNDEF,
	I2C_MOT_TRUE,
	I2C_MOT_FALSE
};

struct AsicStateEx {
	unsigned int memoryClock;
	unsigned int displayClock;
	unsigned int engineClock;
	unsigned int maxSupportedDppClock;
	unsigned int dppClock;
	unsigned int socClock;
	unsigned int dcfClockDeepSleep;
	unsigned int fClock;
	unsigned int phyClock;
};


enum dc_clock_type {
	DC_CLOCK_TYPE_DISPCLK = 0,
	DC_CLOCK_TYPE_DPPCLK        = 1,
};

struct dc_clock_config {
	uint32_t max_clock_khz;
	uint32_t min_clock_khz;
	uint32_t bw_requirequired_clock_khz;
	uint32_t current_clock_khz;/*current clock in use*/
};

struct hw_asic_id {
	uint32_t chip_id;
	uint32_t chip_family;
	uint32_t pci_revision_id;
	uint32_t hw_internal_rev;
	uint32_t vram_type;
	uint32_t vram_width;
	uint32_t feature_flags;
	uint32_t fake_paths_num;
	void *atombios_base_address;
};

struct dc_context {
	struct dc *dc;

	void *driver_context; /* e.g. amdgpu_device */
	struct dc_perf_trace *perf_trace;
	void *cgs_device;

	enum dce_environment dce_environment;
	struct hw_asic_id asic_id;

	/* todo: below should probably move to dc.  to facilitate removal
	 * of AS we will store these here
	 */
	enum dce_version dce_version;
	struct dc_bios *dc_bios;
	bool created_bios;
	struct gpio_service *gpio_service;
	uint32_t dc_sink_id_count;
	uint32_t dc_stream_id_count;
	uint32_t dc_edp_id_count;
	uint64_t fbc_gpu_addr;
	struct dc_dmub_srv *dmub_srv;
#ifdef CONFIG_DRM_AMD_DC_HDCP
	struct cp_psp cp_psp;
#endif
	uint32_t *dcn_reg_offsets;
	uint32_t *nbio_reg_offsets;
};

/* DSC DPCD capabilities */
union dsc_slice_caps1 {
	struct {
		uint8_t NUM_SLICES_1 : 1;
		uint8_t NUM_SLICES_2 : 1;
		uint8_t RESERVED : 1;
		uint8_t NUM_SLICES_4 : 1;
		uint8_t NUM_SLICES_6 : 1;
		uint8_t NUM_SLICES_8 : 1;
		uint8_t NUM_SLICES_10 : 1;
		uint8_t NUM_SLICES_12 : 1;
	} bits;
	uint8_t raw;
};

union dsc_slice_caps2 {
	struct {
		uint8_t NUM_SLICES_16 : 1;
		uint8_t NUM_SLICES_20 : 1;
		uint8_t NUM_SLICES_24 : 1;
		uint8_t RESERVED : 5;
	} bits;
	uint8_t raw;
};

union dsc_color_formats {
	struct {
		uint8_t RGB : 1;
		uint8_t YCBCR_444 : 1;
		uint8_t YCBCR_SIMPLE_422 : 1;
		uint8_t YCBCR_NATIVE_422 : 1;
		uint8_t YCBCR_NATIVE_420 : 1;
		uint8_t RESERVED : 3;
	} bits;
	uint8_t raw;
};

union dsc_color_depth {
	struct {
		uint8_t RESERVED1 : 1;
		uint8_t COLOR_DEPTH_8_BPC : 1;
		uint8_t COLOR_DEPTH_10_BPC : 1;
		uint8_t COLOR_DEPTH_12_BPC : 1;
		uint8_t RESERVED2 : 3;
	} bits;
	uint8_t raw;
};

struct dsc_dec_dpcd_caps {
	bool is_dsc_supported;
	uint8_t dsc_version;
	int32_t rc_buffer_size; /* DSC RC buffer block size in bytes */
	union dsc_slice_caps1 slice_caps1;
	union dsc_slice_caps2 slice_caps2;
	int32_t lb_bit_depth;
	bool is_block_pred_supported;
	int32_t edp_max_bits_per_pixel; /* Valid only in eDP */
	union dsc_color_formats color_formats;
	union dsc_color_depth color_depth;
	int32_t throughput_mode_0_mps; /* In MPs */
	int32_t throughput_mode_1_mps; /* In MPs */
	int32_t max_slice_width;
	uint32_t bpp_increment_div; /* bpp increment divisor, e.g. if 16, it's 1/16th of a bit */

	/* Extended DSC caps */
	uint32_t branch_overall_throughput_0_mps; /* In MPs */
	uint32_t branch_overall_throughput_1_mps; /* In MPs */
	uint32_t branch_max_line_width;
	bool is_dp;
};

struct dc_golden_table {
	uint16_t dc_golden_table_ver;
	uint32_t aux_dphy_rx_control0_val;
	uint32_t aux_dphy_tx_control_val;
	uint32_t aux_dphy_rx_control1_val;
	uint32_t dc_gpio_aux_ctrl_0_val;
	uint32_t dc_gpio_aux_ctrl_1_val;
	uint32_t dc_gpio_aux_ctrl_2_val;
	uint32_t dc_gpio_aux_ctrl_3_val;
	uint32_t dc_gpio_aux_ctrl_4_val;
	uint32_t dc_gpio_aux_ctrl_5_val;
};

enum dc_gpu_mem_alloc_type {
	DC_MEM_ALLOC_TYPE_GART,
	DC_MEM_ALLOC_TYPE_FRAME_BUFFER,
	DC_MEM_ALLOC_TYPE_INVISIBLE_FRAME_BUFFER,
	DC_MEM_ALLOC_TYPE_AGP
};

enum dc_psr_version {
	DC_PSR_VERSION_1			= 0,
	DC_PSR_VERSION_SU_1			= 1,
	DC_PSR_VERSION_UNSUPPORTED		= 0xFFFFFFFF,
};

/* Possible values of display_endpoint_id.endpoint */
enum display_endpoint_type {
	DISPLAY_ENDPOINT_PHY = 0, /* Physical connector. */
	DISPLAY_ENDPOINT_USB4_DPIA, /* USB4 DisplayPort tunnel. */
	DISPLAY_ENDPOINT_UNKNOWN = -1
};

/* Extends graphics_object_id with an additional member 'ep_type' for
 * distinguishing between physical endpoints (with entries in BIOS connector table) and
 * logical endpoints.
 */
struct display_endpoint_id {
	struct graphics_object_id link_id;
	enum display_endpoint_type ep_type;
};

<<<<<<< HEAD
#if defined(CONFIG_DRM_AMD_SECURE_DISPLAY)
struct otg_phy_mux {
	uint8_t phy_output_num;
	uint8_t otg_output_num;
};
#endif
=======
enum dc_hpd_enable_select {
	HPD_EN_FOR_ALL_EDP = 0,
	HPD_EN_FOR_PRIMARY_EDP_ONLY,
	HPD_EN_FOR_SECONDARY_EDP_ONLY,
};
>>>>>>> ea3f4119

#endif /* DC_TYPES_H_ */<|MERGE_RESOLUTION|>--- conflicted
+++ resolved
@@ -994,19 +994,17 @@
 	enum display_endpoint_type ep_type;
 };
 
-<<<<<<< HEAD
+enum dc_hpd_enable_select {
+	HPD_EN_FOR_ALL_EDP = 0,
+	HPD_EN_FOR_PRIMARY_EDP_ONLY,
+	HPD_EN_FOR_SECONDARY_EDP_ONLY,
+};
+
 #if defined(CONFIG_DRM_AMD_SECURE_DISPLAY)
 struct otg_phy_mux {
 	uint8_t phy_output_num;
 	uint8_t otg_output_num;
 };
 #endif
-=======
-enum dc_hpd_enable_select {
-	HPD_EN_FOR_ALL_EDP = 0,
-	HPD_EN_FOR_PRIMARY_EDP_ONLY,
-	HPD_EN_FOR_SECONDARY_EDP_ONLY,
-};
->>>>>>> ea3f4119
 
 #endif /* DC_TYPES_H_ */