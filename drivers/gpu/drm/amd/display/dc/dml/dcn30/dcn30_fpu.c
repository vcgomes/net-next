/*
 * Copyright 2020-2021 Advanced Micro Devices, Inc.
 *
 * Permission is hereby granted, free of charge, to any person obtaining a
 * copy of this software and associated documentation files (the "Software"),
 * to deal in the Software without restriction, including without limitation
 * the rights to use, copy, modify, merge, publish, distribute, sublicense,
 * and/or sell copies of the Software, and to permit persons to whom the
 * Software is furnished to do so, subject to the following conditions:
 *
 * The above copyright notice and this permission notice shall be included in
 * all copies or substantial portions of the Software.
 *
 * THE SOFTWARE IS PROVIDED "AS IS", WITHOUT WARRANTY OF ANY KIND, EXPRESS OR
 * IMPLIED, INCLUDING BUT NOT LIMITED TO THE WARRANTIES OF MERCHANTABILITY,
 * FITNESS FOR A PARTICULAR PURPOSE AND NONINFRINGEMENT.  IN NO EVENT SHALL
 * THE COPYRIGHT HOLDER(S) OR AUTHOR(S) BE LIABLE FOR ANY CLAIM, DAMAGES OR
 * OTHER LIABILITY, WHETHER IN AN ACTION OF CONTRACT, TORT OR OTHERWISE,
 * ARISING FROM, OUT OF OR IN CONNECTION WITH THE SOFTWARE OR THE USE OR
 * OTHER DEALINGS IN THE SOFTWARE.
 *
 * Authors: AMD
 *
 */
#include "resource.h"
#include "clk_mgr.h"
#include "reg_helper.h"
#include "dcn_calc_math.h"
#include "dcn20/dcn20_resource.h"
#include "dcn30/dcn30_resource.h"

#include "clk_mgr/dcn30/dcn30_smu11_driver_if.h"
#include "display_mode_vba_30.h"
#include "dcn30_fpu.h"

#define REG(reg)\
	optc1->tg_regs->reg

#define CTX \
	optc1->base.ctx

#undef FN
#define FN(reg_name, field_name) \
	optc1->tg_shift->field_name, optc1->tg_mask->field_name


struct _vcs_dpi_ip_params_st dcn3_0_ip = {
	.use_min_dcfclk = 0,
	.clamp_min_dcfclk = 0,
	.odm_capable = 1,
	.gpuvm_enable = 0,
	.hostvm_enable = 0,
	.gpuvm_max_page_table_levels = 4,
	.hostvm_max_page_table_levels = 4,
	.hostvm_cached_page_table_levels = 0,
	.pte_group_size_bytes = 2048,
	.num_dsc = 6,
	.rob_buffer_size_kbytes = 184,
	.det_buffer_size_kbytes = 184,
	.dpte_buffer_size_in_pte_reqs_luma = 84,
	.pde_proc_buffer_size_64k_reqs = 48,
	.dpp_output_buffer_pixels = 2560,
	.opp_output_buffer_lines = 1,
	.pixel_chunk_size_kbytes = 8,
	.pte_enable = 1,
	.max_page_table_levels = 2,
	.pte_chunk_size_kbytes = 2,  // ?
	.meta_chunk_size_kbytes = 2,
	.writeback_chunk_size_kbytes = 8,
	.line_buffer_size_bits = 789504,
	.is_line_buffer_bpp_fixed = 0,  // ?
	.line_buffer_fixed_bpp = 0,     // ?
	.dcc_supported = true,
	.writeback_interface_buffer_size_kbytes = 90,
	.writeback_line_buffer_buffer_size = 0,
	.max_line_buffer_lines = 12,
	.writeback_luma_buffer_size_kbytes = 12,  // writeback_line_buffer_buffer_size = 656640
	.writeback_chroma_buffer_size_kbytes = 8,
	.writeback_chroma_line_buffer_width_pixels = 4,
	.writeback_max_hscl_ratio = 1,
	.writeback_max_vscl_ratio = 1,
	.writeback_min_hscl_ratio = 1,
	.writeback_min_vscl_ratio = 1,
	.writeback_max_hscl_taps = 1,
	.writeback_max_vscl_taps = 1,
	.writeback_line_buffer_luma_buffer_size = 0,
	.writeback_line_buffer_chroma_buffer_size = 14643,
	.cursor_buffer_size = 8,
	.cursor_chunk_size = 2,
	.max_num_otg = 6,
	.max_num_dpp = 6,
	.max_num_wb = 1,
	.max_dchub_pscl_bw_pix_per_clk = 4,
	.max_pscl_lb_bw_pix_per_clk = 2,
	.max_lb_vscl_bw_pix_per_clk = 4,
	.max_vscl_hscl_bw_pix_per_clk = 4,
	.max_hscl_ratio = 6,
	.max_vscl_ratio = 6,
	.hscl_mults = 4,
	.vscl_mults = 4,
	.max_hscl_taps = 8,
	.max_vscl_taps = 8,
	.dispclk_ramp_margin_percent = 1,
	.underscan_factor = 1.11,
	.min_vblank_lines = 32,
	.dppclk_delay_subtotal = 46,
	.dynamic_metadata_vm_enabled = true,
	.dppclk_delay_scl_lb_only = 16,
	.dppclk_delay_scl = 50,
	.dppclk_delay_cnvc_formatter = 27,
	.dppclk_delay_cnvc_cursor = 6,
	.dispclk_delay_subtotal = 119,
	.dcfclk_cstate_latency = 5.2, // SRExitTime
	.max_inter_dcn_tile_repeaters = 8,
	.max_num_hdmi_frl_outputs = 1,
	.odm_combine_4to1_supported = true,

	.xfc_supported = false,
	.xfc_fill_bw_overhead_percent = 10.0,
	.xfc_fill_constant_bytes = 0,
	.gfx7_compat_tiling_supported = 0,
	.number_of_cursors = 1,
};

struct _vcs_dpi_soc_bounding_box_st dcn3_0_soc = {
	.clock_limits = {
			{
				.state = 0,
				.dispclk_mhz = 562.0,
				.dppclk_mhz = 300.0,
				.phyclk_mhz = 300.0,
				.phyclk_d18_mhz = 667.0,
				.dscclk_mhz = 405.6,
			},
		},

	.min_dcfclk = 500.0, /* TODO: set this to actual min DCFCLK */
	.num_states = 1,
	.sr_exit_time_us = 15.5,
	.sr_enter_plus_exit_time_us = 20,
	.urgent_latency_us = 4.0,
	.urgent_latency_pixel_data_only_us = 4.0,
	.urgent_latency_pixel_mixed_with_vm_data_us = 4.0,
	.urgent_latency_vm_data_only_us = 4.0,
	.urgent_out_of_order_return_per_channel_pixel_only_bytes = 4096,
	.urgent_out_of_order_return_per_channel_pixel_and_vm_bytes = 4096,
	.urgent_out_of_order_return_per_channel_vm_only_bytes = 4096,
	.pct_ideal_dram_sdp_bw_after_urgent_pixel_only = 80.0,
	.pct_ideal_dram_sdp_bw_after_urgent_pixel_and_vm = 60.0,
	.pct_ideal_dram_sdp_bw_after_urgent_vm_only = 40.0,
	.max_avg_sdp_bw_use_normal_percent = 60.0,
	.max_avg_dram_bw_use_normal_percent = 40.0,
	.writeback_latency_us = 12.0,
	.max_request_size_bytes = 256,
	.fabric_datapath_to_dcn_data_return_bytes = 64,
	.dcn_downspread_percent = 0.5,
	.downspread_percent = 0.38,
	.dram_page_open_time_ns = 50.0,
	.dram_rw_turnaround_time_ns = 17.5,
	.dram_return_buffer_per_channel_bytes = 8192,
	.round_trip_ping_latency_dcfclk_cycles = 191,
	.urgent_out_of_order_return_per_channel_bytes = 4096,
	.channel_interleave_bytes = 256,
	.num_banks = 8,
	.gpuvm_min_page_size_bytes = 4096,
	.hostvm_min_page_size_bytes = 4096,
	.dram_clock_change_latency_us = 404,
	.dummy_pstate_latency_us = 5,
	.writeback_dram_clock_change_latency_us = 23.0,
	.return_bus_width_bytes = 64,
	.dispclk_dppclk_vco_speed_mhz = 3650,
	.xfc_bus_transport_time_us = 20,      // ?
	.xfc_xbuf_latency_tolerance_us = 4,  // ?
	.use_urgent_burst_bw = 1,            // ?
	.do_urgent_latency_adjustment = true,
	.urgent_latency_adjustment_fabric_clock_component_us = 1.0,
	.urgent_latency_adjustment_fabric_clock_reference_mhz = 1000,
};


void optc3_fpu_set_vrr_m_const(struct timing_generator *optc,
		double vtotal_avg)
{
	struct optc *optc1 = DCN10TG_FROM_TG(optc);
	double vtotal_min, vtotal_max;
	double ratio, modulo, phase;
	uint32_t vblank_start;
	uint32_t v_total_mask_value = 0;

	dc_assert_fp_enabled();

	/* Compute VTOTAL_MIN and VTOTAL_MAX, so that
	 * VOTAL_MAX - VTOTAL_MIN = 1
	 */
	v_total_mask_value = 16;
	vtotal_min = dcn_bw_floor(vtotal_avg);
	vtotal_max = dcn_bw_ceil(vtotal_avg);

	/* Check that bottom VBLANK is at least 2 lines tall when running with
	 * VTOTAL_MIN. Note that VTOTAL registers are defined as 'total number
	 * of lines in a frame - 1'.
	 */
	REG_GET(OTG_V_BLANK_START_END, OTG_V_BLANK_START,
		&vblank_start);
	ASSERT(vtotal_min >= vblank_start + 1);

	/* Special case where the average frame rate can be achieved
	 * without using the DTO
	 */
	if (vtotal_min == vtotal_max) {
		REG_SET(OTG_V_TOTAL, 0, OTG_V_TOTAL, (uint32_t)vtotal_min);

		optc->funcs->set_vtotal_min_max(optc, 0, 0);
		REG_SET(OTG_M_CONST_DTO0, 0, OTG_M_CONST_DTO_PHASE, 0);
		REG_SET(OTG_M_CONST_DTO1, 0, OTG_M_CONST_DTO_MODULO, 0);
		REG_UPDATE_3(OTG_V_TOTAL_CONTROL,
			OTG_V_TOTAL_MIN_SEL, 0,
			OTG_V_TOTAL_MAX_SEL, 0,
			OTG_SET_V_TOTAL_MIN_MASK_EN, 0);
		return;
	}

	ratio = vtotal_max - vtotal_avg;
	modulo = 65536.0 * 65536.0 - 1.0; /* 2^32 - 1 */
	phase = ratio * modulo;

	/* Special cases where the DTO phase gets rounded to 0 or
	 * to DTO modulo
	 */
	if (phase <= 0 || phase >= modulo) {
		REG_SET(OTG_V_TOTAL, 0, OTG_V_TOTAL,
			phase <= 0 ?
				(uint32_t)vtotal_max : (uint32_t)vtotal_min);
		REG_SET(OTG_V_TOTAL_MIN, 0, OTG_V_TOTAL_MIN, 0);
		REG_SET(OTG_V_TOTAL_MAX, 0, OTG_V_TOTAL_MAX, 0);
		REG_SET(OTG_M_CONST_DTO0, 0, OTG_M_CONST_DTO_PHASE, 0);
		REG_SET(OTG_M_CONST_DTO1, 0, OTG_M_CONST_DTO_MODULO, 0);
		REG_UPDATE_3(OTG_V_TOTAL_CONTROL,
			OTG_V_TOTAL_MIN_SEL, 0,
			OTG_V_TOTAL_MAX_SEL, 0,
			OTG_SET_V_TOTAL_MIN_MASK_EN, 0);
		return;
	}
	REG_UPDATE_6(OTG_V_TOTAL_CONTROL,
		OTG_V_TOTAL_MIN_SEL, 1,
		OTG_V_TOTAL_MAX_SEL, 1,
		OTG_SET_V_TOTAL_MIN_MASK_EN, 1,
		OTG_SET_V_TOTAL_MIN_MASK, v_total_mask_value,
		OTG_VTOTAL_MID_REPLACING_MIN_EN, 0,
		OTG_VTOTAL_MID_REPLACING_MAX_EN, 0);
	REG_SET(OTG_V_TOTAL, 0, OTG_V_TOTAL, (uint32_t)vtotal_min);
	optc->funcs->set_vtotal_min_max(optc, vtotal_min, vtotal_max);
	REG_SET(OTG_M_CONST_DTO0, 0, OTG_M_CONST_DTO_PHASE, (uint32_t)phase);
	REG_SET(OTG_M_CONST_DTO1, 0, OTG_M_CONST_DTO_MODULO, (uint32_t)modulo);
}

void dcn30_fpu_populate_dml_writeback_from_context(
		struct dc *dc, struct resource_context *res_ctx, display_e2e_pipe_params_st *pipes)
{
	int pipe_cnt, i, j;
	double max_calc_writeback_dispclk;
	double writeback_dispclk;
	struct writeback_st dout_wb;

	dc_assert_fp_enabled();

	for (i = 0, pipe_cnt = 0; i < dc->res_pool->pipe_count; i++) {
		struct dc_stream_state *stream = res_ctx->pipe_ctx[i].stream;

		if (!stream)
			continue;
		max_calc_writeback_dispclk = 0;

		/* Set writeback information */
		pipes[pipe_cnt].dout.wb_enable = 0;
		pipes[pipe_cnt].dout.num_active_wb = 0;
		for (j = 0; j < stream->num_wb_info; j++) {
			struct dc_writeback_info *wb_info = &stream->writeback_info[j];

			if (wb_info->wb_enabled && wb_info->writeback_source_plane &&
					(wb_info->writeback_source_plane == res_ctx->pipe_ctx[i].plane_state)) {
				pipes[pipe_cnt].dout.wb_enable = 1;
				pipes[pipe_cnt].dout.num_active_wb++;
				dout_wb.wb_src_height = wb_info->dwb_params.cnv_params.crop_en ?
					wb_info->dwb_params.cnv_params.crop_height :
					wb_info->dwb_params.cnv_params.src_height;
				dout_wb.wb_src_width = wb_info->dwb_params.cnv_params.crop_en ?
					wb_info->dwb_params.cnv_params.crop_width :
					wb_info->dwb_params.cnv_params.src_width;
				dout_wb.wb_dst_width = wb_info->dwb_params.dest_width;
				dout_wb.wb_dst_height = wb_info->dwb_params.dest_height;

				/* For IP that doesn't support WB scaling, set h/v taps to 1 to avoid DML validation failure */
				if (dc->dml.ip.writeback_max_hscl_taps > 1) {
					dout_wb.wb_htaps_luma = wb_info->dwb_params.scaler_taps.h_taps;
					dout_wb.wb_vtaps_luma = wb_info->dwb_params.scaler_taps.v_taps;
				} else {
					dout_wb.wb_htaps_luma = 1;
					dout_wb.wb_vtaps_luma = 1;
				}
				dout_wb.wb_htaps_chroma = 0;
				dout_wb.wb_vtaps_chroma = 0;
				dout_wb.wb_hratio = wb_info->dwb_params.cnv_params.crop_en ?
					(double)wb_info->dwb_params.cnv_params.crop_width /
						(double)wb_info->dwb_params.dest_width :
					(double)wb_info->dwb_params.cnv_params.src_width /
						(double)wb_info->dwb_params.dest_width;
				dout_wb.wb_vratio = wb_info->dwb_params.cnv_params.crop_en ?
					(double)wb_info->dwb_params.cnv_params.crop_height /
						(double)wb_info->dwb_params.dest_height :
					(double)wb_info->dwb_params.cnv_params.src_height /
						(double)wb_info->dwb_params.dest_height;
				if (wb_info->dwb_params.cnv_params.fc_out_format == DWB_OUT_FORMAT_64BPP_ARGB ||
					wb_info->dwb_params.cnv_params.fc_out_format == DWB_OUT_FORMAT_64BPP_RGBA)
					dout_wb.wb_pixel_format = dm_444_64;
				else
					dout_wb.wb_pixel_format = dm_444_32;

				/* Workaround for cases where multiple writebacks are connected to same plane
				 * In which case, need to compute worst case and set the associated writeback parameters
				 * This workaround is necessary due to DML computation assuming only 1 set of writeback
				 * parameters per pipe
				 */
				writeback_dispclk = dml30_CalculateWriteBackDISPCLK(
						dout_wb.wb_pixel_format,
						pipes[pipe_cnt].pipe.dest.pixel_rate_mhz,
						dout_wb.wb_hratio,
						dout_wb.wb_vratio,
						dout_wb.wb_htaps_luma,
						dout_wb.wb_vtaps_luma,
						dout_wb.wb_src_width,
						dout_wb.wb_dst_width,
						pipes[pipe_cnt].pipe.dest.htotal,
						dc->current_state->bw_ctx.dml.ip.writeback_line_buffer_buffer_size);

				if (writeback_dispclk > max_calc_writeback_dispclk) {
					max_calc_writeback_dispclk = writeback_dispclk;
					pipes[pipe_cnt].dout.wb = dout_wb;
				}
			}
		}

		pipe_cnt++;
	}
}

void dcn30_fpu_set_mcif_arb_params(struct mcif_arb_params *wb_arb_params,
	struct display_mode_lib *dml,
	display_e2e_pipe_params_st *pipes,
	int pipe_cnt,
	int cur_pipe)
{
	int i;

	dc_assert_fp_enabled();

	for (i = 0; i < ARRAY_SIZE(wb_arb_params->cli_watermark); i++) {
		wb_arb_params->cli_watermark[i] = get_wm_writeback_urgent(dml, pipes, pipe_cnt) * 1000;
		wb_arb_params->pstate_watermark[i] = get_wm_writeback_dram_clock_change(dml, pipes, pipe_cnt) * 1000;
	}

	wb_arb_params->dram_speed_change_duration = dml->vba.WritebackAllowDRAMClockChangeEndPosition[cur_pipe] * pipes[0].clks_cfg.refclk_mhz; /* num_clock_cycles = us * MHz */
}

void dcn30_fpu_update_soc_for_wm_a(struct dc *dc, struct dc_state *context)
{

	dc_assert_fp_enabled();

	if (dc->clk_mgr->bw_params->wm_table.nv_entries[WM_A].valid) {
		if (!context->bw_ctx.bw.dcn.clk.fw_based_mclk_switching ||
				context->bw_ctx.dml.soc.dram_clock_change_latency_us == 0)
			context->bw_ctx.dml.soc.dram_clock_change_latency_us = dc->clk_mgr->bw_params->wm_table.nv_entries[WM_A].dml_input.pstate_latency_us;
		context->bw_ctx.dml.soc.sr_enter_plus_exit_time_us = dc->clk_mgr->bw_params->wm_table.nv_entries[WM_A].dml_input.sr_enter_plus_exit_time_us;
		context->bw_ctx.dml.soc.sr_exit_time_us = dc->clk_mgr->bw_params->wm_table.nv_entries[WM_A].dml_input.sr_exit_time_us;
	}
}

void dcn30_fpu_calculate_wm_and_dlg(
		struct dc *dc, struct dc_state *context,
		display_e2e_pipe_params_st *pipes,
		int pipe_cnt,
		int vlevel)
{
	int maxMpcComb = context->bw_ctx.dml.vba.maxMpcComb;
	int i, pipe_idx;
	double dcfclk = context->bw_ctx.dml.vba.DCFCLKState[vlevel][maxMpcComb];
	bool pstate_en = context->bw_ctx.dml.vba.DRAMClockChangeSupport[vlevel][maxMpcComb] != dm_dram_clock_change_unsupported;

	dc_assert_fp_enabled();

	if (context->bw_ctx.dml.soc.min_dcfclk > dcfclk)
		dcfclk = context->bw_ctx.dml.soc.min_dcfclk;

	pipes[0].clks_cfg.voltage = vlevel;
	pipes[0].clks_cfg.dcfclk_mhz = dcfclk;
	pipes[0].clks_cfg.socclk_mhz = context->bw_ctx.dml.soc.clock_limits[vlevel].socclk_mhz;

	/* Set B:
	 * DCFCLK: 1GHz or min required above 1GHz
	 * FCLK/UCLK: Max
	 */
	if (dc->clk_mgr->bw_params->wm_table.nv_entries[WM_B].valid) {
		if (vlevel == 0) {
			pipes[0].clks_cfg.voltage = 1;
			pipes[0].clks_cfg.dcfclk_mhz = context->bw_ctx.dml.soc.clock_limits[0].dcfclk_mhz;
		}
		context->bw_ctx.dml.soc.dram_clock_change_latency_us = dc->clk_mgr->bw_params->wm_table.nv_entries[WM_B].dml_input.pstate_latency_us;
		context->bw_ctx.dml.soc.sr_enter_plus_exit_time_us = dc->clk_mgr->bw_params->wm_table.nv_entries[WM_B].dml_input.sr_enter_plus_exit_time_us;
		context->bw_ctx.dml.soc.sr_exit_time_us = dc->clk_mgr->bw_params->wm_table.nv_entries[WM_B].dml_input.sr_exit_time_us;
	}
	context->bw_ctx.bw.dcn.watermarks.b.urgent_ns = get_wm_urgent(&context->bw_ctx.dml, pipes, pipe_cnt) * 1000;
	context->bw_ctx.bw.dcn.watermarks.b.cstate_pstate.cstate_enter_plus_exit_ns = get_wm_stutter_enter_exit(&context->bw_ctx.dml, pipes, pipe_cnt) * 1000;
	context->bw_ctx.bw.dcn.watermarks.b.cstate_pstate.cstate_exit_ns = get_wm_stutter_exit(&context->bw_ctx.dml, pipes, pipe_cnt) * 1000;
	context->bw_ctx.bw.dcn.watermarks.b.cstate_pstate.pstate_change_ns = get_wm_dram_clock_change(&context->bw_ctx.dml, pipes, pipe_cnt) * 1000;
	context->bw_ctx.bw.dcn.watermarks.b.pte_meta_urgent_ns = get_wm_memory_trip(&context->bw_ctx.dml, pipes, pipe_cnt) * 1000;
	context->bw_ctx.bw.dcn.watermarks.b.frac_urg_bw_nom = get_fraction_of_urgent_bandwidth(&context->bw_ctx.dml, pipes, pipe_cnt) * 1000;
	context->bw_ctx.bw.dcn.watermarks.b.frac_urg_bw_flip = get_fraction_of_urgent_bandwidth_imm_flip(&context->bw_ctx.dml, pipes, pipe_cnt) * 1000;
	context->bw_ctx.bw.dcn.watermarks.b.urgent_latency_ns = get_urgent_latency(&context->bw_ctx.dml, pipes, pipe_cnt) * 1000;

	pipes[0].clks_cfg.voltage = vlevel;
	pipes[0].clks_cfg.dcfclk_mhz = dcfclk;

	/* Set D:
	 * DCFCLK: Min Required
	 * FCLK(proportional to UCLK): 1GHz or Max
	 * MALL stutter, sr_enter_exit = 4, sr_exit = 2us
	 */
	/*
	if (dc->clk_mgr->bw_params->wm_table.nv_entries[WM_D].valid) {
		context->bw_ctx.dml.soc.dram_clock_change_latency_us = dc->clk_mgr->bw_params->wm_table.nv_entries[WM_D].dml_input.pstate_latency_us;
		context->bw_ctx.dml.soc.sr_enter_plus_exit_time_us = dc->clk_mgr->bw_params->wm_table.nv_entries[WM_D].dml_input.sr_enter_plus_exit_time_us;
		context->bw_ctx.dml.soc.sr_exit_time_us = dc->clk_mgr->bw_params->wm_table.nv_entries[WM_D].dml_input.sr_exit_time_us;
	}
	context->bw_ctx.bw.dcn.watermarks.d.urgent_ns = get_wm_urgent(&context->bw_ctx.dml, pipes, pipe_cnt) * 1000;
	context->bw_ctx.bw.dcn.watermarks.d.cstate_pstate.cstate_enter_plus_exit_ns = get_wm_stutter_enter_exit(&context->bw_ctx.dml, pipes, pipe_cnt) * 1000;
	context->bw_ctx.bw.dcn.watermarks.d.cstate_pstate.cstate_exit_ns = get_wm_stutter_exit(&context->bw_ctx.dml, pipes, pipe_cnt) * 1000;
	context->bw_ctx.bw.dcn.watermarks.d.cstate_pstate.pstate_change_ns = get_wm_dram_clock_change(&context->bw_ctx.dml, pipes, pipe_cnt) * 1000;
	context->bw_ctx.bw.dcn.watermarks.d.pte_meta_urgent_ns = get_wm_memory_trip(&context->bw_ctx.dml, pipes, pipe_cnt) * 1000;
	context->bw_ctx.bw.dcn.watermarks.d.frac_urg_bw_nom = get_fraction_of_urgent_bandwidth(&context->bw_ctx.dml, pipes, pipe_cnt) * 1000;
	context->bw_ctx.bw.dcn.watermarks.d.frac_urg_bw_flip = get_fraction_of_urgent_bandwidth_imm_flip(&context->bw_ctx.dml, pipes, pipe_cnt) * 1000;
	context->bw_ctx.bw.dcn.watermarks.d.urgent_latency_ns = get_urgent_latency(&context->bw_ctx.dml, pipes, pipe_cnt) * 1000;
	*/

	/* Set C:
	 * DCFCLK: Min Required
	 * FCLK(proportional to UCLK): 1GHz or Max
	 * pstate latency overridden to 5us
	 */
	if (dc->clk_mgr->bw_params->wm_table.nv_entries[WM_C].valid) {
		unsigned int min_dram_speed_mts = context->bw_ctx.dml.vba.DRAMSpeed;
		unsigned int min_dram_speed_mts_margin = 160;

		if (context->bw_ctx.dml.vba.DRAMClockChangeSupport[vlevel][context->bw_ctx.dml.vba.maxMpcComb] == dm_dram_clock_change_unsupported)
			min_dram_speed_mts = dc->clk_mgr->bw_params->clk_table.entries[dc->clk_mgr->bw_params->clk_table.num_entries - 1].memclk_mhz * 16;

		/* find largest table entry that is lower than dram speed, but lower than DPM0 still uses DPM0 */
		for (i = 3; i > 0; i--)
			if (min_dram_speed_mts + min_dram_speed_mts_margin > dc->clk_mgr->bw_params->dummy_pstate_table[i].dram_speed_mts)
				break;

		context->bw_ctx.dml.soc.dram_clock_change_latency_us = dc->clk_mgr->bw_params->dummy_pstate_table[i].dummy_pstate_latency_us;

		context->bw_ctx.dml.soc.sr_enter_plus_exit_time_us = dc->clk_mgr->bw_params->wm_table.nv_entries[WM_C].dml_input.sr_enter_plus_exit_time_us;
		context->bw_ctx.dml.soc.sr_exit_time_us = dc->clk_mgr->bw_params->wm_table.nv_entries[WM_C].dml_input.sr_exit_time_us;
	}

	context->bw_ctx.bw.dcn.watermarks.c.urgent_ns = get_wm_urgent(&context->bw_ctx.dml, pipes, pipe_cnt) * 1000;
	context->bw_ctx.bw.dcn.watermarks.c.cstate_pstate.cstate_enter_plus_exit_ns = get_wm_stutter_enter_exit(&context->bw_ctx.dml, pipes, pipe_cnt) * 1000;
	context->bw_ctx.bw.dcn.watermarks.c.cstate_pstate.cstate_exit_ns = get_wm_stutter_exit(&context->bw_ctx.dml, pipes, pipe_cnt) * 1000;
	context->bw_ctx.bw.dcn.watermarks.c.cstate_pstate.pstate_change_ns = get_wm_dram_clock_change(&context->bw_ctx.dml, pipes, pipe_cnt) * 1000;
	context->bw_ctx.bw.dcn.watermarks.c.pte_meta_urgent_ns = get_wm_memory_trip(&context->bw_ctx.dml, pipes, pipe_cnt) * 1000;
	context->bw_ctx.bw.dcn.watermarks.c.frac_urg_bw_nom = get_fraction_of_urgent_bandwidth(&context->bw_ctx.dml, pipes, pipe_cnt) * 1000;
	context->bw_ctx.bw.dcn.watermarks.c.frac_urg_bw_flip = get_fraction_of_urgent_bandwidth_imm_flip(&context->bw_ctx.dml, pipes, pipe_cnt) * 1000;
	context->bw_ctx.bw.dcn.watermarks.c.urgent_latency_ns = get_urgent_latency(&context->bw_ctx.dml, pipes, pipe_cnt) * 1000;

	if (!pstate_en) {
		/* The only difference between A and C is p-state latency, if p-state is not supported we want to
		 * calculate DLG based on dummy p-state latency, and max out the set A p-state watermark
		 */
		context->bw_ctx.bw.dcn.watermarks.a = context->bw_ctx.bw.dcn.watermarks.c;
		context->bw_ctx.bw.dcn.watermarks.a.cstate_pstate.pstate_change_ns = 0;
	} else {
		/* Set A:
		 * DCFCLK: Min Required
		 * FCLK(proportional to UCLK): 1GHz or Max
		 *
		 * Set A calculated last so that following calculations are based on Set A
		 */
		dc->res_pool->funcs->update_soc_for_wm_a(dc, context);
		context->bw_ctx.bw.dcn.watermarks.a.urgent_ns = get_wm_urgent(&context->bw_ctx.dml, pipes, pipe_cnt) * 1000;
		context->bw_ctx.bw.dcn.watermarks.a.cstate_pstate.cstate_enter_plus_exit_ns = get_wm_stutter_enter_exit(&context->bw_ctx.dml, pipes, pipe_cnt) * 1000;
		context->bw_ctx.bw.dcn.watermarks.a.cstate_pstate.cstate_exit_ns = get_wm_stutter_exit(&context->bw_ctx.dml, pipes, pipe_cnt) * 1000;
		context->bw_ctx.bw.dcn.watermarks.a.cstate_pstate.pstate_change_ns = get_wm_dram_clock_change(&context->bw_ctx.dml, pipes, pipe_cnt) * 1000;
		context->bw_ctx.bw.dcn.watermarks.a.pte_meta_urgent_ns = get_wm_memory_trip(&context->bw_ctx.dml, pipes, pipe_cnt) * 1000;
		context->bw_ctx.bw.dcn.watermarks.a.frac_urg_bw_nom = get_fraction_of_urgent_bandwidth(&context->bw_ctx.dml, pipes, pipe_cnt) * 1000;
		context->bw_ctx.bw.dcn.watermarks.a.frac_urg_bw_flip = get_fraction_of_urgent_bandwidth_imm_flip(&context->bw_ctx.dml, pipes, pipe_cnt) * 1000;
		context->bw_ctx.bw.dcn.watermarks.a.urgent_latency_ns = get_urgent_latency(&context->bw_ctx.dml, pipes, pipe_cnt) * 1000;
	}

	context->perf_params.stutter_period_us = context->bw_ctx.dml.vba.StutterPeriod;

	/* Make set D = set A until set D is enabled */
	context->bw_ctx.bw.dcn.watermarks.d = context->bw_ctx.bw.dcn.watermarks.a;

	for (i = 0, pipe_idx = 0; i < dc->res_pool->pipe_count; i++) {
		if (!context->res_ctx.pipe_ctx[i].stream)
			continue;

		pipes[pipe_idx].clks_cfg.dispclk_mhz = get_dispclk_calculated(&context->bw_ctx.dml, pipes, pipe_cnt);
		pipes[pipe_idx].clks_cfg.dppclk_mhz = get_dppclk_calculated(&context->bw_ctx.dml, pipes, pipe_cnt, pipe_idx);

		if (dc->config.forced_clocks) {
			pipes[pipe_idx].clks_cfg.dispclk_mhz = context->bw_ctx.dml.soc.clock_limits[0].dispclk_mhz;
			pipes[pipe_idx].clks_cfg.dppclk_mhz = context->bw_ctx.dml.soc.clock_limits[0].dppclk_mhz;
		}
		if (dc->debug.min_disp_clk_khz > pipes[pipe_idx].clks_cfg.dispclk_mhz * 1000)
			pipes[pipe_idx].clks_cfg.dispclk_mhz = dc->debug.min_disp_clk_khz / 1000.0;
		if (dc->debug.min_dpp_clk_khz > pipes[pipe_idx].clks_cfg.dppclk_mhz * 1000)
			pipes[pipe_idx].clks_cfg.dppclk_mhz = dc->debug.min_dpp_clk_khz / 1000.0;

		pipe_idx++;
	}

<<<<<<< HEAD
=======
	// WA: restrict FPO to use first non-strobe mode (NV24 BW issue)
	if (context->bw_ctx.bw.dcn.clk.fw_based_mclk_switching &&
			dc->dml.soc.num_chans <= 4 &&
			context->bw_ctx.dml.vba.DRAMSpeed <= 1700 &&
			context->bw_ctx.dml.vba.DRAMSpeed >= 1500) {

		for (i = 0; i < dc->dml.soc.num_states; i++) {
			if (dc->dml.soc.clock_limits[i].dram_speed_mts > 1700) {
				context->bw_ctx.dml.vba.DRAMSpeed = dc->dml.soc.clock_limits[i].dram_speed_mts;
				break;
			}
		}
	}

>>>>>>> ea3f4119
	dcn20_calculate_dlg_params(dc, context, pipes, pipe_cnt, vlevel);

	if (!pstate_en)
		/* Restore full p-state latency */
		context->bw_ctx.dml.soc.dram_clock_change_latency_us =
				dc->clk_mgr->bw_params->wm_table.nv_entries[WM_A].dml_input.pstate_latency_us;

	if (context->bw_ctx.bw.dcn.clk.fw_based_mclk_switching)
		dcn30_setup_mclk_switch_using_fw_based_vblank_stretch(dc, context);
}

void dcn30_fpu_update_dram_channel_width_bytes(struct dc *dc)
{
	dc_assert_fp_enabled();

	if (dc->ctx->dc_bios->vram_info.dram_channel_width_bytes)
		dcn3_0_soc.dram_channel_width_bytes = dc->ctx->dc_bios->vram_info.dram_channel_width_bytes;
}

void dcn30_fpu_update_max_clk(struct dc_bounding_box_max_clk *dcn30_bb_max_clk)
{
		dc_assert_fp_enabled();

		if (!dcn30_bb_max_clk->max_dcfclk_mhz)
			dcn30_bb_max_clk->max_dcfclk_mhz = dcn3_0_soc.clock_limits[0].dcfclk_mhz;
		if (!dcn30_bb_max_clk->max_dispclk_mhz)
			dcn30_bb_max_clk->max_dispclk_mhz = dcn3_0_soc.clock_limits[0].dispclk_mhz;
		if (!dcn30_bb_max_clk->max_dppclk_mhz)
			dcn30_bb_max_clk->max_dppclk_mhz = dcn3_0_soc.clock_limits[0].dppclk_mhz;
		if (!dcn30_bb_max_clk->max_phyclk_mhz)
			dcn30_bb_max_clk->max_phyclk_mhz = dcn3_0_soc.clock_limits[0].phyclk_mhz;
}

void dcn30_fpu_get_optimal_dcfclk_fclk_for_uclk(unsigned int uclk_mts,
		unsigned int *optimal_dcfclk,
		unsigned int *optimal_fclk)
{
	double bw_from_dram, bw_from_dram1, bw_from_dram2;

	dc_assert_fp_enabled();

	bw_from_dram1 = uclk_mts * dcn3_0_soc.num_chans *
		dcn3_0_soc.dram_channel_width_bytes * (dcn3_0_soc.max_avg_dram_bw_use_normal_percent / 100);
	bw_from_dram2 = uclk_mts * dcn3_0_soc.num_chans *
		dcn3_0_soc.dram_channel_width_bytes * (dcn3_0_soc.max_avg_sdp_bw_use_normal_percent / 100);

	bw_from_dram = (bw_from_dram1 < bw_from_dram2) ? bw_from_dram1 : bw_from_dram2;

	if (optimal_fclk)
		*optimal_fclk = bw_from_dram /
		(dcn3_0_soc.fabric_datapath_to_dcn_data_return_bytes * (dcn3_0_soc.max_avg_sdp_bw_use_normal_percent / 100));

	if (optimal_dcfclk)
		*optimal_dcfclk =  bw_from_dram /
		(dcn3_0_soc.return_bus_width_bytes * (dcn3_0_soc.max_avg_sdp_bw_use_normal_percent / 100));
}

void dcn30_fpu_update_bw_bounding_box(struct dc *dc,
	struct clk_bw_params *bw_params,
	struct dc_bounding_box_max_clk *dcn30_bb_max_clk,
	unsigned int *dcfclk_mhz,
	unsigned int *dram_speed_mts)
{
	unsigned int i;

	dc_assert_fp_enabled();

	dcn3_0_soc.dispclk_dppclk_vco_speed_mhz = dc->clk_mgr->dentist_vco_freq_khz / 1000.0;
	dc->dml.soc.dispclk_dppclk_vco_speed_mhz = dc->clk_mgr->dentist_vco_freq_khz / 1000.0;

	for (i = 0; i < dcn3_0_soc.num_states; i++) {
		dcn3_0_soc.clock_limits[i].state = i;
		dcn3_0_soc.clock_limits[i].dcfclk_mhz = dcfclk_mhz[i];
		dcn3_0_soc.clock_limits[i].fabricclk_mhz = dcfclk_mhz[i];
		dcn3_0_soc.clock_limits[i].dram_speed_mts = dram_speed_mts[i];

		/* Fill all states with max values of all other clocks */
		dcn3_0_soc.clock_limits[i].dispclk_mhz = dcn30_bb_max_clk->max_dispclk_mhz;
		dcn3_0_soc.clock_limits[i].dppclk_mhz  = dcn30_bb_max_clk->max_dppclk_mhz;
		dcn3_0_soc.clock_limits[i].phyclk_mhz  = dcn30_bb_max_clk->max_phyclk_mhz;
		dcn3_0_soc.clock_limits[i].dtbclk_mhz = dcn3_0_soc.clock_limits[0].dtbclk_mhz;
		/* These clocks cannot come from bw_params, always fill from dcn3_0_soc[1] */
		/* FCLK, PHYCLK_D18, SOCCLK, DSCCLK */
		dcn3_0_soc.clock_limits[i].phyclk_d18_mhz = dcn3_0_soc.clock_limits[0].phyclk_d18_mhz;
		dcn3_0_soc.clock_limits[i].socclk_mhz = dcn3_0_soc.clock_limits[0].socclk_mhz;
		dcn3_0_soc.clock_limits[i].dscclk_mhz = dcn3_0_soc.clock_limits[0].dscclk_mhz;
	}
	/* re-init DML with updated bb */
	dml_init_instance(&dc->dml, &dcn3_0_soc, &dcn3_0_ip, DML_PROJECT_DCN30);
	if (dc->current_state)
		dml_init_instance(&dc->current_state->bw_ctx.dml, &dcn3_0_soc, &dcn3_0_ip, DML_PROJECT_DCN30);

}

/**
 * Finds dummy_latency_index when MCLK switching using firmware based
 * vblank stretch is enabled. This function will iterate through the
 * table of dummy pstate latencies until the lowest value that allows
 * dm_allow_self_refresh_and_mclk_switch to happen is found
 */
int dcn30_find_dummy_latency_index_for_fw_based_mclk_switch(struct dc *dc,
							    struct dc_state *context,
							    display_e2e_pipe_params_st *pipes,
							    int pipe_cnt,
							    int vlevel)
{
	const int max_latency_table_entries = 4;
	int dummy_latency_index = 0;

	dc_assert_fp_enabled();

	while (dummy_latency_index < max_latency_table_entries) {
		context->bw_ctx.dml.soc.dram_clock_change_latency_us =
				dc->clk_mgr->bw_params->dummy_pstate_table[dummy_latency_index].dummy_pstate_latency_us;
		dcn30_internal_validate_bw(dc, context, pipes, &pipe_cnt, &vlevel, false, true);

		if (context->bw_ctx.dml.soc.allow_dram_self_refresh_or_dram_clock_change_in_vblank ==
			dm_allow_self_refresh_and_mclk_switch)
			break;

		dummy_latency_index++;
	}

	if (dummy_latency_index == max_latency_table_entries) {
		ASSERT(dummy_latency_index != max_latency_table_entries);
		/* If the execution gets here, it means dummy p_states are
		 * not possible. This should never happen and would mean
		 * something is severely wrong.
		 * Here we reset dummy_latency_index to 3, because it is
		 * better to have underflows than system crashes.
		 */
		dummy_latency_index = 3;
	}

	return dummy_latency_index;
}

void dcn3_fpu_build_wm_range_table(struct clk_mgr *base)
{
	/* defaults */
	double pstate_latency_us = base->ctx->dc->dml.soc.dram_clock_change_latency_us;
	double sr_exit_time_us = base->ctx->dc->dml.soc.sr_exit_time_us;
	double sr_enter_plus_exit_time_us = base->ctx->dc->dml.soc.sr_enter_plus_exit_time_us;
	uint16_t min_uclk_mhz = base->bw_params->clk_table.entries[0].memclk_mhz;

	dc_assert_fp_enabled();

	/* Set A - Normal - default values*/
	base->bw_params->wm_table.nv_entries[WM_A].valid = true;
	base->bw_params->wm_table.nv_entries[WM_A].dml_input.pstate_latency_us = pstate_latency_us;
	base->bw_params->wm_table.nv_entries[WM_A].dml_input.sr_exit_time_us = sr_exit_time_us;
	base->bw_params->wm_table.nv_entries[WM_A].dml_input.sr_enter_plus_exit_time_us = sr_enter_plus_exit_time_us;
	base->bw_params->wm_table.nv_entries[WM_A].pmfw_breakdown.wm_type = WATERMARKS_CLOCK_RANGE;
	base->bw_params->wm_table.nv_entries[WM_A].pmfw_breakdown.min_dcfclk = 0;
	base->bw_params->wm_table.nv_entries[WM_A].pmfw_breakdown.max_dcfclk = 0xFFFF;
	base->bw_params->wm_table.nv_entries[WM_A].pmfw_breakdown.min_uclk = min_uclk_mhz;
	base->bw_params->wm_table.nv_entries[WM_A].pmfw_breakdown.max_uclk = 0xFFFF;

	/* Set B - Performance - higher minimum clocks */
//	base->bw_params->wm_table.nv_entries[WM_B].valid = true;
//	base->bw_params->wm_table.nv_entries[WM_B].dml_input.pstate_latency_us = pstate_latency_us;
//	base->bw_params->wm_table.nv_entries[WM_B].dml_input.sr_exit_time_us = sr_exit_time_us;
//	base->bw_params->wm_table.nv_entries[WM_B].dml_input.sr_enter_plus_exit_time_us = sr_enter_plus_exit_time_us;
//	base->bw_params->wm_table.nv_entries[WM_B].pmfw_breakdown.wm_type = WATERMARKS_CLOCK_RANGE;
//	base->bw_params->wm_table.nv_entries[WM_B].pmfw_breakdown.min_dcfclk = TUNED VALUE;
//	base->bw_params->wm_table.nv_entries[WM_B].pmfw_breakdown.max_dcfclk = 0xFFFF;
//	base->bw_params->wm_table.nv_entries[WM_B].pmfw_breakdown.min_uclk = TUNED VALUE;
//	base->bw_params->wm_table.nv_entries[WM_B].pmfw_breakdown.max_uclk = 0xFFFF;

	/* Set C - Dummy P-State - P-State latency set to "dummy p-state" value */
	base->bw_params->wm_table.nv_entries[WM_C].valid = true;
	base->bw_params->wm_table.nv_entries[WM_C].dml_input.pstate_latency_us = 0;
	base->bw_params->wm_table.nv_entries[WM_C].dml_input.sr_exit_time_us = sr_exit_time_us;
	base->bw_params->wm_table.nv_entries[WM_C].dml_input.sr_enter_plus_exit_time_us = sr_enter_plus_exit_time_us;
	base->bw_params->wm_table.nv_entries[WM_C].pmfw_breakdown.wm_type = WATERMARKS_DUMMY_PSTATE;
	base->bw_params->wm_table.nv_entries[WM_C].pmfw_breakdown.min_dcfclk = 0;
	base->bw_params->wm_table.nv_entries[WM_C].pmfw_breakdown.max_dcfclk = 0xFFFF;
	base->bw_params->wm_table.nv_entries[WM_C].pmfw_breakdown.min_uclk = min_uclk_mhz;
	base->bw_params->wm_table.nv_entries[WM_C].pmfw_breakdown.max_uclk = 0xFFFF;
	base->bw_params->dummy_pstate_table[0].dram_speed_mts = 1600;
	base->bw_params->dummy_pstate_table[0].dummy_pstate_latency_us = 38;
	base->bw_params->dummy_pstate_table[1].dram_speed_mts = 8000;
	base->bw_params->dummy_pstate_table[1].dummy_pstate_latency_us = 9;
	base->bw_params->dummy_pstate_table[2].dram_speed_mts = 10000;
	base->bw_params->dummy_pstate_table[2].dummy_pstate_latency_us = 8;
	base->bw_params->dummy_pstate_table[3].dram_speed_mts = 16000;
	base->bw_params->dummy_pstate_table[3].dummy_pstate_latency_us = 5;

	/* Set D - MALL - SR enter and exit times adjusted for MALL */
	base->bw_params->wm_table.nv_entries[WM_D].valid = true;
	base->bw_params->wm_table.nv_entries[WM_D].dml_input.pstate_latency_us = pstate_latency_us;
	base->bw_params->wm_table.nv_entries[WM_D].dml_input.sr_exit_time_us = 2;
	base->bw_params->wm_table.nv_entries[WM_D].dml_input.sr_enter_plus_exit_time_us = 4;
	base->bw_params->wm_table.nv_entries[WM_D].pmfw_breakdown.wm_type = WATERMARKS_MALL;
	base->bw_params->wm_table.nv_entries[WM_D].pmfw_breakdown.min_dcfclk = 0;
	base->bw_params->wm_table.nv_entries[WM_D].pmfw_breakdown.max_dcfclk = 0xFFFF;
	base->bw_params->wm_table.nv_entries[WM_D].pmfw_breakdown.min_uclk = min_uclk_mhz;
	base->bw_params->wm_table.nv_entries[WM_D].pmfw_breakdown.max_uclk = 0xFFFF;
}

void patch_dcn30_soc_bounding_box(struct dc *dc, struct _vcs_dpi_soc_bounding_box_st *dcn3_0_ip)
{
	dc_assert_fp_enabled();

	if (dc->ctx->dc_bios->funcs->get_soc_bb_info) {
		struct bp_soc_bb_info bb_info = {0};

		if (dc->ctx->dc_bios->funcs->get_soc_bb_info(dc->ctx->dc_bios, &bb_info) == BP_RESULT_OK) {
			if (bb_info.dram_clock_change_latency_100ns > 0)
				dcn3_0_soc.dram_clock_change_latency_us = bb_info.dram_clock_change_latency_100ns * 10;

			if (bb_info.dram_sr_enter_exit_latency_100ns > 0)
				dcn3_0_soc.sr_enter_plus_exit_time_us = bb_info.dram_sr_enter_exit_latency_100ns * 10;

			if (bb_info.dram_sr_exit_latency_100ns > 0)
				dcn3_0_soc.sr_exit_time_us = bb_info.dram_sr_exit_latency_100ns * 10;
		}
	}
}<|MERGE_RESOLUTION|>--- conflicted
+++ resolved
@@ -522,8 +522,6 @@
 		pipe_idx++;
 	}
 
-<<<<<<< HEAD
-=======
 	// WA: restrict FPO to use first non-strobe mode (NV24 BW issue)
 	if (context->bw_ctx.bw.dcn.clk.fw_based_mclk_switching &&
 			dc->dml.soc.num_chans <= 4 &&
@@ -538,7 +536,6 @@
 		}
 	}
 
->>>>>>> ea3f4119
 	dcn20_calculate_dlg_params(dc, context, pipes, pipe_cnt, vlevel);
 
 	if (!pstate_en)
