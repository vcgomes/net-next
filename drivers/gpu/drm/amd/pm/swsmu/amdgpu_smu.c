/*
 * Copyright 2019 Advanced Micro Devices, Inc.
 *
 * Permission is hereby granted, free of charge, to any person obtaining a
 * copy of this software and associated documentation files (the "Software"),
 * to deal in the Software without restriction, including without limitation
 * the rights to use, copy, modify, merge, publish, distribute, sublicense,
 * and/or sell copies of the Software, and to permit persons to whom the
 * Software is furnished to do so, subject to the following conditions:
 *
 * The above copyright notice and this permission notice shall be included in
 * all copies or substantial portions of the Software.
 *
 * THE SOFTWARE IS PROVIDED "AS IS", WITHOUT WARRANTY OF ANY KIND, EXPRESS OR
 * IMPLIED, INCLUDING BUT NOT LIMITED TO THE WARRANTIES OF MERCHANTABILITY,
 * FITNESS FOR A PARTICULAR PURPOSE AND NONINFRINGEMENT.  IN NO EVENT SHALL
 * THE COPYRIGHT HOLDER(S) OR AUTHOR(S) BE LIABLE FOR ANY CLAIM, DAMAGES OR
 * OTHER LIABILITY, WHETHER IN AN ACTION OF CONTRACT, TORT OR OTHERWISE,
 * ARISING FROM, OUT OF OR IN CONNECTION WITH THE SOFTWARE OR THE USE OR
 * OTHER DEALINGS IN THE SOFTWARE.
 */

#define SWSMU_CODE_LAYER_L1

#include <linux/firmware.h>
#include <linux/pci.h>
#include <linux/reboot.h>

#include "amdgpu.h"
#include "amdgpu_smu.h"
#include "smu_internal.h"
#include "atom.h"
#include "arcturus_ppt.h"
#include "navi10_ppt.h"
#include "sienna_cichlid_ppt.h"
#include "renoir_ppt.h"
#include "vangogh_ppt.h"
#include "aldebaran_ppt.h"
#include "yellow_carp_ppt.h"
#include "cyan_skillfish_ppt.h"
#include "smu_v13_0_0_ppt.h"
#include "smu_v13_0_4_ppt.h"
#include "smu_v13_0_5_ppt.h"
#include "smu_v13_0_6_ppt.h"
#include "smu_v13_0_7_ppt.h"
#include "amd_pcie.h"

/*
 * DO NOT use these for err/warn/info/debug messages.
 * Use dev_err, dev_warn, dev_info and dev_dbg instead.
 * They are more MGPU friendly.
 */
#undef pr_err
#undef pr_warn
#undef pr_info
#undef pr_debug

static const struct amd_pm_funcs swsmu_pm_funcs;
static int smu_force_smuclk_levels(struct smu_context *smu,
				   enum smu_clk_type clk_type,
				   uint32_t mask);
static int smu_handle_task(struct smu_context *smu,
			   enum amd_dpm_forced_level level,
			   enum amd_pp_task task_id);
static int smu_reset(struct smu_context *smu);
static int smu_set_fan_speed_pwm(void *handle, u32 speed);
static int smu_set_fan_control_mode(void *handle, u32 value);
static int smu_set_power_limit(void *handle, uint32_t limit);
static int smu_set_fan_speed_rpm(void *handle, uint32_t speed);
static int smu_set_gfx_cgpg(struct smu_context *smu, bool enabled);
static int smu_set_mp1_state(void *handle, enum pp_mp1_state mp1_state);

static int smu_sys_get_pp_feature_mask(void *handle,
				       char *buf)
{
	struct smu_context *smu = handle;

	if (!smu->pm_enabled || !smu->adev->pm.dpm_enabled)
		return -EOPNOTSUPP;

	return smu_get_pp_feature_mask(smu, buf);
}

static int smu_sys_set_pp_feature_mask(void *handle,
				       uint64_t new_mask)
{
	struct smu_context *smu = handle;

	if (!smu->pm_enabled || !smu->adev->pm.dpm_enabled)
		return -EOPNOTSUPP;

	return smu_set_pp_feature_mask(smu, new_mask);
}

int smu_set_residency_gfxoff(struct smu_context *smu, bool value)
{
	if (!smu->ppt_funcs->set_gfx_off_residency)
		return -EINVAL;

	return smu_set_gfx_off_residency(smu, value);
}

int smu_get_residency_gfxoff(struct smu_context *smu, u32 *value)
{
	if (!smu->ppt_funcs->get_gfx_off_residency)
		return -EINVAL;

	return smu_get_gfx_off_residency(smu, value);
}

int smu_get_entrycount_gfxoff(struct smu_context *smu, u64 *value)
{
	if (!smu->ppt_funcs->get_gfx_off_entrycount)
		return -EINVAL;

	return smu_get_gfx_off_entrycount(smu, value);
}

int smu_get_status_gfxoff(struct smu_context *smu, uint32_t *value)
{
	if (!smu->ppt_funcs->get_gfx_off_status)
		return -EINVAL;

	*value = smu_get_gfx_off_status(smu);

	return 0;
}

int smu_set_soft_freq_range(struct smu_context *smu,
			    enum smu_clk_type clk_type,
			    uint32_t min,
			    uint32_t max)
{
	int ret = 0;

	if (smu->ppt_funcs->set_soft_freq_limited_range)
		ret = smu->ppt_funcs->set_soft_freq_limited_range(smu,
								  clk_type,
								  min,
								  max);

	return ret;
}

int smu_get_dpm_freq_range(struct smu_context *smu,
			   enum smu_clk_type clk_type,
			   uint32_t *min,
			   uint32_t *max)
{
	int ret = -ENOTSUPP;

	if (!min && !max)
		return -EINVAL;

	if (smu->ppt_funcs->get_dpm_ultimate_freq)
		ret = smu->ppt_funcs->get_dpm_ultimate_freq(smu,
							    clk_type,
							    min,
							    max);

	return ret;
}

int smu_set_gfx_power_up_by_imu(struct smu_context *smu)
{
	int ret = 0;
	struct amdgpu_device *adev = smu->adev;

	if (smu->ppt_funcs->set_gfx_power_up_by_imu) {
		ret = smu->ppt_funcs->set_gfx_power_up_by_imu(smu);
		if (ret)
			dev_err(adev->dev, "Failed to enable gfx imu!\n");
	}
	return ret;
}

static u32 smu_get_mclk(void *handle, bool low)
{
	struct smu_context *smu = handle;
	uint32_t clk_freq;
	int ret = 0;

	ret = smu_get_dpm_freq_range(smu, SMU_UCLK,
				     low ? &clk_freq : NULL,
				     !low ? &clk_freq : NULL);
	if (ret)
		return 0;
	return clk_freq * 100;
}

static u32 smu_get_sclk(void *handle, bool low)
{
	struct smu_context *smu = handle;
	uint32_t clk_freq;
	int ret = 0;

	ret = smu_get_dpm_freq_range(smu, SMU_GFXCLK,
				     low ? &clk_freq : NULL,
				     !low ? &clk_freq : NULL);
	if (ret)
		return 0;
	return clk_freq * 100;
}

static int smu_set_gfx_imu_enable(struct smu_context *smu)
{
	struct amdgpu_device *adev = smu->adev;

	if (adev->firmware.load_type != AMDGPU_FW_LOAD_PSP)
		return 0;

	if (amdgpu_in_reset(smu->adev) || adev->in_s0ix)
		return 0;

	return smu_set_gfx_power_up_by_imu(smu);
}

static int smu_dpm_set_vcn_enable(struct smu_context *smu,
				  bool enable)
{
	struct smu_power_context *smu_power = &smu->smu_power;
	struct smu_power_gate *power_gate = &smu_power->power_gate;
	int ret = 0;

	if (!smu->ppt_funcs->dpm_set_vcn_enable)
		return 0;

	if (atomic_read(&power_gate->vcn_gated) ^ enable)
		return 0;

	ret = smu->ppt_funcs->dpm_set_vcn_enable(smu, enable);
	if (!ret)
		atomic_set(&power_gate->vcn_gated, !enable);

	return ret;
}

static int smu_dpm_set_jpeg_enable(struct smu_context *smu,
				   bool enable)
{
	struct smu_power_context *smu_power = &smu->smu_power;
	struct smu_power_gate *power_gate = &smu_power->power_gate;
	int ret = 0;

	if (!smu->ppt_funcs->dpm_set_jpeg_enable)
		return 0;

	if (atomic_read(&power_gate->jpeg_gated) ^ enable)
		return 0;

	ret = smu->ppt_funcs->dpm_set_jpeg_enable(smu, enable);
	if (!ret)
		atomic_set(&power_gate->jpeg_gated, !enable);

	return ret;
}

/**
 * smu_dpm_set_power_gate - power gate/ungate the specific IP block
 *
 * @handle:        smu_context pointer
 * @block_type: the IP block to power gate/ungate
 * @gate:       to power gate if true, ungate otherwise
 *
 * This API uses no smu->mutex lock protection due to:
 * 1. It is either called by other IP block(gfx/sdma/vcn/uvd/vce).
 *    This is guarded to be race condition free by the caller.
 * 2. Or get called on user setting request of power_dpm_force_performance_level.
 *    Under this case, the smu->mutex lock protection is already enforced on
 *    the parent API smu_force_performance_level of the call path.
 */
static int smu_dpm_set_power_gate(void *handle,
				  uint32_t block_type,
				  bool gate)
{
	struct smu_context *smu = handle;
	int ret = 0;

	if (!smu->pm_enabled || !smu->adev->pm.dpm_enabled) {
		dev_WARN(smu->adev->dev,
			 "SMU uninitialized but power %s requested for %u!\n",
			 gate ? "gate" : "ungate", block_type);
		return -EOPNOTSUPP;
	}

	switch (block_type) {
	/*
	 * Some legacy code of amdgpu_vcn.c and vcn_v2*.c still uses
	 * AMD_IP_BLOCK_TYPE_UVD for VCN. So, here both of them are kept.
	 */
	case AMD_IP_BLOCK_TYPE_UVD:
	case AMD_IP_BLOCK_TYPE_VCN:
		ret = smu_dpm_set_vcn_enable(smu, !gate);
		if (ret)
			dev_err(smu->adev->dev, "Failed to power %s VCN!\n",
				gate ? "gate" : "ungate");
		break;
	case AMD_IP_BLOCK_TYPE_GFX:
		ret = smu_gfx_off_control(smu, gate);
		if (ret)
			dev_err(smu->adev->dev, "Failed to %s gfxoff!\n",
				gate ? "enable" : "disable");
		break;
	case AMD_IP_BLOCK_TYPE_SDMA:
		ret = smu_powergate_sdma(smu, gate);
		if (ret)
			dev_err(smu->adev->dev, "Failed to power %s SDMA!\n",
				gate ? "gate" : "ungate");
		break;
	case AMD_IP_BLOCK_TYPE_JPEG:
		ret = smu_dpm_set_jpeg_enable(smu, !gate);
		if (ret)
			dev_err(smu->adev->dev, "Failed to power %s JPEG!\n",
				gate ? "gate" : "ungate");
		break;
	default:
		dev_err(smu->adev->dev, "Unsupported block type!\n");
		return -EINVAL;
	}

	return ret;
}

/**
 * smu_set_user_clk_dependencies - set user profile clock dependencies
 *
 * @smu:	smu_context pointer
 * @clk:	enum smu_clk_type type
 *
 * Enable/Disable the clock dependency for the @clk type.
 */
static void smu_set_user_clk_dependencies(struct smu_context *smu, enum smu_clk_type clk)
{
	if (smu->adev->in_suspend)
		return;

	if (clk == SMU_MCLK) {
		smu->user_dpm_profile.clk_dependency = 0;
		smu->user_dpm_profile.clk_dependency = BIT(SMU_FCLK) | BIT(SMU_SOCCLK);
	} else if (clk == SMU_FCLK) {
		/* MCLK takes precedence over FCLK */
		if (smu->user_dpm_profile.clk_dependency == (BIT(SMU_FCLK) | BIT(SMU_SOCCLK)))
			return;

		smu->user_dpm_profile.clk_dependency = 0;
		smu->user_dpm_profile.clk_dependency = BIT(SMU_MCLK) | BIT(SMU_SOCCLK);
	} else if (clk == SMU_SOCCLK) {
		/* MCLK takes precedence over SOCCLK */
		if (smu->user_dpm_profile.clk_dependency == (BIT(SMU_FCLK) | BIT(SMU_SOCCLK)))
			return;

		smu->user_dpm_profile.clk_dependency = 0;
		smu->user_dpm_profile.clk_dependency = BIT(SMU_MCLK) | BIT(SMU_FCLK);
	} else
		/* Add clk dependencies here, if any */
		return;
}

/**
 * smu_restore_dpm_user_profile - reinstate user dpm profile
 *
 * @smu:	smu_context pointer
 *
 * Restore the saved user power configurations include power limit,
 * clock frequencies, fan control mode and fan speed.
 */
static void smu_restore_dpm_user_profile(struct smu_context *smu)
{
	struct smu_dpm_context *smu_dpm_ctx = &(smu->smu_dpm);
	int ret = 0;

	if (!smu->adev->in_suspend)
		return;

	if (!smu->pm_enabled || !smu->adev->pm.dpm_enabled)
		return;

	/* Enable restore flag */
	smu->user_dpm_profile.flags |= SMU_DPM_USER_PROFILE_RESTORE;

	/* set the user dpm power limit */
	if (smu->user_dpm_profile.power_limit) {
		ret = smu_set_power_limit(smu, smu->user_dpm_profile.power_limit);
		if (ret)
			dev_err(smu->adev->dev, "Failed to set power limit value\n");
	}

	/* set the user dpm clock configurations */
	if (smu_dpm_ctx->dpm_level == AMD_DPM_FORCED_LEVEL_MANUAL) {
		enum smu_clk_type clk_type;

		for (clk_type = 0; clk_type < SMU_CLK_COUNT; clk_type++) {
			/*
			 * Iterate over smu clk type and force the saved user clk
			 * configs, skip if clock dependency is enabled
			 */
			if (!(smu->user_dpm_profile.clk_dependency & BIT(clk_type)) &&
					smu->user_dpm_profile.clk_mask[clk_type]) {
				ret = smu_force_smuclk_levels(smu, clk_type,
						smu->user_dpm_profile.clk_mask[clk_type]);
				if (ret)
					dev_err(smu->adev->dev,
						"Failed to set clock type = %d\n", clk_type);
			}
		}
	}

	/* set the user dpm fan configurations */
	if (smu->user_dpm_profile.fan_mode == AMD_FAN_CTRL_MANUAL ||
	    smu->user_dpm_profile.fan_mode == AMD_FAN_CTRL_NONE) {
		ret = smu_set_fan_control_mode(smu, smu->user_dpm_profile.fan_mode);
		if (ret != -EOPNOTSUPP) {
			smu->user_dpm_profile.fan_speed_pwm = 0;
			smu->user_dpm_profile.fan_speed_rpm = 0;
			smu->user_dpm_profile.fan_mode = AMD_FAN_CTRL_AUTO;
			dev_err(smu->adev->dev, "Failed to set manual fan control mode\n");
		}

		if (smu->user_dpm_profile.fan_speed_pwm) {
			ret = smu_set_fan_speed_pwm(smu, smu->user_dpm_profile.fan_speed_pwm);
			if (ret != -EOPNOTSUPP)
				dev_err(smu->adev->dev, "Failed to set manual fan speed in pwm\n");
		}

		if (smu->user_dpm_profile.fan_speed_rpm) {
			ret = smu_set_fan_speed_rpm(smu, smu->user_dpm_profile.fan_speed_rpm);
			if (ret != -EOPNOTSUPP)
				dev_err(smu->adev->dev, "Failed to set manual fan speed in rpm\n");
		}
	}

	/* Restore user customized OD settings */
	if (smu->user_dpm_profile.user_od) {
		if (smu->ppt_funcs->restore_user_od_settings) {
			ret = smu->ppt_funcs->restore_user_od_settings(smu);
			if (ret)
				dev_err(smu->adev->dev, "Failed to upload customized OD settings\n");
		}
	}

	/* Disable restore flag */
	smu->user_dpm_profile.flags &= ~SMU_DPM_USER_PROFILE_RESTORE;
}

static int smu_get_power_num_states(void *handle,
				    struct pp_states_info *state_info)
{
	if (!state_info)
		return -EINVAL;

	/* not support power state */
	memset(state_info, 0, sizeof(struct pp_states_info));
	state_info->nums = 1;
	state_info->states[0] = POWER_STATE_TYPE_DEFAULT;

	return 0;
}

bool is_support_sw_smu(struct amdgpu_device *adev)
{
	/* vega20 is 11.0.2, but it's supported via the powerplay code */
	if (adev->asic_type == CHIP_VEGA20)
		return false;

	if (adev->ip_versions[MP1_HWIP][0] >= IP_VERSION(11, 0, 0))
		return true;

	return false;
}

bool is_support_cclk_dpm(struct amdgpu_device *adev)
{
	struct smu_context *smu = adev->powerplay.pp_handle;

	if (!smu_feature_is_enabled(smu, SMU_FEATURE_CCLK_DPM_BIT))
		return false;

	return true;
}


static int smu_sys_get_pp_table(void *handle,
				char **table)
{
	struct smu_context *smu = handle;
	struct smu_table_context *smu_table = &smu->smu_table;

	if (!smu->pm_enabled || !smu->adev->pm.dpm_enabled)
		return -EOPNOTSUPP;

	if (!smu_table->power_play_table && !smu_table->hardcode_pptable)
		return -EINVAL;

	if (smu_table->hardcode_pptable)
		*table = smu_table->hardcode_pptable;
	else
		*table = smu_table->power_play_table;

	return smu_table->power_play_table_size;
}

static int smu_sys_set_pp_table(void *handle,
				const char *buf,
				size_t size)
{
	struct smu_context *smu = handle;
	struct smu_table_context *smu_table = &smu->smu_table;
	ATOM_COMMON_TABLE_HEADER *header = (ATOM_COMMON_TABLE_HEADER *)buf;
	int ret = 0;

	if (!smu->pm_enabled || !smu->adev->pm.dpm_enabled)
		return -EOPNOTSUPP;

	if (header->usStructureSize != size) {
		dev_err(smu->adev->dev, "pp table size not matched !\n");
		return -EIO;
	}

	if (!smu_table->hardcode_pptable) {
		smu_table->hardcode_pptable = kzalloc(size, GFP_KERNEL);
		if (!smu_table->hardcode_pptable)
			return -ENOMEM;
	}

	memcpy(smu_table->hardcode_pptable, buf, size);
	smu_table->power_play_table = smu_table->hardcode_pptable;
	smu_table->power_play_table_size = size;

	/*
	 * Special hw_fini action(for Navi1x, the DPMs disablement will be
	 * skipped) may be needed for custom pptable uploading.
	 */
	smu->uploading_custom_pp_table = true;

	ret = smu_reset(smu);
	if (ret)
		dev_info(smu->adev->dev, "smu reset failed, ret = %d\n", ret);

	smu->uploading_custom_pp_table = false;

	return ret;
}

static int smu_get_driver_allowed_feature_mask(struct smu_context *smu)
{
	struct smu_feature *feature = &smu->smu_feature;
	uint32_t allowed_feature_mask[SMU_FEATURE_MAX/32];
	int ret = 0;

	/*
	 * With SCPM enabled, the allowed featuremasks setting(via
	 * PPSMC_MSG_SetAllowedFeaturesMaskLow/High) is not permitted.
	 * That means there is no way to let PMFW knows the settings below.
	 * Thus, we just assume all the features are allowed under
	 * such scenario.
	 */
	if (smu->adev->scpm_enabled) {
		bitmap_fill(feature->allowed, SMU_FEATURE_MAX);
		return 0;
	}

	bitmap_zero(feature->allowed, SMU_FEATURE_MAX);

	ret = smu_get_allowed_feature_mask(smu, allowed_feature_mask,
					     SMU_FEATURE_MAX/32);
	if (ret)
		return ret;

	bitmap_or(feature->allowed, feature->allowed,
		      (unsigned long *)allowed_feature_mask,
		      feature->feature_num);

	return ret;
}

static int smu_set_funcs(struct amdgpu_device *adev)
{
	struct smu_context *smu = adev->powerplay.pp_handle;

	if (adev->pm.pp_feature & PP_OVERDRIVE_MASK)
		smu->od_enabled = true;

	switch (adev->ip_versions[MP1_HWIP][0]) {
	case IP_VERSION(11, 0, 0):
	case IP_VERSION(11, 0, 5):
	case IP_VERSION(11, 0, 9):
		navi10_set_ppt_funcs(smu);
		break;
	case IP_VERSION(11, 0, 7):
	case IP_VERSION(11, 0, 11):
	case IP_VERSION(11, 0, 12):
	case IP_VERSION(11, 0, 13):
		sienna_cichlid_set_ppt_funcs(smu);
		break;
	case IP_VERSION(12, 0, 0):
	case IP_VERSION(12, 0, 1):
		renoir_set_ppt_funcs(smu);
		break;
	case IP_VERSION(11, 5, 0):
		vangogh_set_ppt_funcs(smu);
		break;
	case IP_VERSION(13, 0, 1):
	case IP_VERSION(13, 0, 3):
	case IP_VERSION(13, 0, 8):
		yellow_carp_set_ppt_funcs(smu);
		break;
	case IP_VERSION(13, 0, 4):
	case IP_VERSION(13, 0, 11):
		smu_v13_0_4_set_ppt_funcs(smu);
		break;
	case IP_VERSION(13, 0, 5):
		smu_v13_0_5_set_ppt_funcs(smu);
		break;
	case IP_VERSION(11, 0, 8):
		cyan_skillfish_set_ppt_funcs(smu);
		break;
	case IP_VERSION(11, 0, 2):
		adev->pm.pp_feature &= ~PP_GFXOFF_MASK;
		arcturus_set_ppt_funcs(smu);
		/* OD is not supported on Arcturus */
		smu->od_enabled =false;
		break;
	case IP_VERSION(13, 0, 2):
		aldebaran_set_ppt_funcs(smu);
		/* Enable pp_od_clk_voltage node */
		smu->od_enabled = true;
		break;
	case IP_VERSION(13, 0, 0):
	case IP_VERSION(13, 0, 10):
		smu_v13_0_0_set_ppt_funcs(smu);
		break;
	case IP_VERSION(13, 0, 6):
		smu_v13_0_6_set_ppt_funcs(smu);
		/* Enable pp_od_clk_voltage node */
		smu->od_enabled = true;
		break;
	case IP_VERSION(13, 0, 7):
		smu_v13_0_7_set_ppt_funcs(smu);
		break;
	default:
		return -EINVAL;
	}

	return 0;
}

static int smu_early_init(void *handle)
{
	struct amdgpu_device *adev = (struct amdgpu_device *)handle;
	struct smu_context *smu;
	int r;

	smu = kzalloc(sizeof(struct smu_context), GFP_KERNEL);
	if (!smu)
		return -ENOMEM;

	smu->adev = adev;
	smu->pm_enabled = !!amdgpu_dpm;
	smu->is_apu = false;
	smu->smu_baco.state = SMU_BACO_STATE_EXIT;
	smu->smu_baco.platform_support = false;
	smu->user_dpm_profile.fan_mode = -1;

	mutex_init(&smu->message_lock);

	adev->powerplay.pp_handle = smu;
	adev->powerplay.pp_funcs = &swsmu_pm_funcs;

	r = smu_set_funcs(adev);
	if (r)
		return r;
	return smu_init_microcode(smu);
}

static int smu_set_default_dpm_table(struct smu_context *smu)
{
	struct smu_power_context *smu_power = &smu->smu_power;
	struct smu_power_gate *power_gate = &smu_power->power_gate;
	int vcn_gate, jpeg_gate;
	int ret = 0;

	if (!smu->ppt_funcs->set_default_dpm_table)
		return 0;

	vcn_gate = atomic_read(&power_gate->vcn_gated);
	jpeg_gate = atomic_read(&power_gate->jpeg_gated);

	ret = smu_dpm_set_vcn_enable(smu, true);
	if (ret)
		return ret;

	ret = smu_dpm_set_jpeg_enable(smu, true);
	if (ret)
		goto err_out;

	ret = smu->ppt_funcs->set_default_dpm_table(smu);
	if (ret)
		dev_err(smu->adev->dev,
			"Failed to setup default dpm clock tables!\n");

	smu_dpm_set_jpeg_enable(smu, !jpeg_gate);
err_out:
	smu_dpm_set_vcn_enable(smu, !vcn_gate);
	return ret;
}

static int smu_apply_default_config_table_settings(struct smu_context *smu)
{
	struct amdgpu_device *adev = smu->adev;
	int ret = 0;

	ret = smu_get_default_config_table_settings(smu,
						    &adev->pm.config_table);
	if (ret)
		return ret;

	return smu_set_config_table(smu, &adev->pm.config_table);
}

static int smu_late_init(void *handle)
{
	struct amdgpu_device *adev = (struct amdgpu_device *)handle;
	struct smu_context *smu = adev->powerplay.pp_handle;
	int ret = 0;

	smu_set_fine_grain_gfx_freq_parameters(smu);

	if (!smu->pm_enabled)
		return 0;

	ret = smu_post_init(smu);
	if (ret) {
		dev_err(adev->dev, "Failed to post smu init!\n");
		return ret;
	}

	/*
	 * Explicitly notify PMFW the power mode the system in. Since
	 * the PMFW may boot the ASIC with a different mode.
	 * For those supporting ACDC switch via gpio, PMFW will
	 * handle the switch automatically. Driver involvement
	 * is unnecessary.
	 */
	if (!smu->dc_controlled_by_gpio) {
		ret = smu_set_power_source(smu,
					   adev->pm.ac_power ? SMU_POWER_SOURCE_AC :
					   SMU_POWER_SOURCE_DC);
		if (ret) {
			dev_err(adev->dev, "Failed to switch to %s mode!\n",
				adev->pm.ac_power ? "AC" : "DC");
			return ret;
		}
	}

	if ((adev->ip_versions[MP1_HWIP][0] == IP_VERSION(13, 0, 1)) ||
	    (adev->ip_versions[MP1_HWIP][0] == IP_VERSION(13, 0, 3)))
		return 0;

	if (!amdgpu_sriov_vf(adev) || smu->od_enabled) {
		ret = smu_set_default_od_settings(smu);
		if (ret) {
			dev_err(adev->dev, "Failed to setup default OD settings!\n");
			return ret;
		}
	}

	ret = smu_populate_umd_state_clk(smu);
	if (ret) {
		dev_err(adev->dev, "Failed to populate UMD state clocks!\n");
		return ret;
	}

	ret = smu_get_asic_power_limits(smu,
					&smu->current_power_limit,
					&smu->default_power_limit,
					&smu->max_power_limit);
	if (ret) {
		dev_err(adev->dev, "Failed to get asic power limits!\n");
		return ret;
	}

	if (!amdgpu_sriov_vf(adev))
		smu_get_unique_id(smu);

	smu_get_fan_parameters(smu);

	smu_handle_task(smu,
			smu->smu_dpm.dpm_level,
			AMD_PP_TASK_COMPLETE_INIT);

	ret = smu_apply_default_config_table_settings(smu);
	if (ret && (ret != -EOPNOTSUPP)) {
		dev_err(adev->dev, "Failed to apply default DriverSmuConfig settings!\n");
		return ret;
	}

	smu_restore_dpm_user_profile(smu);

	return 0;
}

static int smu_init_fb_allocations(struct smu_context *smu)
{
	struct amdgpu_device *adev = smu->adev;
	struct smu_table_context *smu_table = &smu->smu_table;
	struct smu_table *tables = smu_table->tables;
	struct smu_table *driver_table = &(smu_table->driver_table);
	uint32_t max_table_size = 0;
	int ret, i;

	/* VRAM allocation for tool table */
	if (tables[SMU_TABLE_PMSTATUSLOG].size) {
		ret = amdgpu_bo_create_kernel(adev,
					      tables[SMU_TABLE_PMSTATUSLOG].size,
					      tables[SMU_TABLE_PMSTATUSLOG].align,
					      tables[SMU_TABLE_PMSTATUSLOG].domain,
					      &tables[SMU_TABLE_PMSTATUSLOG].bo,
					      &tables[SMU_TABLE_PMSTATUSLOG].mc_address,
					      &tables[SMU_TABLE_PMSTATUSLOG].cpu_addr);
		if (ret) {
			dev_err(adev->dev, "VRAM allocation for tool table failed!\n");
			return ret;
		}
	}

	/* VRAM allocation for driver table */
	for (i = 0; i < SMU_TABLE_COUNT; i++) {
		if (tables[i].size == 0)
			continue;

		if (i == SMU_TABLE_PMSTATUSLOG)
			continue;

		if (max_table_size < tables[i].size)
			max_table_size = tables[i].size;
	}

	driver_table->size = max_table_size;
	driver_table->align = PAGE_SIZE;
	driver_table->domain = AMDGPU_GEM_DOMAIN_VRAM;

	ret = amdgpu_bo_create_kernel(adev,
				      driver_table->size,
				      driver_table->align,
				      driver_table->domain,
				      &driver_table->bo,
				      &driver_table->mc_address,
				      &driver_table->cpu_addr);
	if (ret) {
		dev_err(adev->dev, "VRAM allocation for driver table failed!\n");
		if (tables[SMU_TABLE_PMSTATUSLOG].mc_address)
			amdgpu_bo_free_kernel(&tables[SMU_TABLE_PMSTATUSLOG].bo,
					      &tables[SMU_TABLE_PMSTATUSLOG].mc_address,
					      &tables[SMU_TABLE_PMSTATUSLOG].cpu_addr);
	}

	return ret;
}

static int smu_fini_fb_allocations(struct smu_context *smu)
{
	struct smu_table_context *smu_table = &smu->smu_table;
	struct smu_table *tables = smu_table->tables;
	struct smu_table *driver_table = &(smu_table->driver_table);

	if (tables[SMU_TABLE_PMSTATUSLOG].mc_address)
		amdgpu_bo_free_kernel(&tables[SMU_TABLE_PMSTATUSLOG].bo,
				      &tables[SMU_TABLE_PMSTATUSLOG].mc_address,
				      &tables[SMU_TABLE_PMSTATUSLOG].cpu_addr);

	amdgpu_bo_free_kernel(&driver_table->bo,
			      &driver_table->mc_address,
			      &driver_table->cpu_addr);

	return 0;
}

/**
 * smu_alloc_memory_pool - allocate memory pool in the system memory
 *
 * @smu: amdgpu_device pointer
 *
 * This memory pool will be used for SMC use and msg SetSystemVirtualDramAddr
 * and DramLogSetDramAddr can notify it changed.
 *
 * Returns 0 on success, error on failure.
 */
static int smu_alloc_memory_pool(struct smu_context *smu)
{
	struct amdgpu_device *adev = smu->adev;
	struct smu_table_context *smu_table = &smu->smu_table;
	struct smu_table *memory_pool = &smu_table->memory_pool;
	uint64_t pool_size = smu->pool_size;
	int ret = 0;

	if (pool_size == SMU_MEMORY_POOL_SIZE_ZERO)
		return ret;

	memory_pool->size = pool_size;
	memory_pool->align = PAGE_SIZE;
	memory_pool->domain = AMDGPU_GEM_DOMAIN_GTT;

	switch (pool_size) {
	case SMU_MEMORY_POOL_SIZE_256_MB:
	case SMU_MEMORY_POOL_SIZE_512_MB:
	case SMU_MEMORY_POOL_SIZE_1_GB:
	case SMU_MEMORY_POOL_SIZE_2_GB:
		ret = amdgpu_bo_create_kernel(adev,
					      memory_pool->size,
					      memory_pool->align,
					      memory_pool->domain,
					      &memory_pool->bo,
					      &memory_pool->mc_address,
					      &memory_pool->cpu_addr);
		if (ret)
			dev_err(adev->dev, "VRAM allocation for dramlog failed!\n");
		break;
	default:
		break;
	}

	return ret;
}

static int smu_free_memory_pool(struct smu_context *smu)
{
	struct smu_table_context *smu_table = &smu->smu_table;
	struct smu_table *memory_pool = &smu_table->memory_pool;

	if (memory_pool->size == SMU_MEMORY_POOL_SIZE_ZERO)
		return 0;

	amdgpu_bo_free_kernel(&memory_pool->bo,
			      &memory_pool->mc_address,
			      &memory_pool->cpu_addr);

	memset(memory_pool, 0, sizeof(struct smu_table));

	return 0;
}

static int smu_alloc_dummy_read_table(struct smu_context *smu)
{
	struct smu_table_context *smu_table = &smu->smu_table;
	struct smu_table *dummy_read_1_table =
			&smu_table->dummy_read_1_table;
	struct amdgpu_device *adev = smu->adev;
	int ret = 0;

	if (!dummy_read_1_table->size)
		return 0;

	ret = amdgpu_bo_create_kernel(adev,
				      dummy_read_1_table->size,
				      dummy_read_1_table->align,
				      dummy_read_1_table->domain,
				      &dummy_read_1_table->bo,
				      &dummy_read_1_table->mc_address,
				      &dummy_read_1_table->cpu_addr);
	if (ret)
		dev_err(adev->dev, "VRAM allocation for dummy read table failed!\n");

	return ret;
}

static void smu_free_dummy_read_table(struct smu_context *smu)
{
	struct smu_table_context *smu_table = &smu->smu_table;
	struct smu_table *dummy_read_1_table =
			&smu_table->dummy_read_1_table;


	amdgpu_bo_free_kernel(&dummy_read_1_table->bo,
			      &dummy_read_1_table->mc_address,
			      &dummy_read_1_table->cpu_addr);

	memset(dummy_read_1_table, 0, sizeof(struct smu_table));
}

static int smu_smc_table_sw_init(struct smu_context *smu)
{
	int ret;

	/**
	 * Create smu_table structure, and init smc tables such as
	 * TABLE_PPTABLE, TABLE_WATERMARKS, TABLE_SMU_METRICS, and etc.
	 */
	ret = smu_init_smc_tables(smu);
	if (ret) {
		dev_err(smu->adev->dev, "Failed to init smc tables!\n");
		return ret;
	}

	/**
	 * Create smu_power_context structure, and allocate smu_dpm_context and
	 * context size to fill the smu_power_context data.
	 */
	ret = smu_init_power(smu);
	if (ret) {
		dev_err(smu->adev->dev, "Failed to init smu_init_power!\n");
		return ret;
	}

	/*
	 * allocate vram bos to store smc table contents.
	 */
	ret = smu_init_fb_allocations(smu);
	if (ret)
		return ret;

	ret = smu_alloc_memory_pool(smu);
	if (ret)
		return ret;

	ret = smu_alloc_dummy_read_table(smu);
	if (ret)
		return ret;

	ret = smu_i2c_init(smu);
	if (ret)
		return ret;

	return 0;
}

static int smu_smc_table_sw_fini(struct smu_context *smu)
{
	int ret;

	smu_i2c_fini(smu);

	smu_free_dummy_read_table(smu);

	ret = smu_free_memory_pool(smu);
	if (ret)
		return ret;

	ret = smu_fini_fb_allocations(smu);
	if (ret)
		return ret;

	ret = smu_fini_power(smu);
	if (ret) {
		dev_err(smu->adev->dev, "Failed to init smu_fini_power!\n");
		return ret;
	}

	ret = smu_fini_smc_tables(smu);
	if (ret) {
		dev_err(smu->adev->dev, "Failed to smu_fini_smc_tables!\n");
		return ret;
	}

	return 0;
}

static void smu_throttling_logging_work_fn(struct work_struct *work)
{
	struct smu_context *smu = container_of(work, struct smu_context,
					       throttling_logging_work);

	smu_log_thermal_throttling(smu);
}

static void smu_interrupt_work_fn(struct work_struct *work)
{
	struct smu_context *smu = container_of(work, struct smu_context,
					       interrupt_work);

	if (smu->ppt_funcs && smu->ppt_funcs->interrupt_work)
		smu->ppt_funcs->interrupt_work(smu);
}

static void smu_swctf_delayed_work_handler(struct work_struct *work)
{
	struct smu_context *smu =
		container_of(work, struct smu_context, swctf_delayed_work.work);
	struct smu_temperature_range *range =
				&smu->thermal_range;
	struct amdgpu_device *adev = smu->adev;
	uint32_t hotspot_tmp, size;

	/*
	 * If the hotspot temperature is confirmed as below SW CTF setting point
	 * after the delay enforced, nothing will be done.
	 * Otherwise, a graceful shutdown will be performed to prevent further damage.
	 */
	if (range->software_shutdown_temp &&
	    smu->ppt_funcs->read_sensor &&
	    !smu->ppt_funcs->read_sensor(smu,
					 AMDGPU_PP_SENSOR_HOTSPOT_TEMP,
					 &hotspot_tmp,
					 &size) &&
	    hotspot_tmp / 1000 < range->software_shutdown_temp)
		return;

	dev_emerg(adev->dev, "ERROR: GPU over temperature range(SW CTF) detected!\n");
	dev_emerg(adev->dev, "ERROR: System is going to shutdown due to GPU SW CTF!\n");
	orderly_poweroff(true);
}

static int smu_sw_init(void *handle)
{
	struct amdgpu_device *adev = (struct amdgpu_device *)handle;
	struct smu_context *smu = adev->powerplay.pp_handle;
	int ret;

	smu->pool_size = adev->pm.smu_prv_buffer_size;
	smu->smu_feature.feature_num = SMU_FEATURE_MAX;
	bitmap_zero(smu->smu_feature.supported, SMU_FEATURE_MAX);
	bitmap_zero(smu->smu_feature.allowed, SMU_FEATURE_MAX);

	INIT_WORK(&smu->throttling_logging_work, smu_throttling_logging_work_fn);
	INIT_WORK(&smu->interrupt_work, smu_interrupt_work_fn);
	atomic64_set(&smu->throttle_int_counter, 0);
	smu->watermarks_bitmap = 0;
	smu->power_profile_mode = PP_SMC_POWER_PROFILE_BOOTUP_DEFAULT;
	smu->default_power_profile_mode = PP_SMC_POWER_PROFILE_BOOTUP_DEFAULT;

	atomic_set(&smu->smu_power.power_gate.vcn_gated, 1);
	atomic_set(&smu->smu_power.power_gate.jpeg_gated, 1);

	smu->workload_mask = 1 << smu->workload_prority[PP_SMC_POWER_PROFILE_BOOTUP_DEFAULT];
	smu->workload_prority[PP_SMC_POWER_PROFILE_BOOTUP_DEFAULT] = 0;
	smu->workload_prority[PP_SMC_POWER_PROFILE_FULLSCREEN3D] = 1;
	smu->workload_prority[PP_SMC_POWER_PROFILE_POWERSAVING] = 2;
	smu->workload_prority[PP_SMC_POWER_PROFILE_VIDEO] = 3;
	smu->workload_prority[PP_SMC_POWER_PROFILE_VR] = 4;
	smu->workload_prority[PP_SMC_POWER_PROFILE_COMPUTE] = 5;
	smu->workload_prority[PP_SMC_POWER_PROFILE_CUSTOM] = 6;

	smu->workload_setting[0] = PP_SMC_POWER_PROFILE_BOOTUP_DEFAULT;
	smu->workload_setting[1] = PP_SMC_POWER_PROFILE_FULLSCREEN3D;
	smu->workload_setting[2] = PP_SMC_POWER_PROFILE_POWERSAVING;
	smu->workload_setting[3] = PP_SMC_POWER_PROFILE_VIDEO;
	smu->workload_setting[4] = PP_SMC_POWER_PROFILE_VR;
	smu->workload_setting[5] = PP_SMC_POWER_PROFILE_COMPUTE;
	smu->workload_setting[6] = PP_SMC_POWER_PROFILE_CUSTOM;
	smu->display_config = &adev->pm.pm_display_cfg;

	smu->smu_dpm.dpm_level = AMD_DPM_FORCED_LEVEL_AUTO;
	smu->smu_dpm.requested_dpm_level = AMD_DPM_FORCED_LEVEL_AUTO;

<<<<<<< HEAD
=======
	ret = smu_init_microcode(smu);
	if (ret) {
		dev_err(adev->dev, "Failed to load smu firmware!\n");
		return ret;
	}

	INIT_DELAYED_WORK(&smu->swctf_delayed_work,
			  smu_swctf_delayed_work_handler);

>>>>>>> 2a69c8d4
	ret = smu_smc_table_sw_init(smu);
	if (ret) {
		dev_err(adev->dev, "Failed to sw init smc table!\n");
		return ret;
	}

	/* get boot_values from vbios to set revision, gfxclk, and etc. */
	ret = smu_get_vbios_bootup_values(smu);
	if (ret) {
		dev_err(adev->dev, "Failed to get VBIOS boot clock values!\n");
		return ret;
	}

	ret = smu_init_pptable_microcode(smu);
	if (ret) {
		dev_err(adev->dev, "Failed to setup pptable firmware!\n");
		return ret;
	}

	ret = smu_register_irq_handler(smu);
	if (ret) {
		dev_err(adev->dev, "Failed to register smc irq handler!\n");
		return ret;
	}

	/* If there is no way to query fan control mode, fan control is not supported */
	if (!smu->ppt_funcs->get_fan_control_mode)
		smu->adev->pm.no_fan = true;

	return 0;
}

static int smu_sw_fini(void *handle)
{
	struct amdgpu_device *adev = (struct amdgpu_device *)handle;
	struct smu_context *smu = adev->powerplay.pp_handle;
	int ret;

	ret = smu_smc_table_sw_fini(smu);
	if (ret) {
		dev_err(adev->dev, "Failed to sw fini smc table!\n");
		return ret;
	}

	smu_fini_microcode(smu);

	return 0;
}

static int smu_get_thermal_temperature_range(struct smu_context *smu)
{
	struct amdgpu_device *adev = smu->adev;
	struct smu_temperature_range *range =
				&smu->thermal_range;
	int ret = 0;

	if (!smu->ppt_funcs->get_thermal_temperature_range)
		return 0;

	ret = smu->ppt_funcs->get_thermal_temperature_range(smu, range);
	if (ret)
		return ret;

	adev->pm.dpm.thermal.min_temp = range->min;
	adev->pm.dpm.thermal.max_temp = range->max;
	adev->pm.dpm.thermal.max_edge_emergency_temp = range->edge_emergency_max;
	adev->pm.dpm.thermal.min_hotspot_temp = range->hotspot_min;
	adev->pm.dpm.thermal.max_hotspot_crit_temp = range->hotspot_crit_max;
	adev->pm.dpm.thermal.max_hotspot_emergency_temp = range->hotspot_emergency_max;
	adev->pm.dpm.thermal.min_mem_temp = range->mem_min;
	adev->pm.dpm.thermal.max_mem_crit_temp = range->mem_crit_max;
	adev->pm.dpm.thermal.max_mem_emergency_temp = range->mem_emergency_max;

	return ret;
}

static int smu_smc_hw_setup(struct smu_context *smu)
{
	struct smu_feature *feature = &smu->smu_feature;
	struct amdgpu_device *adev = smu->adev;
	uint32_t pcie_gen = 0, pcie_width = 0;
	uint64_t features_supported;
	int ret = 0;

	switch (adev->ip_versions[MP1_HWIP][0]) {
	case IP_VERSION(11, 0, 7):
	case IP_VERSION(11, 0, 11):
	case IP_VERSION(11, 5, 0):
	case IP_VERSION(11, 0, 12):
		if (adev->in_suspend && smu_is_dpm_running(smu)) {
			dev_info(adev->dev, "dpm has been enabled\n");
			ret = smu_system_features_control(smu, true);
			if (ret)
				dev_err(adev->dev, "Failed system features control!\n");
			return ret;
		}
		break;
	default:
		break;
	}

	ret = smu_init_display_count(smu, 0);
	if (ret) {
		dev_info(adev->dev, "Failed to pre-set display count as 0!\n");
		return ret;
	}

	ret = smu_set_driver_table_location(smu);
	if (ret) {
		dev_err(adev->dev, "Failed to SetDriverDramAddr!\n");
		return ret;
	}

	/*
	 * Set PMSTATUSLOG table bo address with SetToolsDramAddr MSG for tools.
	 */
	ret = smu_set_tool_table_location(smu);
	if (ret) {
		dev_err(adev->dev, "Failed to SetToolsDramAddr!\n");
		return ret;
	}

	/*
	 * Use msg SetSystemVirtualDramAddr and DramLogSetDramAddr can notify
	 * pool location.
	 */
	ret = smu_notify_memory_pool_location(smu);
	if (ret) {
		dev_err(adev->dev, "Failed to SetDramLogDramAddr!\n");
		return ret;
	}

	/*
	 * It is assumed the pptable used before runpm is same as
	 * the one used afterwards. Thus, we can reuse the stored
	 * copy and do not need to resetup the pptable again.
	 */
	if (!adev->in_runpm) {
		ret = smu_setup_pptable(smu);
		if (ret) {
			dev_err(adev->dev, "Failed to setup pptable!\n");
			return ret;
		}
	}

	/* smu_dump_pptable(smu); */

	/*
	 * With SCPM enabled, PSP is responsible for the PPTable transferring
	 * (to SMU). Driver involvement is not needed and permitted.
	 */
	if (!adev->scpm_enabled) {
		/*
		 * Copy pptable bo in the vram to smc with SMU MSGs such as
		 * SetDriverDramAddr and TransferTableDram2Smu.
		 */
		ret = smu_write_pptable(smu);
		if (ret) {
			dev_err(adev->dev, "Failed to transfer pptable to SMC!\n");
			return ret;
		}
	}

	/* issue Run*Btc msg */
	ret = smu_run_btc(smu);
	if (ret)
		return ret;

	/*
	 * With SCPM enabled, these actions(and relevant messages) are
	 * not needed and permitted.
	 */
	if (!adev->scpm_enabled) {
		ret = smu_feature_set_allowed_mask(smu);
		if (ret) {
			dev_err(adev->dev, "Failed to set driver allowed features mask!\n");
			return ret;
		}
	}

	ret = smu_system_features_control(smu, true);
	if (ret) {
		dev_err(adev->dev, "Failed to enable requested dpm features!\n");
		return ret;
	}

	ret = smu_feature_get_enabled_mask(smu, &features_supported);
	if (ret) {
		dev_err(adev->dev, "Failed to retrieve supported dpm features!\n");
		return ret;
	}
	bitmap_copy(feature->supported,
		    (unsigned long *)&features_supported,
		    feature->feature_num);

	if (!smu_is_dpm_running(smu))
		dev_info(adev->dev, "dpm has been disabled\n");

	/*
	 * Set initialized values (get from vbios) to dpm tables context such as
	 * gfxclk, memclk, dcefclk, and etc. And enable the DPM feature for each
	 * type of clks.
	 */
	ret = smu_set_default_dpm_table(smu);
	if (ret) {
		dev_err(adev->dev, "Failed to setup default dpm clock tables!\n");
		return ret;
	}

	if (adev->pm.pcie_gen_mask & CAIL_PCIE_LINK_SPEED_SUPPORT_GEN4)
		pcie_gen = 3;
	else if (adev->pm.pcie_gen_mask & CAIL_PCIE_LINK_SPEED_SUPPORT_GEN3)
		pcie_gen = 2;
	else if (adev->pm.pcie_gen_mask & CAIL_PCIE_LINK_SPEED_SUPPORT_GEN2)
		pcie_gen = 1;
	else if (adev->pm.pcie_gen_mask & CAIL_PCIE_LINK_SPEED_SUPPORT_GEN1)
		pcie_gen = 0;

	/* Bit 31:16: LCLK DPM level. 0 is DPM0, and 1 is DPM1
	 * Bit 15:8:  PCIE GEN, 0 to 3 corresponds to GEN1 to GEN4
	 * Bit 7:0:   PCIE lane width, 1 to 7 corresponds is x1 to x32
	 */
	if (adev->pm.pcie_mlw_mask & CAIL_PCIE_LINK_WIDTH_SUPPORT_X16)
		pcie_width = 6;
	else if (adev->pm.pcie_mlw_mask & CAIL_PCIE_LINK_WIDTH_SUPPORT_X12)
		pcie_width = 5;
	else if (adev->pm.pcie_mlw_mask & CAIL_PCIE_LINK_WIDTH_SUPPORT_X8)
		pcie_width = 4;
	else if (adev->pm.pcie_mlw_mask & CAIL_PCIE_LINK_WIDTH_SUPPORT_X4)
		pcie_width = 3;
	else if (adev->pm.pcie_mlw_mask & CAIL_PCIE_LINK_WIDTH_SUPPORT_X2)
		pcie_width = 2;
	else if (adev->pm.pcie_mlw_mask & CAIL_PCIE_LINK_WIDTH_SUPPORT_X1)
		pcie_width = 1;
	ret = smu_update_pcie_parameters(smu, pcie_gen, pcie_width);
	if (ret) {
		dev_err(adev->dev, "Attempt to override pcie params failed!\n");
		return ret;
	}

	ret = smu_get_thermal_temperature_range(smu);
	if (ret) {
		dev_err(adev->dev, "Failed to get thermal temperature ranges!\n");
		return ret;
	}

	ret = smu_enable_thermal_alert(smu);
	if (ret) {
	  dev_err(adev->dev, "Failed to enable thermal alert!\n");
	  return ret;
	}

	ret = smu_notify_display_change(smu);
	if (ret) {
		dev_err(adev->dev, "Failed to notify display change!\n");
		return ret;
	}

	/*
	 * Set min deep sleep dce fclk with bootup value from vbios via
	 * SetMinDeepSleepDcefclk MSG.
	 */
	ret = smu_set_min_dcef_deep_sleep(smu,
					  smu->smu_table.boot_values.dcefclk / 100);

	return ret;
}

static int smu_start_smc_engine(struct smu_context *smu)
{
	struct amdgpu_device *adev = smu->adev;
	int ret = 0;

	if (adev->firmware.load_type != AMDGPU_FW_LOAD_PSP) {
		if (adev->ip_versions[MP1_HWIP][0] < IP_VERSION(11, 0, 0)) {
			if (smu->ppt_funcs->load_microcode) {
				ret = smu->ppt_funcs->load_microcode(smu);
				if (ret)
					return ret;
			}
		}
	}

	if (smu->ppt_funcs->check_fw_status) {
		ret = smu->ppt_funcs->check_fw_status(smu);
		if (ret) {
			dev_err(adev->dev, "SMC is not ready\n");
			return ret;
		}
	}

	/*
	 * Send msg GetDriverIfVersion to check if the return value is equal
	 * with DRIVER_IF_VERSION of smc header.
	 */
	ret = smu_check_fw_version(smu);
	if (ret)
		return ret;

	return ret;
}

static int smu_hw_init(void *handle)
{
	int ret;
	struct amdgpu_device *adev = (struct amdgpu_device *)handle;
	struct smu_context *smu = adev->powerplay.pp_handle;

	if (amdgpu_sriov_vf(adev) && !amdgpu_sriov_is_pp_one_vf(adev)) {
		smu->pm_enabled = false;
		return 0;
	}

	ret = smu_start_smc_engine(smu);
	if (ret) {
		dev_err(adev->dev, "SMC engine is not correctly up!\n");
		return ret;
	}

	if (smu->is_apu) {
		ret = smu_set_gfx_imu_enable(smu);
		if (ret)
			return ret;
		smu_dpm_set_vcn_enable(smu, true);
		smu_dpm_set_jpeg_enable(smu, true);
		smu_set_gfx_cgpg(smu, true);
	}

	if (!smu->pm_enabled)
		return 0;

	ret = smu_get_driver_allowed_feature_mask(smu);
	if (ret)
		return ret;

	ret = smu_smc_hw_setup(smu);
	if (ret) {
		dev_err(adev->dev, "Failed to setup smc hw!\n");
		return ret;
	}

	/*
	 * Move maximum sustainable clock retrieving here considering
	 * 1. It is not needed on resume(from S3).
	 * 2. DAL settings come between .hw_init and .late_init of SMU.
	 *    And DAL needs to know the maximum sustainable clocks. Thus
	 *    it cannot be put in .late_init().
	 */
	ret = smu_init_max_sustainable_clocks(smu);
	if (ret) {
		dev_err(adev->dev, "Failed to init max sustainable clocks!\n");
		return ret;
	}

	adev->pm.dpm_enabled = true;

	dev_info(adev->dev, "SMU is initialized successfully!\n");

	return 0;
}

static int smu_disable_dpms(struct smu_context *smu)
{
	struct amdgpu_device *adev = smu->adev;
	int ret = 0;
	bool use_baco = !smu->is_apu &&
		((amdgpu_in_reset(adev) &&
		  (amdgpu_asic_reset_method(adev) == AMD_RESET_METHOD_BACO)) ||
		 ((adev->in_runpm || adev->in_s4) && amdgpu_asic_supports_baco(adev)));

	/*
	 * For SMU 13.0.0 and 13.0.7, PMFW will handle the DPM features(disablement or others)
	 * properly on suspend/reset/unload. Driver involvement may cause some unexpected issues.
	 */
	switch (adev->ip_versions[MP1_HWIP][0]) {
	case IP_VERSION(13, 0, 0):
	case IP_VERSION(13, 0, 7):
	case IP_VERSION(13, 0, 10):
		return 0;
	default:
		break;
	}

	/*
	 * For custom pptable uploading, skip the DPM features
	 * disable process on Navi1x ASICs.
	 *   - As the gfx related features are under control of
	 *     RLC on those ASICs. RLC reinitialization will be
	 *     needed to reenable them. That will cost much more
	 *     efforts.
	 *
	 *   - SMU firmware can handle the DPM reenablement
	 *     properly.
	 */
	if (smu->uploading_custom_pp_table) {
		switch (adev->ip_versions[MP1_HWIP][0]) {
		case IP_VERSION(11, 0, 0):
		case IP_VERSION(11, 0, 5):
		case IP_VERSION(11, 0, 9):
		case IP_VERSION(11, 0, 7):
		case IP_VERSION(11, 0, 11):
		case IP_VERSION(11, 5, 0):
		case IP_VERSION(11, 0, 12):
		case IP_VERSION(11, 0, 13):
			return 0;
		default:
			break;
		}
	}

	/*
	 * For Sienna_Cichlid, PMFW will handle the features disablement properly
	 * on BACO in. Driver involvement is unnecessary.
	 */
	if (use_baco) {
		switch (adev->ip_versions[MP1_HWIP][0]) {
		case IP_VERSION(11, 0, 7):
		case IP_VERSION(11, 0, 0):
		case IP_VERSION(11, 0, 5):
		case IP_VERSION(11, 0, 9):
		case IP_VERSION(13, 0, 7):
			return 0;
		default:
			break;
		}
	}

	/*
	 * For SMU 13.0.4/11, PMFW will handle the features disablement properly
	 * for gpu reset case. Driver involvement is unnecessary.
	 */
	if (amdgpu_in_reset(adev)) {
		switch (adev->ip_versions[MP1_HWIP][0]) {
		case IP_VERSION(13, 0, 4):
		case IP_VERSION(13, 0, 11):
			return 0;
		default:
			break;
		}
	}

	/*
	 * For gpu reset, runpm and hibernation through BACO,
	 * BACO feature has to be kept enabled.
	 */
	if (use_baco && smu_feature_is_enabled(smu, SMU_FEATURE_BACO_BIT)) {
		ret = smu_disable_all_features_with_exception(smu,
							      SMU_FEATURE_BACO_BIT);
		if (ret)
			dev_err(adev->dev, "Failed to disable smu features except BACO.\n");
	} else {
		/* DisableAllSmuFeatures message is not permitted with SCPM enabled */
		if (!adev->scpm_enabled) {
			ret = smu_system_features_control(smu, false);
			if (ret)
				dev_err(adev->dev, "Failed to disable smu features.\n");
		}
	}

	if (adev->ip_versions[GC_HWIP][0] >= IP_VERSION(9, 4, 2) &&
	    !amdgpu_sriov_vf(adev) && adev->gfx.rlc.funcs->stop)
		adev->gfx.rlc.funcs->stop(adev);

	return ret;
}

static int smu_smc_hw_cleanup(struct smu_context *smu)
{
	struct amdgpu_device *adev = smu->adev;
	int ret = 0;

	cancel_work_sync(&smu->throttling_logging_work);
	cancel_work_sync(&smu->interrupt_work);

	ret = smu_disable_thermal_alert(smu);
	if (ret) {
		dev_err(adev->dev, "Fail to disable thermal alert!\n");
		return ret;
	}

	cancel_delayed_work_sync(&smu->swctf_delayed_work);

	ret = smu_disable_dpms(smu);
	if (ret) {
		dev_err(adev->dev, "Fail to disable dpm features!\n");
		return ret;
	}

	return 0;
}

static int smu_hw_fini(void *handle)
{
	struct amdgpu_device *adev = (struct amdgpu_device *)handle;
	struct smu_context *smu = adev->powerplay.pp_handle;

	if (amdgpu_sriov_vf(adev)&& !amdgpu_sriov_is_pp_one_vf(adev))
		return 0;

	smu_dpm_set_vcn_enable(smu, false);
	smu_dpm_set_jpeg_enable(smu, false);

	adev->vcn.cur_state = AMD_PG_STATE_GATE;
	adev->jpeg.cur_state = AMD_PG_STATE_GATE;

	if (!smu->pm_enabled)
		return 0;

	adev->pm.dpm_enabled = false;

	return smu_smc_hw_cleanup(smu);
}

static void smu_late_fini(void *handle)
{
	struct amdgpu_device *adev = handle;
	struct smu_context *smu = adev->powerplay.pp_handle;

	kfree(smu);
}

static int smu_reset(struct smu_context *smu)
{
	struct amdgpu_device *adev = smu->adev;
	int ret;

	ret = smu_hw_fini(adev);
	if (ret)
		return ret;

	ret = smu_hw_init(adev);
	if (ret)
		return ret;

	ret = smu_late_init(adev);
	if (ret)
		return ret;

	return 0;
}

static int smu_suspend(void *handle)
{
	struct amdgpu_device *adev = (struct amdgpu_device *)handle;
	struct smu_context *smu = adev->powerplay.pp_handle;
	int ret;
	uint64_t count;

	if (amdgpu_sriov_vf(adev)&& !amdgpu_sriov_is_pp_one_vf(adev))
		return 0;

	if (!smu->pm_enabled)
		return 0;

	adev->pm.dpm_enabled = false;

	ret = smu_smc_hw_cleanup(smu);
	if (ret)
		return ret;

	smu->watermarks_bitmap &= ~(WATERMARKS_LOADED);

	smu_set_gfx_cgpg(smu, false);

	/*
	 * pwfw resets entrycount when device is suspended, so we save the
	 * last value to be used when we resume to keep it consistent
	 */
	ret = smu_get_entrycount_gfxoff(smu, &count);
	if (!ret)
		adev->gfx.gfx_off_entrycount = count;

	return 0;
}

static int smu_resume(void *handle)
{
	int ret;
	struct amdgpu_device *adev = (struct amdgpu_device *)handle;
	struct smu_context *smu = adev->powerplay.pp_handle;

	if (amdgpu_sriov_vf(adev)&& !amdgpu_sriov_is_pp_one_vf(adev))
		return 0;

	if (!smu->pm_enabled)
		return 0;

	dev_info(adev->dev, "SMU is resuming...\n");

	ret = smu_start_smc_engine(smu);
	if (ret) {
		dev_err(adev->dev, "SMC engine is not correctly up!\n");
		return ret;
	}

	ret = smu_smc_hw_setup(smu);
	if (ret) {
		dev_err(adev->dev, "Failed to setup smc hw!\n");
		return ret;
	}

	ret = smu_set_gfx_imu_enable(smu);
	if (ret)
		return ret;

	smu_set_gfx_cgpg(smu, true);

	smu->disable_uclk_switch = 0;

	adev->pm.dpm_enabled = true;

	dev_info(adev->dev, "SMU is resumed successfully!\n");

	return 0;
}

static int smu_display_configuration_change(void *handle,
					    const struct amd_pp_display_configuration *display_config)
{
	struct smu_context *smu = handle;

	if (!smu->pm_enabled || !smu->adev->pm.dpm_enabled)
		return -EOPNOTSUPP;

	if (!display_config)
		return -EINVAL;

	smu_set_min_dcef_deep_sleep(smu,
				    display_config->min_dcef_deep_sleep_set_clk / 100);

	return 0;
}

static int smu_set_clockgating_state(void *handle,
				     enum amd_clockgating_state state)
{
	return 0;
}

static int smu_set_powergating_state(void *handle,
				     enum amd_powergating_state state)
{
	return 0;
}

static int smu_enable_umd_pstate(void *handle,
		      enum amd_dpm_forced_level *level)
{
	uint32_t profile_mode_mask = AMD_DPM_FORCED_LEVEL_PROFILE_STANDARD |
					AMD_DPM_FORCED_LEVEL_PROFILE_MIN_SCLK |
					AMD_DPM_FORCED_LEVEL_PROFILE_MIN_MCLK |
					AMD_DPM_FORCED_LEVEL_PROFILE_PEAK;

	struct smu_context *smu = (struct smu_context*)(handle);
	struct smu_dpm_context *smu_dpm_ctx = &(smu->smu_dpm);

	if (!smu->is_apu && !smu_dpm_ctx->dpm_context)
		return -EINVAL;

	if (!(smu_dpm_ctx->dpm_level & profile_mode_mask)) {
		/* enter umd pstate, save current level, disable gfx cg*/
		if (*level & profile_mode_mask) {
			smu_dpm_ctx->saved_dpm_level = smu_dpm_ctx->dpm_level;
			smu_gpo_control(smu, false);
			smu_gfx_ulv_control(smu, false);
			smu_deep_sleep_control(smu, false);
			amdgpu_asic_update_umd_stable_pstate(smu->adev, true);
		}
	} else {
		/* exit umd pstate, restore level, enable gfx cg*/
		if (!(*level & profile_mode_mask)) {
			if (*level == AMD_DPM_FORCED_LEVEL_PROFILE_EXIT)
				*level = smu_dpm_ctx->saved_dpm_level;
			amdgpu_asic_update_umd_stable_pstate(smu->adev, false);
			smu_deep_sleep_control(smu, true);
			smu_gfx_ulv_control(smu, true);
			smu_gpo_control(smu, true);
		}
	}

	return 0;
}

static int smu_bump_power_profile_mode(struct smu_context *smu,
					   long *param,
					   uint32_t param_size)
{
	int ret = 0;

	if (smu->ppt_funcs->set_power_profile_mode)
		ret = smu->ppt_funcs->set_power_profile_mode(smu, param, param_size);

	return ret;
}

static int smu_adjust_power_state_dynamic(struct smu_context *smu,
				   enum amd_dpm_forced_level level,
				   bool skip_display_settings)
{
	int ret = 0;
	int index = 0;
	long workload;
	struct smu_dpm_context *smu_dpm_ctx = &(smu->smu_dpm);

	if (!skip_display_settings) {
		ret = smu_display_config_changed(smu);
		if (ret) {
			dev_err(smu->adev->dev, "Failed to change display config!");
			return ret;
		}
	}

	ret = smu_apply_clocks_adjust_rules(smu);
	if (ret) {
		dev_err(smu->adev->dev, "Failed to apply clocks adjust rules!");
		return ret;
	}

	if (!skip_display_settings) {
		ret = smu_notify_smc_display_config(smu);
		if (ret) {
			dev_err(smu->adev->dev, "Failed to notify smc display config!");
			return ret;
		}
	}

	if (smu_dpm_ctx->dpm_level != level) {
		ret = smu_asic_set_performance_level(smu, level);
		if (ret) {
			dev_err(smu->adev->dev, "Failed to set performance level!");
			return ret;
		}

		/* update the saved copy */
		smu_dpm_ctx->dpm_level = level;
	}

	if (smu_dpm_ctx->dpm_level != AMD_DPM_FORCED_LEVEL_MANUAL &&
		smu_dpm_ctx->dpm_level != AMD_DPM_FORCED_LEVEL_PERF_DETERMINISM) {
		index = fls(smu->workload_mask);
		index = index > 0 && index <= WORKLOAD_POLICY_MAX ? index - 1 : 0;
		workload = smu->workload_setting[index];

		if (smu->power_profile_mode != workload)
			smu_bump_power_profile_mode(smu, &workload, 0);
	}

	return ret;
}

static int smu_handle_task(struct smu_context *smu,
			   enum amd_dpm_forced_level level,
			   enum amd_pp_task task_id)
{
	int ret = 0;

	if (!smu->pm_enabled || !smu->adev->pm.dpm_enabled)
		return -EOPNOTSUPP;

	switch (task_id) {
	case AMD_PP_TASK_DISPLAY_CONFIG_CHANGE:
		ret = smu_pre_display_config_changed(smu);
		if (ret)
			return ret;
		ret = smu_adjust_power_state_dynamic(smu, level, false);
		break;
	case AMD_PP_TASK_COMPLETE_INIT:
	case AMD_PP_TASK_READJUST_POWER_STATE:
		ret = smu_adjust_power_state_dynamic(smu, level, true);
		break;
	default:
		break;
	}

	return ret;
}

static int smu_handle_dpm_task(void *handle,
			       enum amd_pp_task task_id,
			       enum amd_pm_state_type *user_state)
{
	struct smu_context *smu = handle;
	struct smu_dpm_context *smu_dpm = &smu->smu_dpm;

	return smu_handle_task(smu, smu_dpm->dpm_level, task_id);

}

static int smu_switch_power_profile(void *handle,
				    enum PP_SMC_POWER_PROFILE type,
				    bool en)
{
	struct smu_context *smu = handle;
	struct smu_dpm_context *smu_dpm_ctx = &(smu->smu_dpm);
	long workload;
	uint32_t index;

	if (!smu->pm_enabled || !smu->adev->pm.dpm_enabled)
		return -EOPNOTSUPP;

	if (!(type < PP_SMC_POWER_PROFILE_CUSTOM))
		return -EINVAL;

	if (!en) {
		smu->workload_mask &= ~(1 << smu->workload_prority[type]);
		index = fls(smu->workload_mask);
		index = index > 0 && index <= WORKLOAD_POLICY_MAX ? index - 1 : 0;
		workload = smu->workload_setting[index];
	} else {
		smu->workload_mask |= (1 << smu->workload_prority[type]);
		index = fls(smu->workload_mask);
		index = index <= WORKLOAD_POLICY_MAX ? index - 1 : 0;
		workload = smu->workload_setting[index];
	}

	if (smu_dpm_ctx->dpm_level != AMD_DPM_FORCED_LEVEL_MANUAL &&
		smu_dpm_ctx->dpm_level != AMD_DPM_FORCED_LEVEL_PERF_DETERMINISM)
		smu_bump_power_profile_mode(smu, &workload, 0);

	return 0;
}

static enum amd_dpm_forced_level smu_get_performance_level(void *handle)
{
	struct smu_context *smu = handle;
	struct smu_dpm_context *smu_dpm_ctx = &(smu->smu_dpm);

	if (!smu->pm_enabled || !smu->adev->pm.dpm_enabled)
		return -EOPNOTSUPP;

	if (!smu->is_apu && !smu_dpm_ctx->dpm_context)
		return -EINVAL;

	return smu_dpm_ctx->dpm_level;
}

static int smu_force_performance_level(void *handle,
				       enum amd_dpm_forced_level level)
{
	struct smu_context *smu = handle;
	struct smu_dpm_context *smu_dpm_ctx = &(smu->smu_dpm);
	int ret = 0;

	if (!smu->pm_enabled || !smu->adev->pm.dpm_enabled)
		return -EOPNOTSUPP;

	if (!smu->is_apu && !smu_dpm_ctx->dpm_context)
		return -EINVAL;

	ret = smu_enable_umd_pstate(smu, &level);
	if (ret)
		return ret;

	ret = smu_handle_task(smu, level,
			      AMD_PP_TASK_READJUST_POWER_STATE);

	/* reset user dpm clock state */
	if (!ret && smu_dpm_ctx->dpm_level != AMD_DPM_FORCED_LEVEL_MANUAL) {
		memset(smu->user_dpm_profile.clk_mask, 0, sizeof(smu->user_dpm_profile.clk_mask));
		smu->user_dpm_profile.clk_dependency = 0;
	}

	return ret;
}

static int smu_set_display_count(void *handle, uint32_t count)
{
	struct smu_context *smu = handle;

	if (!smu->pm_enabled || !smu->adev->pm.dpm_enabled)
		return -EOPNOTSUPP;

	return smu_init_display_count(smu, count);
}

static int smu_force_smuclk_levels(struct smu_context *smu,
			 enum smu_clk_type clk_type,
			 uint32_t mask)
{
	struct smu_dpm_context *smu_dpm_ctx = &(smu->smu_dpm);
	int ret = 0;

	if (!smu->pm_enabled || !smu->adev->pm.dpm_enabled)
		return -EOPNOTSUPP;

	if (smu_dpm_ctx->dpm_level != AMD_DPM_FORCED_LEVEL_MANUAL) {
		dev_dbg(smu->adev->dev, "force clock level is for dpm manual mode only.\n");
		return -EINVAL;
	}

	if (smu->ppt_funcs && smu->ppt_funcs->force_clk_levels) {
		ret = smu->ppt_funcs->force_clk_levels(smu, clk_type, mask);
		if (!ret && !(smu->user_dpm_profile.flags & SMU_DPM_USER_PROFILE_RESTORE)) {
			smu->user_dpm_profile.clk_mask[clk_type] = mask;
			smu_set_user_clk_dependencies(smu, clk_type);
		}
	}

	return ret;
}

static int smu_force_ppclk_levels(void *handle,
				  enum pp_clock_type type,
				  uint32_t mask)
{
	struct smu_context *smu = handle;
	enum smu_clk_type clk_type;

	switch (type) {
	case PP_SCLK:
		clk_type = SMU_SCLK; break;
	case PP_MCLK:
		clk_type = SMU_MCLK; break;
	case PP_PCIE:
		clk_type = SMU_PCIE; break;
	case PP_SOCCLK:
		clk_type = SMU_SOCCLK; break;
	case PP_FCLK:
		clk_type = SMU_FCLK; break;
	case PP_DCEFCLK:
		clk_type = SMU_DCEFCLK; break;
	case PP_VCLK:
		clk_type = SMU_VCLK; break;
	case PP_VCLK1:
		clk_type = SMU_VCLK1; break;
	case PP_DCLK:
		clk_type = SMU_DCLK; break;
	case PP_DCLK1:
		clk_type = SMU_DCLK1; break;
	case OD_SCLK:
		clk_type = SMU_OD_SCLK; break;
	case OD_MCLK:
		clk_type = SMU_OD_MCLK; break;
	case OD_VDDC_CURVE:
		clk_type = SMU_OD_VDDC_CURVE; break;
	case OD_RANGE:
		clk_type = SMU_OD_RANGE; break;
	default:
		return -EINVAL;
	}

	return smu_force_smuclk_levels(smu, clk_type, mask);
}

/*
 * On system suspending or resetting, the dpm_enabled
 * flag will be cleared. So that those SMU services which
 * are not supported will be gated.
 * However, the mp1 state setting should still be granted
 * even if the dpm_enabled cleared.
 */
static int smu_set_mp1_state(void *handle,
			     enum pp_mp1_state mp1_state)
{
	struct smu_context *smu = handle;
	int ret = 0;

	if (!smu->pm_enabled)
		return -EOPNOTSUPP;

	if (smu->ppt_funcs &&
	    smu->ppt_funcs->set_mp1_state)
		ret = smu->ppt_funcs->set_mp1_state(smu, mp1_state);

	return ret;
}

static int smu_set_df_cstate(void *handle,
			     enum pp_df_cstate state)
{
	struct smu_context *smu = handle;
	int ret = 0;

	if (!smu->pm_enabled || !smu->adev->pm.dpm_enabled)
		return -EOPNOTSUPP;

	if (!smu->ppt_funcs || !smu->ppt_funcs->set_df_cstate)
		return 0;

	ret = smu->ppt_funcs->set_df_cstate(smu, state);
	if (ret)
		dev_err(smu->adev->dev, "[SetDfCstate] failed!\n");

	return ret;
}

int smu_allow_xgmi_power_down(struct smu_context *smu, bool en)
{
	int ret = 0;

	if (!smu->pm_enabled || !smu->adev->pm.dpm_enabled)
		return -EOPNOTSUPP;

	if (!smu->ppt_funcs || !smu->ppt_funcs->allow_xgmi_power_down)
		return 0;

	ret = smu->ppt_funcs->allow_xgmi_power_down(smu, en);
	if (ret)
		dev_err(smu->adev->dev, "[AllowXgmiPowerDown] failed!\n");

	return ret;
}

int smu_write_watermarks_table(struct smu_context *smu)
{
	if (!smu->pm_enabled || !smu->adev->pm.dpm_enabled)
		return -EOPNOTSUPP;

	return smu_set_watermarks_table(smu, NULL);
}

static int smu_set_watermarks_for_clock_ranges(void *handle,
					       struct pp_smu_wm_range_sets *clock_ranges)
{
	struct smu_context *smu = handle;

	if (!smu->pm_enabled || !smu->adev->pm.dpm_enabled)
		return -EOPNOTSUPP;

	if (smu->disable_watermark)
		return 0;

	return smu_set_watermarks_table(smu, clock_ranges);
}

int smu_set_ac_dc(struct smu_context *smu)
{
	int ret = 0;

	if (!smu->pm_enabled || !smu->adev->pm.dpm_enabled)
		return -EOPNOTSUPP;

	/* controlled by firmware */
	if (smu->dc_controlled_by_gpio)
		return 0;

	ret = smu_set_power_source(smu,
				   smu->adev->pm.ac_power ? SMU_POWER_SOURCE_AC :
				   SMU_POWER_SOURCE_DC);
	if (ret)
		dev_err(smu->adev->dev, "Failed to switch to %s mode!\n",
		       smu->adev->pm.ac_power ? "AC" : "DC");

	return ret;
}

const struct amd_ip_funcs smu_ip_funcs = {
	.name = "smu",
	.early_init = smu_early_init,
	.late_init = smu_late_init,
	.sw_init = smu_sw_init,
	.sw_fini = smu_sw_fini,
	.hw_init = smu_hw_init,
	.hw_fini = smu_hw_fini,
	.late_fini = smu_late_fini,
	.suspend = smu_suspend,
	.resume = smu_resume,
	.is_idle = NULL,
	.check_soft_reset = NULL,
	.wait_for_idle = NULL,
	.soft_reset = NULL,
	.set_clockgating_state = smu_set_clockgating_state,
	.set_powergating_state = smu_set_powergating_state,
};

const struct amdgpu_ip_block_version smu_v11_0_ip_block =
{
	.type = AMD_IP_BLOCK_TYPE_SMC,
	.major = 11,
	.minor = 0,
	.rev = 0,
	.funcs = &smu_ip_funcs,
};

const struct amdgpu_ip_block_version smu_v12_0_ip_block =
{
	.type = AMD_IP_BLOCK_TYPE_SMC,
	.major = 12,
	.minor = 0,
	.rev = 0,
	.funcs = &smu_ip_funcs,
};

const struct amdgpu_ip_block_version smu_v13_0_ip_block =
{
	.type = AMD_IP_BLOCK_TYPE_SMC,
	.major = 13,
	.minor = 0,
	.rev = 0,
	.funcs = &smu_ip_funcs,
};

static int smu_load_microcode(void *handle)
{
	struct smu_context *smu = handle;
	struct amdgpu_device *adev = smu->adev;
	int ret = 0;

	if (!smu->pm_enabled)
		return -EOPNOTSUPP;

	/* This should be used for non PSP loading */
	if (adev->firmware.load_type == AMDGPU_FW_LOAD_PSP)
		return 0;

	if (smu->ppt_funcs->load_microcode) {
		ret = smu->ppt_funcs->load_microcode(smu);
		if (ret) {
			dev_err(adev->dev, "Load microcode failed\n");
			return ret;
		}
	}

	if (smu->ppt_funcs->check_fw_status) {
		ret = smu->ppt_funcs->check_fw_status(smu);
		if (ret) {
			dev_err(adev->dev, "SMC is not ready\n");
			return ret;
		}
	}

	return ret;
}

static int smu_set_gfx_cgpg(struct smu_context *smu, bool enabled)
{
	int ret = 0;

	if (smu->ppt_funcs->set_gfx_cgpg)
		ret = smu->ppt_funcs->set_gfx_cgpg(smu, enabled);

	return ret;
}

static int smu_set_fan_speed_rpm(void *handle, uint32_t speed)
{
	struct smu_context *smu = handle;
	int ret = 0;

	if (!smu->pm_enabled || !smu->adev->pm.dpm_enabled)
		return -EOPNOTSUPP;

	if (!smu->ppt_funcs->set_fan_speed_rpm)
		return -EOPNOTSUPP;

	if (speed == U32_MAX)
		return -EINVAL;

	ret = smu->ppt_funcs->set_fan_speed_rpm(smu, speed);
	if (!ret && !(smu->user_dpm_profile.flags & SMU_DPM_USER_PROFILE_RESTORE)) {
		smu->user_dpm_profile.flags |= SMU_CUSTOM_FAN_SPEED_RPM;
		smu->user_dpm_profile.fan_speed_rpm = speed;

		/* Override custom PWM setting as they cannot co-exist */
		smu->user_dpm_profile.flags &= ~SMU_CUSTOM_FAN_SPEED_PWM;
		smu->user_dpm_profile.fan_speed_pwm = 0;
	}

	return ret;
}

/**
 * smu_get_power_limit - Request one of the SMU Power Limits
 *
 * @handle: pointer to smu context
 * @limit: requested limit is written back to this variable
 * @pp_limit_level: &pp_power_limit_level which limit of the power to return
 * @pp_power_type: &pp_power_type type of power
 * Return:  0 on success, <0 on error
 *
 */
int smu_get_power_limit(void *handle,
			uint32_t *limit,
			enum pp_power_limit_level pp_limit_level,
			enum pp_power_type pp_power_type)
{
	struct smu_context *smu = handle;
	struct amdgpu_device *adev = smu->adev;
	enum smu_ppt_limit_level limit_level;
	uint32_t limit_type;
	int ret = 0;

	if (!smu->pm_enabled || !smu->adev->pm.dpm_enabled)
		return -EOPNOTSUPP;

	switch(pp_power_type) {
	case PP_PWR_TYPE_SUSTAINED:
		limit_type = SMU_DEFAULT_PPT_LIMIT;
		break;
	case PP_PWR_TYPE_FAST:
		limit_type = SMU_FAST_PPT_LIMIT;
		break;
	default:
		return -EOPNOTSUPP;
		break;
	}

	switch(pp_limit_level){
	case PP_PWR_LIMIT_CURRENT:
		limit_level = SMU_PPT_LIMIT_CURRENT;
		break;
	case PP_PWR_LIMIT_DEFAULT:
		limit_level = SMU_PPT_LIMIT_DEFAULT;
		break;
	case PP_PWR_LIMIT_MAX:
		limit_level = SMU_PPT_LIMIT_MAX;
		break;
	case PP_PWR_LIMIT_MIN:
	default:
		return -EOPNOTSUPP;
		break;
	}

	if (limit_type != SMU_DEFAULT_PPT_LIMIT) {
		if (smu->ppt_funcs->get_ppt_limit)
			ret = smu->ppt_funcs->get_ppt_limit(smu, limit, limit_type, limit_level);
	} else {
		switch (limit_level) {
		case SMU_PPT_LIMIT_CURRENT:
			switch (adev->ip_versions[MP1_HWIP][0]) {
			case IP_VERSION(13, 0, 2):
			case IP_VERSION(11, 0, 7):
			case IP_VERSION(11, 0, 11):
			case IP_VERSION(11, 0, 12):
			case IP_VERSION(11, 0, 13):
				ret = smu_get_asic_power_limits(smu,
								&smu->current_power_limit,
								NULL,
								NULL);
				break;
			default:
				break;
			}
			*limit = smu->current_power_limit;
			break;
		case SMU_PPT_LIMIT_DEFAULT:
			*limit = smu->default_power_limit;
			break;
		case SMU_PPT_LIMIT_MAX:
			*limit = smu->max_power_limit;
			break;
		default:
			break;
		}
	}

	return ret;
}

static int smu_set_power_limit(void *handle, uint32_t limit)
{
	struct smu_context *smu = handle;
	uint32_t limit_type = limit >> 24;
	int ret = 0;

	if (!smu->pm_enabled || !smu->adev->pm.dpm_enabled)
		return -EOPNOTSUPP;

	limit &= (1<<24)-1;
	if (limit_type != SMU_DEFAULT_PPT_LIMIT)
		if (smu->ppt_funcs->set_power_limit)
			return smu->ppt_funcs->set_power_limit(smu, limit_type, limit);

	if (limit > smu->max_power_limit) {
		dev_err(smu->adev->dev,
			"New power limit (%d) is over the max allowed %d\n",
			limit, smu->max_power_limit);
		return -EINVAL;
	}

	if (!limit)
		limit = smu->current_power_limit;

	if (smu->ppt_funcs->set_power_limit) {
		ret = smu->ppt_funcs->set_power_limit(smu, limit_type, limit);
		if (!ret && !(smu->user_dpm_profile.flags & SMU_DPM_USER_PROFILE_RESTORE))
			smu->user_dpm_profile.power_limit = limit;
	}

	return ret;
}

static int smu_print_smuclk_levels(struct smu_context *smu, enum smu_clk_type clk_type, char *buf)
{
	int ret = 0;

	if (!smu->pm_enabled || !smu->adev->pm.dpm_enabled)
		return -EOPNOTSUPP;

	if (smu->ppt_funcs->print_clk_levels)
		ret = smu->ppt_funcs->print_clk_levels(smu, clk_type, buf);

	return ret;
}

static enum smu_clk_type smu_convert_to_smuclk(enum pp_clock_type type)
{
	enum smu_clk_type clk_type;

	switch (type) {
	case PP_SCLK:
		clk_type = SMU_SCLK; break;
	case PP_MCLK:
		clk_type = SMU_MCLK; break;
	case PP_PCIE:
		clk_type = SMU_PCIE; break;
	case PP_SOCCLK:
		clk_type = SMU_SOCCLK; break;
	case PP_FCLK:
		clk_type = SMU_FCLK; break;
	case PP_DCEFCLK:
		clk_type = SMU_DCEFCLK; break;
	case PP_VCLK:
		clk_type = SMU_VCLK; break;
	case PP_VCLK1:
		clk_type = SMU_VCLK1; break;
	case PP_DCLK:
		clk_type = SMU_DCLK; break;
	case PP_DCLK1:
		clk_type = SMU_DCLK1; break;
	case OD_SCLK:
		clk_type = SMU_OD_SCLK; break;
	case OD_MCLK:
		clk_type = SMU_OD_MCLK; break;
	case OD_VDDC_CURVE:
		clk_type = SMU_OD_VDDC_CURVE; break;
	case OD_RANGE:
		clk_type = SMU_OD_RANGE; break;
	case OD_VDDGFX_OFFSET:
		clk_type = SMU_OD_VDDGFX_OFFSET; break;
	case OD_CCLK:
		clk_type = SMU_OD_CCLK; break;
	default:
		clk_type = SMU_CLK_COUNT; break;
	}

	return clk_type;
}

static int smu_print_ppclk_levels(void *handle,
				  enum pp_clock_type type,
				  char *buf)
{
	struct smu_context *smu = handle;
	enum smu_clk_type clk_type;

	clk_type = smu_convert_to_smuclk(type);
	if (clk_type == SMU_CLK_COUNT)
		return -EINVAL;

	return smu_print_smuclk_levels(smu, clk_type, buf);
}

static int smu_emit_ppclk_levels(void *handle, enum pp_clock_type type, char *buf, int *offset)
{
	struct smu_context *smu = handle;
	enum smu_clk_type clk_type;

	clk_type = smu_convert_to_smuclk(type);
	if (clk_type == SMU_CLK_COUNT)
		return -EINVAL;

	if (!smu->pm_enabled || !smu->adev->pm.dpm_enabled)
		return -EOPNOTSUPP;

	if (!smu->ppt_funcs->emit_clk_levels)
		return -ENOENT;

	return smu->ppt_funcs->emit_clk_levels(smu, clk_type, buf, offset);

}

static int smu_od_edit_dpm_table(void *handle,
				 enum PP_OD_DPM_TABLE_COMMAND type,
				 long *input, uint32_t size)
{
	struct smu_context *smu = handle;
	int ret = 0;

	if (!smu->pm_enabled || !smu->adev->pm.dpm_enabled)
		return -EOPNOTSUPP;

	if (smu->ppt_funcs->od_edit_dpm_table) {
		ret = smu->ppt_funcs->od_edit_dpm_table(smu, type, input, size);
	}

	return ret;
}

static int smu_read_sensor(void *handle,
			   int sensor,
			   void *data,
			   int *size_arg)
{
	struct smu_context *smu = handle;
	struct smu_umd_pstate_table *pstate_table =
				&smu->pstate_table;
	int ret = 0;
	uint32_t *size, size_val;

	if (!smu->pm_enabled || !smu->adev->pm.dpm_enabled)
		return -EOPNOTSUPP;

	if (!data || !size_arg)
		return -EINVAL;

	size_val = *size_arg;
	size = &size_val;

	if (smu->ppt_funcs->read_sensor)
		if (!smu->ppt_funcs->read_sensor(smu, sensor, data, size))
			goto unlock;

	switch (sensor) {
	case AMDGPU_PP_SENSOR_STABLE_PSTATE_SCLK:
		*((uint32_t *)data) = pstate_table->gfxclk_pstate.standard * 100;
		*size = 4;
		break;
	case AMDGPU_PP_SENSOR_STABLE_PSTATE_MCLK:
		*((uint32_t *)data) = pstate_table->uclk_pstate.standard * 100;
		*size = 4;
		break;
	case AMDGPU_PP_SENSOR_PEAK_PSTATE_SCLK:
		*((uint32_t *)data) = pstate_table->gfxclk_pstate.peak * 100;
		*size = 4;
		break;
	case AMDGPU_PP_SENSOR_PEAK_PSTATE_MCLK:
		*((uint32_t *)data) = pstate_table->uclk_pstate.peak * 100;
		*size = 4;
		break;
	case AMDGPU_PP_SENSOR_ENABLED_SMC_FEATURES_MASK:
		ret = smu_feature_get_enabled_mask(smu, (uint64_t *)data);
		*size = 8;
		break;
	case AMDGPU_PP_SENSOR_UVD_POWER:
		*(uint32_t *)data = smu_feature_is_enabled(smu, SMU_FEATURE_DPM_UVD_BIT) ? 1 : 0;
		*size = 4;
		break;
	case AMDGPU_PP_SENSOR_VCE_POWER:
		*(uint32_t *)data = smu_feature_is_enabled(smu, SMU_FEATURE_DPM_VCE_BIT) ? 1 : 0;
		*size = 4;
		break;
	case AMDGPU_PP_SENSOR_VCN_POWER_STATE:
		*(uint32_t *)data = atomic_read(&smu->smu_power.power_gate.vcn_gated) ? 0: 1;
		*size = 4;
		break;
	case AMDGPU_PP_SENSOR_MIN_FAN_RPM:
		*(uint32_t *)data = 0;
		*size = 4;
		break;
	default:
		*size = 0;
		ret = -EOPNOTSUPP;
		break;
	}

unlock:
	// assign uint32_t to int
	*size_arg = size_val;

	return ret;
}

static int smu_get_apu_thermal_limit(void *handle, uint32_t *limit)
{
	int ret = -EINVAL;
	struct smu_context *smu = handle;

	if (smu->ppt_funcs && smu->ppt_funcs->get_apu_thermal_limit)
		ret = smu->ppt_funcs->get_apu_thermal_limit(smu, limit);

	return ret;
}

static int smu_set_apu_thermal_limit(void *handle, uint32_t limit)
{
	int ret = -EINVAL;
	struct smu_context *smu = handle;

	if (smu->ppt_funcs && smu->ppt_funcs->set_apu_thermal_limit)
		ret = smu->ppt_funcs->set_apu_thermal_limit(smu, limit);

	return ret;
}

static int smu_get_power_profile_mode(void *handle, char *buf)
{
	struct smu_context *smu = handle;

	if (!smu->pm_enabled || !smu->adev->pm.dpm_enabled ||
	    !smu->ppt_funcs->get_power_profile_mode)
		return -EOPNOTSUPP;
	if (!buf)
		return -EINVAL;

	return smu->ppt_funcs->get_power_profile_mode(smu, buf);
}

static int smu_set_power_profile_mode(void *handle,
				      long *param,
				      uint32_t param_size)
{
	struct smu_context *smu = handle;

	if (!smu->pm_enabled || !smu->adev->pm.dpm_enabled ||
	    !smu->ppt_funcs->set_power_profile_mode)
		return -EOPNOTSUPP;

	return smu_bump_power_profile_mode(smu, param, param_size);
}

static int smu_get_fan_control_mode(void *handle, u32 *fan_mode)
{
	struct smu_context *smu = handle;

	if (!smu->pm_enabled || !smu->adev->pm.dpm_enabled)
		return -EOPNOTSUPP;

	if (!smu->ppt_funcs->get_fan_control_mode)
		return -EOPNOTSUPP;

	if (!fan_mode)
		return -EINVAL;

	*fan_mode = smu->ppt_funcs->get_fan_control_mode(smu);

	return 0;
}

static int smu_set_fan_control_mode(void *handle, u32 value)
{
	struct smu_context *smu = handle;
	int ret = 0;

	if (!smu->pm_enabled || !smu->adev->pm.dpm_enabled)
		return -EOPNOTSUPP;

	if (!smu->ppt_funcs->set_fan_control_mode)
		return -EOPNOTSUPP;

	if (value == U32_MAX)
		return -EINVAL;

	ret = smu->ppt_funcs->set_fan_control_mode(smu, value);
	if (ret)
		goto out;

	if (!(smu->user_dpm_profile.flags & SMU_DPM_USER_PROFILE_RESTORE)) {
		smu->user_dpm_profile.fan_mode = value;

		/* reset user dpm fan speed */
		if (value != AMD_FAN_CTRL_MANUAL) {
			smu->user_dpm_profile.fan_speed_pwm = 0;
			smu->user_dpm_profile.fan_speed_rpm = 0;
			smu->user_dpm_profile.flags &= ~(SMU_CUSTOM_FAN_SPEED_RPM | SMU_CUSTOM_FAN_SPEED_PWM);
		}
	}

out:
	return ret;
}

static int smu_get_fan_speed_pwm(void *handle, u32 *speed)
{
	struct smu_context *smu = handle;
	int ret = 0;

	if (!smu->pm_enabled || !smu->adev->pm.dpm_enabled)
		return -EOPNOTSUPP;

	if (!smu->ppt_funcs->get_fan_speed_pwm)
		return -EOPNOTSUPP;

	if (!speed)
		return -EINVAL;

	ret = smu->ppt_funcs->get_fan_speed_pwm(smu, speed);

	return ret;
}

static int smu_set_fan_speed_pwm(void *handle, u32 speed)
{
	struct smu_context *smu = handle;
	int ret = 0;

	if (!smu->pm_enabled || !smu->adev->pm.dpm_enabled)
		return -EOPNOTSUPP;

	if (!smu->ppt_funcs->set_fan_speed_pwm)
		return -EOPNOTSUPP;

	if (speed == U32_MAX)
		return -EINVAL;

	ret = smu->ppt_funcs->set_fan_speed_pwm(smu, speed);
	if (!ret && !(smu->user_dpm_profile.flags & SMU_DPM_USER_PROFILE_RESTORE)) {
		smu->user_dpm_profile.flags |= SMU_CUSTOM_FAN_SPEED_PWM;
		smu->user_dpm_profile.fan_speed_pwm = speed;

		/* Override custom RPM setting as they cannot co-exist */
		smu->user_dpm_profile.flags &= ~SMU_CUSTOM_FAN_SPEED_RPM;
		smu->user_dpm_profile.fan_speed_rpm = 0;
	}

	return ret;
}

static int smu_get_fan_speed_rpm(void *handle, uint32_t *speed)
{
	struct smu_context *smu = handle;
	int ret = 0;

	if (!smu->pm_enabled || !smu->adev->pm.dpm_enabled)
		return -EOPNOTSUPP;

	if (!smu->ppt_funcs->get_fan_speed_rpm)
		return -EOPNOTSUPP;

	if (!speed)
		return -EINVAL;

	ret = smu->ppt_funcs->get_fan_speed_rpm(smu, speed);

	return ret;
}

static int smu_set_deep_sleep_dcefclk(void *handle, uint32_t clk)
{
	struct smu_context *smu = handle;

	if (!smu->pm_enabled || !smu->adev->pm.dpm_enabled)
		return -EOPNOTSUPP;

	return smu_set_min_dcef_deep_sleep(smu, clk);
}

static int smu_get_clock_by_type_with_latency(void *handle,
					      enum amd_pp_clock_type type,
					      struct pp_clock_levels_with_latency *clocks)
{
	struct smu_context *smu = handle;
	enum smu_clk_type clk_type;
	int ret = 0;

	if (!smu->pm_enabled || !smu->adev->pm.dpm_enabled)
		return -EOPNOTSUPP;

	if (smu->ppt_funcs->get_clock_by_type_with_latency) {
		switch (type) {
		case amd_pp_sys_clock:
			clk_type = SMU_GFXCLK;
			break;
		case amd_pp_mem_clock:
			clk_type = SMU_MCLK;
			break;
		case amd_pp_dcef_clock:
			clk_type = SMU_DCEFCLK;
			break;
		case amd_pp_disp_clock:
			clk_type = SMU_DISPCLK;
			break;
		default:
			dev_err(smu->adev->dev, "Invalid clock type!\n");
			return -EINVAL;
		}

		ret = smu->ppt_funcs->get_clock_by_type_with_latency(smu, clk_type, clocks);
	}

	return ret;
}

static int smu_display_clock_voltage_request(void *handle,
					     struct pp_display_clock_request *clock_req)
{
	struct smu_context *smu = handle;
	int ret = 0;

	if (!smu->pm_enabled || !smu->adev->pm.dpm_enabled)
		return -EOPNOTSUPP;

	if (smu->ppt_funcs->display_clock_voltage_request)
		ret = smu->ppt_funcs->display_clock_voltage_request(smu, clock_req);

	return ret;
}


static int smu_display_disable_memory_clock_switch(void *handle,
						   bool disable_memory_clock_switch)
{
	struct smu_context *smu = handle;
	int ret = -EINVAL;

	if (!smu->pm_enabled || !smu->adev->pm.dpm_enabled)
		return -EOPNOTSUPP;

	if (smu->ppt_funcs->display_disable_memory_clock_switch)
		ret = smu->ppt_funcs->display_disable_memory_clock_switch(smu, disable_memory_clock_switch);

	return ret;
}

static int smu_set_xgmi_pstate(void *handle,
			       uint32_t pstate)
{
	struct smu_context *smu = handle;
	int ret = 0;

	if (!smu->pm_enabled || !smu->adev->pm.dpm_enabled)
		return -EOPNOTSUPP;

	if (smu->ppt_funcs->set_xgmi_pstate)
		ret = smu->ppt_funcs->set_xgmi_pstate(smu, pstate);

	if(ret)
		dev_err(smu->adev->dev, "Failed to set XGMI pstate!\n");

	return ret;
}

static int smu_get_baco_capability(void *handle, bool *cap)
{
	struct smu_context *smu = handle;

	*cap = false;

	if (!smu->pm_enabled)
		return 0;

	if (smu->ppt_funcs && smu->ppt_funcs->baco_is_support)
		*cap = smu->ppt_funcs->baco_is_support(smu);

	return 0;
}

static int smu_baco_set_state(void *handle, int state)
{
	struct smu_context *smu = handle;
	int ret = 0;

	if (!smu->pm_enabled)
		return -EOPNOTSUPP;

	if (state == 0) {
		if (smu->ppt_funcs->baco_exit)
			ret = smu->ppt_funcs->baco_exit(smu);
	} else if (state == 1) {
		if (smu->ppt_funcs->baco_enter)
			ret = smu->ppt_funcs->baco_enter(smu);
	} else {
		return -EINVAL;
	}

	if (ret)
		dev_err(smu->adev->dev, "Failed to %s BACO state!\n",
				(state)?"enter":"exit");

	return ret;
}

bool smu_mode1_reset_is_support(struct smu_context *smu)
{
	bool ret = false;

	if (!smu->pm_enabled)
		return false;

	if (smu->ppt_funcs && smu->ppt_funcs->mode1_reset_is_support)
		ret = smu->ppt_funcs->mode1_reset_is_support(smu);

	return ret;
}

bool smu_mode2_reset_is_support(struct smu_context *smu)
{
	bool ret = false;

	if (!smu->pm_enabled)
		return false;

	if (smu->ppt_funcs && smu->ppt_funcs->mode2_reset_is_support)
		ret = smu->ppt_funcs->mode2_reset_is_support(smu);

	return ret;
}

int smu_mode1_reset(struct smu_context *smu)
{
	int ret = 0;

	if (!smu->pm_enabled)
		return -EOPNOTSUPP;

	if (smu->ppt_funcs->mode1_reset)
		ret = smu->ppt_funcs->mode1_reset(smu);

	return ret;
}

static int smu_mode2_reset(void *handle)
{
	struct smu_context *smu = handle;
	int ret = 0;

	if (!smu->pm_enabled)
		return -EOPNOTSUPP;

	if (smu->ppt_funcs->mode2_reset)
		ret = smu->ppt_funcs->mode2_reset(smu);

	if (ret)
		dev_err(smu->adev->dev, "Mode2 reset failed!\n");

	return ret;
}

static int smu_enable_gfx_features(void *handle)
{
	struct smu_context *smu = handle;
	int ret = 0;

	if (!smu->pm_enabled)
		return -EOPNOTSUPP;

	if (smu->ppt_funcs->enable_gfx_features)
		ret = smu->ppt_funcs->enable_gfx_features(smu);

	if (ret)
		dev_err(smu->adev->dev, "enable gfx features failed!\n");

	return ret;
}

static int smu_get_max_sustainable_clocks_by_dc(void *handle,
						struct pp_smu_nv_clock_table *max_clocks)
{
	struct smu_context *smu = handle;
	int ret = 0;

	if (!smu->pm_enabled || !smu->adev->pm.dpm_enabled)
		return -EOPNOTSUPP;

	if (smu->ppt_funcs->get_max_sustainable_clocks_by_dc)
		ret = smu->ppt_funcs->get_max_sustainable_clocks_by_dc(smu, max_clocks);

	return ret;
}

static int smu_get_uclk_dpm_states(void *handle,
				   unsigned int *clock_values_in_khz,
				   unsigned int *num_states)
{
	struct smu_context *smu = handle;
	int ret = 0;

	if (!smu->pm_enabled || !smu->adev->pm.dpm_enabled)
		return -EOPNOTSUPP;

	if (smu->ppt_funcs->get_uclk_dpm_states)
		ret = smu->ppt_funcs->get_uclk_dpm_states(smu, clock_values_in_khz, num_states);

	return ret;
}

static enum amd_pm_state_type smu_get_current_power_state(void *handle)
{
	struct smu_context *smu = handle;
	enum amd_pm_state_type pm_state = POWER_STATE_TYPE_DEFAULT;

	if (!smu->pm_enabled || !smu->adev->pm.dpm_enabled)
		return -EOPNOTSUPP;

	if (smu->ppt_funcs->get_current_power_state)
		pm_state = smu->ppt_funcs->get_current_power_state(smu);

	return pm_state;
}

static int smu_get_dpm_clock_table(void *handle,
				   struct dpm_clocks *clock_table)
{
	struct smu_context *smu = handle;
	int ret = 0;

	if (!smu->pm_enabled || !smu->adev->pm.dpm_enabled)
		return -EOPNOTSUPP;

	if (smu->ppt_funcs->get_dpm_clock_table)
		ret = smu->ppt_funcs->get_dpm_clock_table(smu, clock_table);

	return ret;
}

static ssize_t smu_sys_get_gpu_metrics(void *handle, void **table)
{
	struct smu_context *smu = handle;

	if (!smu->pm_enabled || !smu->adev->pm.dpm_enabled)
		return -EOPNOTSUPP;

	if (!smu->ppt_funcs->get_gpu_metrics)
		return -EOPNOTSUPP;

	return smu->ppt_funcs->get_gpu_metrics(smu, table);
}

static int smu_enable_mgpu_fan_boost(void *handle)
{
	struct smu_context *smu = handle;
	int ret = 0;

	if (!smu->pm_enabled || !smu->adev->pm.dpm_enabled)
		return -EOPNOTSUPP;

	if (smu->ppt_funcs->enable_mgpu_fan_boost)
		ret = smu->ppt_funcs->enable_mgpu_fan_boost(smu);

	return ret;
}

static int smu_gfx_state_change_set(void *handle,
				    uint32_t state)
{
	struct smu_context *smu = handle;
	int ret = 0;

	if (smu->ppt_funcs->gfx_state_change_set)
		ret = smu->ppt_funcs->gfx_state_change_set(smu, state);

	return ret;
}

int smu_handle_passthrough_sbr(struct smu_context *smu, bool enable)
{
	int ret = 0;

	if (smu->ppt_funcs->smu_handle_passthrough_sbr)
		ret = smu->ppt_funcs->smu_handle_passthrough_sbr(smu, enable);

	return ret;
}

int smu_get_ecc_info(struct smu_context *smu, void *umc_ecc)
{
	int ret = -EOPNOTSUPP;

	if (smu->ppt_funcs &&
		smu->ppt_funcs->get_ecc_info)
		ret = smu->ppt_funcs->get_ecc_info(smu, umc_ecc);

	return ret;

}

static int smu_get_prv_buffer_details(void *handle, void **addr, size_t *size)
{
	struct smu_context *smu = handle;
	struct smu_table_context *smu_table = &smu->smu_table;
	struct smu_table *memory_pool = &smu_table->memory_pool;

	if (!addr || !size)
		return -EINVAL;

	*addr = NULL;
	*size = 0;
	if (memory_pool->bo) {
		*addr = memory_pool->cpu_addr;
		*size = memory_pool->size;
	}

	return 0;
}

static const struct amd_pm_funcs swsmu_pm_funcs = {
	/* export for sysfs */
	.set_fan_control_mode    = smu_set_fan_control_mode,
	.get_fan_control_mode    = smu_get_fan_control_mode,
	.set_fan_speed_pwm   = smu_set_fan_speed_pwm,
	.get_fan_speed_pwm   = smu_get_fan_speed_pwm,
	.force_clock_level       = smu_force_ppclk_levels,
	.print_clock_levels      = smu_print_ppclk_levels,
	.emit_clock_levels       = smu_emit_ppclk_levels,
	.force_performance_level = smu_force_performance_level,
	.read_sensor             = smu_read_sensor,
	.get_apu_thermal_limit       = smu_get_apu_thermal_limit,
	.set_apu_thermal_limit       = smu_set_apu_thermal_limit,
	.get_performance_level   = smu_get_performance_level,
	.get_current_power_state = smu_get_current_power_state,
	.get_fan_speed_rpm       = smu_get_fan_speed_rpm,
	.set_fan_speed_rpm       = smu_set_fan_speed_rpm,
	.get_pp_num_states       = smu_get_power_num_states,
	.get_pp_table            = smu_sys_get_pp_table,
	.set_pp_table            = smu_sys_set_pp_table,
	.switch_power_profile    = smu_switch_power_profile,
	/* export to amdgpu */
	.dispatch_tasks          = smu_handle_dpm_task,
	.load_firmware           = smu_load_microcode,
	.set_powergating_by_smu  = smu_dpm_set_power_gate,
	.set_power_limit         = smu_set_power_limit,
	.get_power_limit         = smu_get_power_limit,
	.get_power_profile_mode  = smu_get_power_profile_mode,
	.set_power_profile_mode  = smu_set_power_profile_mode,
	.odn_edit_dpm_table      = smu_od_edit_dpm_table,
	.set_mp1_state           = smu_set_mp1_state,
	.gfx_state_change_set    = smu_gfx_state_change_set,
	/* export to DC */
	.get_sclk                         = smu_get_sclk,
	.get_mclk                         = smu_get_mclk,
	.display_configuration_change     = smu_display_configuration_change,
	.get_clock_by_type_with_latency   = smu_get_clock_by_type_with_latency,
	.display_clock_voltage_request    = smu_display_clock_voltage_request,
	.enable_mgpu_fan_boost            = smu_enable_mgpu_fan_boost,
	.set_active_display_count         = smu_set_display_count,
	.set_min_deep_sleep_dcefclk       = smu_set_deep_sleep_dcefclk,
	.get_asic_baco_capability         = smu_get_baco_capability,
	.set_asic_baco_state              = smu_baco_set_state,
	.get_ppfeature_status             = smu_sys_get_pp_feature_mask,
	.set_ppfeature_status             = smu_sys_set_pp_feature_mask,
	.asic_reset_mode_2                = smu_mode2_reset,
	.asic_reset_enable_gfx_features   = smu_enable_gfx_features,
	.set_df_cstate                    = smu_set_df_cstate,
	.set_xgmi_pstate                  = smu_set_xgmi_pstate,
	.get_gpu_metrics                  = smu_sys_get_gpu_metrics,
	.set_watermarks_for_clock_ranges     = smu_set_watermarks_for_clock_ranges,
	.display_disable_memory_clock_switch = smu_display_disable_memory_clock_switch,
	.get_max_sustainable_clocks_by_dc    = smu_get_max_sustainable_clocks_by_dc,
	.get_uclk_dpm_states              = smu_get_uclk_dpm_states,
	.get_dpm_clock_table              = smu_get_dpm_clock_table,
	.get_smu_prv_buf_details = smu_get_prv_buffer_details,
};

int smu_wait_for_event(struct smu_context *smu, enum smu_event_type event,
		       uint64_t event_arg)
{
	int ret = -EINVAL;

	if (smu->ppt_funcs->wait_for_event)
		ret = smu->ppt_funcs->wait_for_event(smu, event, event_arg);

	return ret;
}

int smu_stb_collect_info(struct smu_context *smu, void *buf, uint32_t size)
{

	if (!smu->ppt_funcs->stb_collect_info || !smu->stb_context.enabled)
		return -EOPNOTSUPP;

	/* Confirm the buffer allocated is of correct size */
	if (size != smu->stb_context.stb_buf_size)
		return -EINVAL;

	/*
	 * No need to lock smu mutex as we access STB directly through MMIO
	 * and not going through SMU messaging route (for now at least).
	 * For registers access rely on implementation internal locking.
	 */
	return smu->ppt_funcs->stb_collect_info(smu, buf, size);
}

#if defined(CONFIG_DEBUG_FS)

static int smu_stb_debugfs_open(struct inode *inode, struct file *filp)
{
	struct amdgpu_device *adev = filp->f_inode->i_private;
	struct smu_context *smu = adev->powerplay.pp_handle;
	unsigned char *buf;
	int r;

	buf = kvmalloc_array(smu->stb_context.stb_buf_size, sizeof(*buf), GFP_KERNEL);
	if (!buf)
		return -ENOMEM;

	r = smu_stb_collect_info(smu, buf, smu->stb_context.stb_buf_size);
	if (r)
		goto out;

	filp->private_data = buf;

	return 0;

out:
	kvfree(buf);
	return r;
}

static ssize_t smu_stb_debugfs_read(struct file *filp, char __user *buf, size_t size,
				loff_t *pos)
{
	struct amdgpu_device *adev = filp->f_inode->i_private;
	struct smu_context *smu = adev->powerplay.pp_handle;


	if (!filp->private_data)
		return -EINVAL;

	return simple_read_from_buffer(buf,
				       size,
				       pos, filp->private_data,
				       smu->stb_context.stb_buf_size);
}

static int smu_stb_debugfs_release(struct inode *inode, struct file *filp)
{
	kvfree(filp->private_data);
	filp->private_data = NULL;

	return 0;
}

/*
 * We have to define not only read method but also
 * open and release because .read takes up to PAGE_SIZE
 * data each time so and so is invoked multiple times.
 *  We allocate the STB buffer in .open and release it
 *  in .release
 */
static const struct file_operations smu_stb_debugfs_fops = {
	.owner = THIS_MODULE,
	.open = smu_stb_debugfs_open,
	.read = smu_stb_debugfs_read,
	.release = smu_stb_debugfs_release,
	.llseek = default_llseek,
};

#endif

void amdgpu_smu_stb_debug_fs_init(struct amdgpu_device *adev)
{
#if defined(CONFIG_DEBUG_FS)

	struct smu_context *smu = adev->powerplay.pp_handle;

	if (!smu || (!smu->stb_context.stb_buf_size))
		return;

	debugfs_create_file_size("amdgpu_smu_stb_dump",
			    S_IRUSR,
			    adev_to_drm(adev)->primary->debugfs_root,
			    adev,
			    &smu_stb_debugfs_fops,
			    smu->stb_context.stb_buf_size);
#endif
}

int smu_send_hbm_bad_pages_num(struct smu_context *smu, uint32_t size)
{
	int ret = 0;

	if (smu->ppt_funcs && smu->ppt_funcs->send_hbm_bad_pages_num)
		ret = smu->ppt_funcs->send_hbm_bad_pages_num(smu, size);

	return ret;
}

int smu_send_hbm_bad_channel_flag(struct smu_context *smu, uint32_t size)
{
	int ret = 0;

	if (smu->ppt_funcs && smu->ppt_funcs->send_hbm_bad_channel_flag)
		ret = smu->ppt_funcs->send_hbm_bad_channel_flag(smu, size);

	return ret;
}<|MERGE_RESOLUTION|>--- conflicted
+++ resolved
@@ -1141,18 +1141,9 @@
 	smu->smu_dpm.dpm_level = AMD_DPM_FORCED_LEVEL_AUTO;
 	smu->smu_dpm.requested_dpm_level = AMD_DPM_FORCED_LEVEL_AUTO;
 
-<<<<<<< HEAD
-=======
-	ret = smu_init_microcode(smu);
-	if (ret) {
-		dev_err(adev->dev, "Failed to load smu firmware!\n");
-		return ret;
-	}
-
 	INIT_DELAYED_WORK(&smu->swctf_delayed_work,
 			  smu_swctf_delayed_work_handler);
 
->>>>>>> 2a69c8d4
 	ret = smu_smc_table_sw_init(smu);
 	if (ret) {
 		dev_err(adev->dev, "Failed to sw init smc table!\n");
