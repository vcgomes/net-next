--- conflicted
+++ resolved
@@ -62,21 +62,11 @@
 	  This is the default value for the i915.force_probe module
 	  parameter. Using the module parameter overrides this option.
 
-<<<<<<< HEAD
-	  Force probe the i915 for Intel graphics devices that are
-	  recognized but not properly supported by this kernel version. It is
-	  recommended to upgrade to a kernel version with proper support as soon
-	  as it is available.
-=======
 	  Force probe the i915 driver for Intel graphics devices that are
 	  recognized but not properly supported by this kernel version. Force
 	  probing an unsupported device taints the kernel. It is recommended to
 	  upgrade to a kernel version with proper support as soon as it is
 	  available.
-
-	  It can also be used to block the probe of recognized and fully
-	  supported devices.
->>>>>>> ea3f4119
 
 	  It can also be used to block the probe of recognized and fully
 	  supported devices.
@@ -88,12 +78,6 @@
 
 	  Use "*" to force probe the driver for all known devices. Not
 	  recommended.
-
-	  Use "!" right before the ID to block the probe of the device. For
-	  example, "4500,!4571" forces the probe of 4500 and blocks the probe of
-	  4571.
-
-	  Use "!*" to block the probe of the driver for all known devices.
 
 	  Use "!" right before the ID to block the probe of the device. For
 	  example, "4500,!4571" forces the probe of 4500 and blocks the probe of
