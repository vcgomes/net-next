// SPDX-License-Identifier: MIT
/*
 * Copyright © 2020 Intel Corporation
 */

#include "i915_reg.h"
#include "intel_de.h"
#include "intel_display_types.h"
#include "intel_fb.h"
#include "skl_scaler.h"
#include "skl_universal_plane.h"

/*
 * The hardware phase 0.0 refers to the center of the pixel.
 * We want to start from the top/left edge which is phase
 * -0.5. That matches how the hardware calculates the scaling
 * factors (from top-left of the first pixel to bottom-right
 * of the last pixel, as opposed to the pixel centers).
 *
 * For 4:2:0 subsampled chroma planes we obviously have to
 * adjust that so that the chroma sample position lands in
 * the right spot.
 *
 * Note that for packed YCbCr 4:2:2 formats there is no way to
 * control chroma siting. The hardware simply replicates the
 * chroma samples for both of the luma samples, and thus we don't
 * actually get the expected MPEG2 chroma siting convention :(
 * The same behaviour is observed on pre-SKL platforms as well.
 *
 * Theory behind the formula (note that we ignore sub-pixel
 * source coordinates):
 * s = source sample position
 * d = destination sample position
 *
 * Downscaling 4:1:
 * -0.5
 * | 0.0
 * | |     1.5 (initial phase)
 * | |     |
 * v v     v
 * | s | s | s | s |
 * |       d       |
 *
 * Upscaling 1:4:
 * -0.5
 * | -0.375 (initial phase)
 * | |     0.0
 * | |     |
 * v v     v
 * |       s       |
 * | d | d | d | d |
 */
static u16 skl_scaler_calc_phase(int sub, int scale, bool chroma_cosited)
{
	int phase = -0x8000;
	u16 trip = 0;

	if (chroma_cosited)
		phase += (sub - 1) * 0x8000 / sub;

	phase += scale / (2 * sub);

	/*
	 * Hardware initial phase limited to [-0.5:1.5].
	 * Since the max hardware scale factor is 3.0, we
	 * should never actually excdeed 1.0 here.
	 */
	WARN_ON(phase < -0x8000 || phase > 0x18000);

	if (phase < 0)
		phase = 0x10000 + phase;
	else
		trip = PS_PHASE_TRIP;

	return ((phase >> 2) & PS_PHASE_MASK) | trip;
}

#define SKL_MIN_SRC_W 8
#define SKL_MAX_SRC_W 4096
#define SKL_MIN_SRC_H 8
#define SKL_MAX_SRC_H 4096
#define SKL_MIN_DST_W 8
#define SKL_MAX_DST_W 4096
#define SKL_MIN_DST_H 8
#define SKL_MAX_DST_H 4096
#define ICL_MAX_SRC_W 5120
#define ICL_MAX_SRC_H 4096
#define ICL_MAX_DST_W 5120
#define ICL_MAX_DST_H 4096
<<<<<<< HEAD
#define TGL_MAX_SRC_W 5120
#define TGL_MAX_SRC_H 8192
#define TGL_MAX_DST_W 8192
#define TGL_MAX_DST_H 8192
=======
>>>>>>> ea3f4119
#define MTL_MAX_SRC_W 4096
#define MTL_MAX_SRC_H 8192
#define MTL_MAX_DST_W 8192
#define MTL_MAX_DST_H 8192
#define SKL_MIN_YUV_420_SRC_W 16
#define SKL_MIN_YUV_420_SRC_H 16

static int
skl_update_scaler(struct intel_crtc_state *crtc_state, bool force_detach,
		  unsigned int scaler_user, int *scaler_id,
		  int src_w, int src_h, int dst_w, int dst_h,
		  const struct drm_format_info *format,
		  u64 modifier, bool need_scaler)
{
	struct intel_crtc_scaler_state *scaler_state =
		&crtc_state->scaler_state;
	struct intel_crtc *crtc = to_intel_crtc(crtc_state->uapi.crtc);
	struct drm_i915_private *dev_priv = to_i915(crtc->base.dev);
	const struct drm_display_mode *adjusted_mode =
		&crtc_state->hw.adjusted_mode;
<<<<<<< HEAD
=======
	int pipe_src_w = drm_rect_width(&crtc_state->pipe_src);
	int pipe_src_h = drm_rect_height(&crtc_state->pipe_src);
>>>>>>> ea3f4119
	int min_src_w, min_src_h, min_dst_w, min_dst_h;
	int max_src_w, max_src_h, max_dst_w, max_dst_h;

	/*
	 * Src coordinates are already rotated by 270 degrees for
	 * the 90/270 degree plane rotation cases (to match the
	 * GTT mapping), hence no need to account for rotation here.
	 */
	if (src_w != dst_w || src_h != dst_h)
		need_scaler = true;

	/*
	 * Scaling/fitting not supported in IF-ID mode in GEN9+
	 * TODO: Interlace fetch mode doesn't support YUV420 planar formats.
	 * Once NV12 is enabled, handle it here while allocating scaler
	 * for NV12.
	 */
	if (DISPLAY_VER(dev_priv) >= 9 && crtc_state->hw.enable &&
	    need_scaler && adjusted_mode->flags & DRM_MODE_FLAG_INTERLACE) {
		drm_dbg_kms(&dev_priv->drm,
			    "Pipe/Plane scaling not supported with IF-ID mode\n");
		return -EINVAL;
	}

	/*
	 * if plane is being disabled or scaler is no more required or force detach
	 *  - free scaler binded to this plane/crtc
	 *  - in order to do this, update crtc->scaler_usage
	 *
	 * Here scaler state in crtc_state is set free so that
	 * scaler can be assigned to other user. Actual register
	 * update to free the scaler is done in plane/panel-fit programming.
	 * For this purpose crtc/plane_state->scaler_id isn't reset here.
	 */
	if (force_detach || !need_scaler) {
		if (*scaler_id >= 0) {
			scaler_state->scaler_users &= ~(1 << scaler_user);
			scaler_state->scalers[*scaler_id].in_use = 0;

			drm_dbg_kms(&dev_priv->drm,
				    "scaler_user index %u.%u: "
				    "Staged freeing scaler id %d scaler_users = 0x%x\n",
				    crtc->pipe, scaler_user, *scaler_id,
				    scaler_state->scaler_users);
			*scaler_id = -1;
		}
		return 0;
	}

	if (format && intel_format_info_is_yuv_semiplanar(format, modifier) &&
	    (src_h < SKL_MIN_YUV_420_SRC_H || src_w < SKL_MIN_YUV_420_SRC_W)) {
		drm_dbg_kms(&dev_priv->drm,
			    "Planar YUV: src dimensions not met\n");
		return -EINVAL;
	}

	min_src_w = SKL_MIN_SRC_W;
	min_src_h = SKL_MIN_SRC_H;
	min_dst_w = SKL_MIN_DST_W;
	min_dst_h = SKL_MIN_DST_H;

	if (DISPLAY_VER(dev_priv) < 11) {
		max_src_w = SKL_MAX_SRC_W;
		max_src_h = SKL_MAX_SRC_H;
		max_dst_w = SKL_MAX_DST_W;
		max_dst_h = SKL_MAX_DST_H;
<<<<<<< HEAD
	} else if (DISPLAY_VER(dev_priv) < 12) {
=======
	} else if (DISPLAY_VER(dev_priv) < 14) {
>>>>>>> ea3f4119
		max_src_w = ICL_MAX_SRC_W;
		max_src_h = ICL_MAX_SRC_H;
		max_dst_w = ICL_MAX_DST_W;
		max_dst_h = ICL_MAX_DST_H;
<<<<<<< HEAD
	} else if (DISPLAY_VER(dev_priv) < 14) {
		max_src_w = TGL_MAX_SRC_W;
		max_src_h = TGL_MAX_SRC_H;
		max_dst_w = TGL_MAX_DST_W;
		max_dst_h = TGL_MAX_DST_H;
=======
>>>>>>> ea3f4119
	} else {
		max_src_w = MTL_MAX_SRC_W;
		max_src_h = MTL_MAX_SRC_H;
		max_dst_w = MTL_MAX_DST_W;
		max_dst_h = MTL_MAX_DST_H;
	}

	/* range checks */
	if (src_w < min_src_w || src_h < min_src_h ||
	    dst_w < min_dst_w || dst_h < min_dst_h ||
	    src_w > max_src_w || src_h > max_src_h ||
	    dst_w > max_dst_w || dst_h > max_dst_h) {
		drm_dbg_kms(&dev_priv->drm,
			    "scaler_user index %u.%u: src %ux%u dst %ux%u "
			    "size is out of scaler range\n",
			    crtc->pipe, scaler_user, src_w, src_h,
			    dst_w, dst_h);
		return -EINVAL;
	}

	/*
	 * The pipe scaler does not use all the bits of PIPESRC, at least
	 * on the earlier platforms. So even when we're scaling a plane
	 * the *pipe* source size must not be too large. For simplicity
	 * we assume the limits match the scaler source size limits. Might
	 * not be 100% accurate on all platforms, but good enough for now.
	 */
	if (pipe_src_w > max_src_w || pipe_src_h > max_src_h) {
		drm_dbg_kms(&dev_priv->drm,
			    "scaler_user index %u.%u: pipe src size %ux%u "
			    "is out of scaler range\n",
			    crtc->pipe, scaler_user, pipe_src_w, pipe_src_h);
		return -EINVAL;
	}

	/* mark this plane as a scaler user in crtc_state */
	scaler_state->scaler_users |= (1 << scaler_user);
	drm_dbg_kms(&dev_priv->drm, "scaler_user index %u.%u: "
		    "staged scaling request for %ux%u->%ux%u scaler_users = 0x%x\n",
		    crtc->pipe, scaler_user, src_w, src_h, dst_w, dst_h,
		    scaler_state->scaler_users);

	return 0;
}

int skl_update_scaler_crtc(struct intel_crtc_state *crtc_state)
{
	const struct drm_display_mode *pipe_mode = &crtc_state->hw.pipe_mode;
	int width, height;

	if (crtc_state->pch_pfit.enabled) {
		width = drm_rect_width(&crtc_state->pch_pfit.dst);
		height = drm_rect_height(&crtc_state->pch_pfit.dst);
	} else {
		width = pipe_mode->crtc_hdisplay;
		height = pipe_mode->crtc_vdisplay;
	}
	return skl_update_scaler(crtc_state, !crtc_state->hw.active,
				 SKL_CRTC_INDEX,
				 &crtc_state->scaler_state.scaler_id,
				 drm_rect_width(&crtc_state->pipe_src),
				 drm_rect_height(&crtc_state->pipe_src),
				 width, height, NULL, 0,
				 crtc_state->pch_pfit.enabled);
}

/**
 * skl_update_scaler_plane - Stages update to scaler state for a given plane.
 * @crtc_state: crtc's scaler state
 * @plane_state: atomic plane state to update
 *
 * Return
 *     0 - scaler_usage updated successfully
 *    error - requested scaling cannot be supported or other error condition
 */
int skl_update_scaler_plane(struct intel_crtc_state *crtc_state,
			    struct intel_plane_state *plane_state)
{
	struct intel_plane *intel_plane =
		to_intel_plane(plane_state->uapi.plane);
	struct drm_i915_private *dev_priv = to_i915(intel_plane->base.dev);
	struct drm_framebuffer *fb = plane_state->hw.fb;
	int ret;
	bool force_detach = !fb || !plane_state->uapi.visible;
	bool need_scaler = false;

	/* Pre-gen11 and SDR planes always need a scaler for planar formats. */
	if (!icl_is_hdr_plane(dev_priv, intel_plane->id) &&
	    fb && intel_format_info_is_yuv_semiplanar(fb->format, fb->modifier))
		need_scaler = true;

	ret = skl_update_scaler(crtc_state, force_detach,
				drm_plane_index(&intel_plane->base),
				&plane_state->scaler_id,
				drm_rect_width(&plane_state->uapi.src) >> 16,
				drm_rect_height(&plane_state->uapi.src) >> 16,
				drm_rect_width(&plane_state->uapi.dst),
				drm_rect_height(&plane_state->uapi.dst),
				fb ? fb->format : NULL,
				fb ? fb->modifier : 0,
				need_scaler);

	if (ret || plane_state->scaler_id < 0)
		return ret;

	/* check colorkey */
	if (plane_state->ckey.flags) {
		drm_dbg_kms(&dev_priv->drm,
			    "[PLANE:%d:%s] scaling with color key not allowed",
			    intel_plane->base.base.id,
			    intel_plane->base.name);
		return -EINVAL;
	}

	/* Check src format */
	switch (fb->format->format) {
	case DRM_FORMAT_RGB565:
	case DRM_FORMAT_XBGR8888:
	case DRM_FORMAT_XRGB8888:
	case DRM_FORMAT_ABGR8888:
	case DRM_FORMAT_ARGB8888:
	case DRM_FORMAT_XRGB2101010:
	case DRM_FORMAT_XBGR2101010:
	case DRM_FORMAT_ARGB2101010:
	case DRM_FORMAT_ABGR2101010:
	case DRM_FORMAT_YUYV:
	case DRM_FORMAT_YVYU:
	case DRM_FORMAT_UYVY:
	case DRM_FORMAT_VYUY:
	case DRM_FORMAT_NV12:
	case DRM_FORMAT_XYUV8888:
	case DRM_FORMAT_P010:
	case DRM_FORMAT_P012:
	case DRM_FORMAT_P016:
	case DRM_FORMAT_Y210:
	case DRM_FORMAT_Y212:
	case DRM_FORMAT_Y216:
	case DRM_FORMAT_XVYU2101010:
	case DRM_FORMAT_XVYU12_16161616:
	case DRM_FORMAT_XVYU16161616:
		break;
	case DRM_FORMAT_XBGR16161616F:
	case DRM_FORMAT_ABGR16161616F:
	case DRM_FORMAT_XRGB16161616F:
	case DRM_FORMAT_ARGB16161616F:
		if (DISPLAY_VER(dev_priv) >= 11)
			break;
		fallthrough;
	default:
		drm_dbg_kms(&dev_priv->drm,
			    "[PLANE:%d:%s] FB:%d unsupported scaling format 0x%x\n",
			    intel_plane->base.base.id, intel_plane->base.name,
			    fb->base.id, fb->format->format);
		return -EINVAL;
	}

	return 0;
}

static int glk_coef_tap(int i)
{
	return i % 7;
}

static u16 glk_nearest_filter_coef(int t)
{
	return t == 3 ? 0x0800 : 0x3000;
}

/*
 *  Theory behind setting nearest-neighbor integer scaling:
 *
 *  17 phase of 7 taps requires 119 coefficients in 60 dwords per set.
 *  The letter represents the filter tap (D is the center tap) and the number
 *  represents the coefficient set for a phase (0-16).
 *
 *         +------------+------------------------+------------------------+
 *         |Index value | Data value coeffient 1 | Data value coeffient 2 |
 *         +------------+------------------------+------------------------+
 *         |   00h      |          B0            |          A0            |
 *         +------------+------------------------+------------------------+
 *         |   01h      |          D0            |          C0            |
 *         +------------+------------------------+------------------------+
 *         |   02h      |          F0            |          E0            |
 *         +------------+------------------------+------------------------+
 *         |   03h      |          A1            |          G0            |
 *         +------------+------------------------+------------------------+
 *         |   04h      |          C1            |          B1            |
 *         +------------+------------------------+------------------------+
 *         |   ...      |          ...           |          ...           |
 *         +------------+------------------------+------------------------+
 *         |   38h      |          B16           |          A16           |
 *         +------------+------------------------+------------------------+
 *         |   39h      |          D16           |          C16           |
 *         +------------+------------------------+------------------------+
 *         |   3Ah      |          F16           |          C16           |
 *         +------------+------------------------+------------------------+
 *         |   3Bh      |        Reserved        |          G16           |
 *         +------------+------------------------+------------------------+
 *
 *  To enable nearest-neighbor scaling:  program scaler coefficents with
 *  the center tap (Dxx) values set to 1 and all other values set to 0 as per
 *  SCALER_COEFFICIENT_FORMAT
 *
 */

static void glk_program_nearest_filter_coefs(struct drm_i915_private *dev_priv,
					     enum pipe pipe, int id, int set)
{
	int i;

	intel_de_write_fw(dev_priv, GLK_PS_COEF_INDEX_SET(pipe, id, set),
			  PS_COEE_INDEX_AUTO_INC);

	for (i = 0; i < 17 * 7; i += 2) {
		u32 tmp;
		int t;

		t = glk_coef_tap(i);
		tmp = glk_nearest_filter_coef(t);

		t = glk_coef_tap(i + 1);
		tmp |= glk_nearest_filter_coef(t) << 16;

		intel_de_write_fw(dev_priv, GLK_PS_COEF_DATA_SET(pipe, id, set),
				  tmp);
	}

	intel_de_write_fw(dev_priv, GLK_PS_COEF_INDEX_SET(pipe, id, set), 0);
}

static u32 skl_scaler_get_filter_select(enum drm_scaling_filter filter, int set)
{
	if (filter == DRM_SCALING_FILTER_NEAREST_NEIGHBOR) {
		return (PS_FILTER_PROGRAMMED |
			PS_Y_VERT_FILTER_SELECT(set) |
			PS_Y_HORZ_FILTER_SELECT(set) |
			PS_UV_VERT_FILTER_SELECT(set) |
			PS_UV_HORZ_FILTER_SELECT(set));
	}

	return PS_FILTER_MEDIUM;
}

static void skl_scaler_setup_filter(struct drm_i915_private *dev_priv, enum pipe pipe,
				    int id, int set, enum drm_scaling_filter filter)
{
	switch (filter) {
	case DRM_SCALING_FILTER_DEFAULT:
		break;
	case DRM_SCALING_FILTER_NEAREST_NEIGHBOR:
		glk_program_nearest_filter_coefs(dev_priv, pipe, id, set);
		break;
	default:
		MISSING_CASE(filter);
	}
}

void skl_pfit_enable(const struct intel_crtc_state *crtc_state)
{
	struct intel_crtc *crtc = to_intel_crtc(crtc_state->uapi.crtc);
	struct drm_i915_private *dev_priv = to_i915(crtc->base.dev);
	const struct intel_crtc_scaler_state *scaler_state =
		&crtc_state->scaler_state;
	const struct drm_rect *dst = &crtc_state->pch_pfit.dst;
	u16 uv_rgb_hphase, uv_rgb_vphase;
	enum pipe pipe = crtc->pipe;
	int width = drm_rect_width(dst);
	int height = drm_rect_height(dst);
	int x = dst->x1;
	int y = dst->y1;
	int hscale, vscale;
	struct drm_rect src;
	int id;
	u32 ps_ctrl;

	if (!crtc_state->pch_pfit.enabled)
		return;

	if (drm_WARN_ON(&dev_priv->drm,
			crtc_state->scaler_state.scaler_id < 0))
		return;

	drm_rect_init(&src, 0, 0,
		      drm_rect_width(&crtc_state->pipe_src) << 16,
		      drm_rect_height(&crtc_state->pipe_src) << 16);

	hscale = drm_rect_calc_hscale(&src, dst, 0, INT_MAX);
	vscale = drm_rect_calc_vscale(&src, dst, 0, INT_MAX);

	uv_rgb_hphase = skl_scaler_calc_phase(1, hscale, false);
	uv_rgb_vphase = skl_scaler_calc_phase(1, vscale, false);

	id = scaler_state->scaler_id;

	ps_ctrl = skl_scaler_get_filter_select(crtc_state->hw.scaling_filter, 0);
	ps_ctrl |=  PS_SCALER_EN | scaler_state->scalers[id].mode;

	skl_scaler_setup_filter(dev_priv, pipe, id, 0,
				crtc_state->hw.scaling_filter);

	intel_de_write_fw(dev_priv, SKL_PS_CTRL(pipe, id), ps_ctrl);

	intel_de_write_fw(dev_priv, SKL_PS_VPHASE(pipe, id),
			  PS_Y_PHASE(0) | PS_UV_RGB_PHASE(uv_rgb_vphase));
	intel_de_write_fw(dev_priv, SKL_PS_HPHASE(pipe, id),
			  PS_Y_PHASE(0) | PS_UV_RGB_PHASE(uv_rgb_hphase));
	intel_de_write_fw(dev_priv, SKL_PS_WIN_POS(pipe, id),
			  x << 16 | y);
	intel_de_write_fw(dev_priv, SKL_PS_WIN_SZ(pipe, id),
			  width << 16 | height);
}

void
skl_program_plane_scaler(struct intel_plane *plane,
			 const struct intel_crtc_state *crtc_state,
			 const struct intel_plane_state *plane_state)
{
	struct drm_i915_private *dev_priv = to_i915(plane->base.dev);
	const struct drm_framebuffer *fb = plane_state->hw.fb;
	enum pipe pipe = plane->pipe;
	int scaler_id = plane_state->scaler_id;
	const struct intel_scaler *scaler =
		&crtc_state->scaler_state.scalers[scaler_id];
	int crtc_x = plane_state->uapi.dst.x1;
	int crtc_y = plane_state->uapi.dst.y1;
	u32 crtc_w = drm_rect_width(&plane_state->uapi.dst);
	u32 crtc_h = drm_rect_height(&plane_state->uapi.dst);
	u16 y_hphase, uv_rgb_hphase;
	u16 y_vphase, uv_rgb_vphase;
	int hscale, vscale;
	u32 ps_ctrl;

	hscale = drm_rect_calc_hscale(&plane_state->uapi.src,
				      &plane_state->uapi.dst,
				      0, INT_MAX);
	vscale = drm_rect_calc_vscale(&plane_state->uapi.src,
				      &plane_state->uapi.dst,
				      0, INT_MAX);

	/* TODO: handle sub-pixel coordinates */
	if (intel_format_info_is_yuv_semiplanar(fb->format, fb->modifier) &&
	    !icl_is_hdr_plane(dev_priv, plane->id)) {
		y_hphase = skl_scaler_calc_phase(1, hscale, false);
		y_vphase = skl_scaler_calc_phase(1, vscale, false);

		/* MPEG2 chroma siting convention */
		uv_rgb_hphase = skl_scaler_calc_phase(2, hscale, true);
		uv_rgb_vphase = skl_scaler_calc_phase(2, vscale, false);
	} else {
		/* not used */
		y_hphase = 0;
		y_vphase = 0;

		uv_rgb_hphase = skl_scaler_calc_phase(1, hscale, false);
		uv_rgb_vphase = skl_scaler_calc_phase(1, vscale, false);
	}

	ps_ctrl = skl_scaler_get_filter_select(plane_state->hw.scaling_filter, 0);
	ps_ctrl |= PS_SCALER_EN | PS_PLANE_SEL(plane->id) | scaler->mode;

	skl_scaler_setup_filter(dev_priv, pipe, scaler_id, 0,
				plane_state->hw.scaling_filter);

	intel_de_write_fw(dev_priv, SKL_PS_CTRL(pipe, scaler_id), ps_ctrl);
	intel_de_write_fw(dev_priv, SKL_PS_VPHASE(pipe, scaler_id),
			  PS_Y_PHASE(y_vphase) | PS_UV_RGB_PHASE(uv_rgb_vphase));
	intel_de_write_fw(dev_priv, SKL_PS_HPHASE(pipe, scaler_id),
			  PS_Y_PHASE(y_hphase) | PS_UV_RGB_PHASE(uv_rgb_hphase));
	intel_de_write_fw(dev_priv, SKL_PS_WIN_POS(pipe, scaler_id),
			  (crtc_x << 16) | crtc_y);
	intel_de_write_fw(dev_priv, SKL_PS_WIN_SZ(pipe, scaler_id),
			  (crtc_w << 16) | crtc_h);
}

static void skl_detach_scaler(struct intel_crtc *crtc, int id)
{
	struct drm_device *dev = crtc->base.dev;
	struct drm_i915_private *dev_priv = to_i915(dev);

	intel_de_write_fw(dev_priv, SKL_PS_CTRL(crtc->pipe, id), 0);
	intel_de_write_fw(dev_priv, SKL_PS_WIN_POS(crtc->pipe, id), 0);
	intel_de_write_fw(dev_priv, SKL_PS_WIN_SZ(crtc->pipe, id), 0);
}

/*
 * This function detaches (aka. unbinds) unused scalers in hardware
 */
void skl_detach_scalers(const struct intel_crtc_state *crtc_state)
{
	struct intel_crtc *crtc = to_intel_crtc(crtc_state->uapi.crtc);
	const struct intel_crtc_scaler_state *scaler_state =
		&crtc_state->scaler_state;
	int i;

	/* loop through and disable scalers that aren't in use */
	for (i = 0; i < crtc->num_scalers; i++) {
		if (!scaler_state->scalers[i].in_use)
			skl_detach_scaler(crtc, i);
	}
}

void skl_scaler_disable(const struct intel_crtc_state *old_crtc_state)
{
	struct intel_crtc *crtc = to_intel_crtc(old_crtc_state->uapi.crtc);
	int i;

	for (i = 0; i < crtc->num_scalers; i++)
		skl_detach_scaler(crtc, i);
}<|MERGE_RESOLUTION|>--- conflicted
+++ resolved
@@ -87,13 +87,10 @@
 #define ICL_MAX_SRC_H 4096
 #define ICL_MAX_DST_W 5120
 #define ICL_MAX_DST_H 4096
-<<<<<<< HEAD
 #define TGL_MAX_SRC_W 5120
 #define TGL_MAX_SRC_H 8192
 #define TGL_MAX_DST_W 8192
 #define TGL_MAX_DST_H 8192
-=======
->>>>>>> ea3f4119
 #define MTL_MAX_SRC_W 4096
 #define MTL_MAX_SRC_H 8192
 #define MTL_MAX_DST_W 8192
@@ -114,11 +111,8 @@
 	struct drm_i915_private *dev_priv = to_i915(crtc->base.dev);
 	const struct drm_display_mode *adjusted_mode =
 		&crtc_state->hw.adjusted_mode;
-<<<<<<< HEAD
-=======
 	int pipe_src_w = drm_rect_width(&crtc_state->pipe_src);
 	int pipe_src_h = drm_rect_height(&crtc_state->pipe_src);
->>>>>>> ea3f4119
 	int min_src_w, min_src_h, min_dst_w, min_dst_h;
 	int max_src_w, max_src_h, max_dst_w, max_dst_h;
 
@@ -185,23 +179,16 @@
 		max_src_h = SKL_MAX_SRC_H;
 		max_dst_w = SKL_MAX_DST_W;
 		max_dst_h = SKL_MAX_DST_H;
-<<<<<<< HEAD
 	} else if (DISPLAY_VER(dev_priv) < 12) {
-=======
-	} else if (DISPLAY_VER(dev_priv) < 14) {
->>>>>>> ea3f4119
 		max_src_w = ICL_MAX_SRC_W;
 		max_src_h = ICL_MAX_SRC_H;
 		max_dst_w = ICL_MAX_DST_W;
 		max_dst_h = ICL_MAX_DST_H;
-<<<<<<< HEAD
 	} else if (DISPLAY_VER(dev_priv) < 14) {
 		max_src_w = TGL_MAX_SRC_W;
 		max_src_h = TGL_MAX_SRC_H;
 		max_dst_w = TGL_MAX_DST_W;
 		max_dst_h = TGL_MAX_DST_H;
-=======
->>>>>>> ea3f4119
 	} else {
 		max_src_w = MTL_MAX_SRC_W;
 		max_src_h = MTL_MAX_SRC_H;
