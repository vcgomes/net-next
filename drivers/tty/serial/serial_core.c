// SPDX-License-Identifier: GPL-2.0+
/*
 *  Driver core for serial ports
 *
 *  Based on drivers/char/serial.c, by Linus Torvalds, Theodore Ts'o.
 *
 *  Copyright 1999 ARM Limited
 *  Copyright (C) 2000-2001 Deep Blue Solutions Ltd.
 */
#include <linux/module.h>
#include <linux/tty.h>
#include <linux/tty_flip.h>
#include <linux/slab.h>
#include <linux/sched/signal.h>
#include <linux/init.h>
#include <linux/console.h>
#include <linux/gpio/consumer.h>
#include <linux/of.h>
#include <linux/pm_runtime.h>
#include <linux/proc_fs.h>
#include <linux/seq_file.h>
#include <linux/device.h>
#include <linux/serial.h> /* for serial_state and serial_icounter_struct */
#include <linux/serial_core.h>
#include <linux/sysrq.h>
#include <linux/delay.h>
#include <linux/mutex.h>
#include <linux/math64.h>
#include <linux/security.h>

#include <linux/irq.h>
#include <linux/uaccess.h>

/*
 * This is used to lock changes in serial line configuration.
 */
static DEFINE_MUTEX(port_mutex);

/*
 * lockdep: port->lock is initialized in two places, but we
 *          want only one lock-class:
 */
static struct lock_class_key port_lock_key;

#define HIGH_BITS_OFFSET	((sizeof(long)-sizeof(int))*8)

/*
 * Max time with active RTS before/after data is sent.
 */
#define RS485_MAX_RTS_DELAY	100 /* msecs */

static void uart_wait_until_sent(struct tty_struct *tty, int timeout);

static void uart_port_shutdown(struct tty_port *port);

static int uart_dcd_enabled(struct uart_port *uport)
{
	return !!(uport->status & UPSTAT_DCD_ENABLE);
}

static inline struct uart_port *uart_port_ref_no_rpm(struct uart_state *state)
{
	if (atomic_add_unless(&state->refcount, 1, 0))
		return state->uart_port;
	return NULL;
}

static inline void uart_port_deref_no_rpm(struct uart_port *uport)
{
	if (atomic_dec_and_test(&uport->state->refcount))
		wake_up(&uport->state->remove_wait);
}

static inline struct uart_port *uart_port_ref(struct uart_state *state)
{
	if (atomic_add_unless(&state->refcount, 1, 0)) {
		pm_runtime_get_sync(state->uart_port->dev);
		return state->uart_port;
	}
	return NULL;
}

static inline void uart_port_deref(struct uart_port *uport)
{
	pm_runtime_mark_last_busy(uport->dev);
	pm_runtime_put_autosuspend(uport->dev);

	if (atomic_dec_and_test(&uport->state->refcount))
		wake_up(&uport->state->remove_wait);
}

#define uart_port_lock(state, flags)					\
	({								\
		struct uart_port *__uport = uart_port_ref(state);	\
		if (__uport)						\
			spin_lock_irqsave(&__uport->lock, flags);	\
		__uport;						\
	})

#define uart_port_unlock(uport, flags)					\
	({								\
		struct uart_port *__uport = uport;			\
		if (__uport) {						\
			spin_unlock_irqrestore(&__uport->lock, flags);	\
			uart_port_deref(__uport);			\
		}							\
	})

static inline struct uart_port *uart_port_check(struct uart_state *state)
{
	lockdep_assert_held(&state->port.mutex);
	return state->uart_port;
}

/**
 * uart_write_wakeup - schedule write processing
 * @port: port to be processed
 *
 * This routine is used by the interrupt handler to schedule processing in the
 * software interrupt portion of the driver. A driver is expected to call this
 * function when the number of characters in the transmit buffer have dropped
 * below a threshold.
 *
 * Locking: @port->lock should be held
 */
void uart_write_wakeup(struct uart_port *port)
{
	struct uart_state *state = port->state;
	/*
	 * This means you called this function _after_ the port was
	 * closed.  No cookie for you.
	 */
	BUG_ON(!state);
	tty_port_tty_wakeup(&state->port);
}
EXPORT_SYMBOL(uart_write_wakeup);

static void uart_stop(struct tty_struct *tty)
{
	struct uart_state *state = tty->driver_data;
	struct uart_port *port;
	unsigned long flags;

	port = uart_port_lock(state, flags);
	if (port)
		port->ops->stop_tx(port);
	uart_port_unlock(port, flags);
}

static void __uart_start(struct tty_struct *tty)
{
	struct uart_state *state = tty->driver_data;
	struct uart_port *port = state->uart_port;

	if (port && !uart_tx_stopped(port))
		port->ops->start_tx(port);
}

static void uart_start(struct tty_struct *tty)
{
	struct uart_state *state = tty->driver_data;
	struct uart_port *port;
	unsigned long flags;

	port = uart_port_lock(state, flags);
	__uart_start(tty);
	uart_port_unlock(port, flags);
}

static void
uart_update_mctrl(struct uart_port *port, unsigned int set, unsigned int clear)
{
	unsigned long flags;
	unsigned int old;

	pm_runtime_get_sync(port->dev);
	spin_lock_irqsave(&port->lock, flags);
	old = port->mctrl;
	port->mctrl = (old & ~clear) | set;
	if (old != port->mctrl && !(port->rs485.flags & SER_RS485_ENABLED))
		port->ops->set_mctrl(port, port->mctrl);
	spin_unlock_irqrestore(&port->lock, flags);
	pm_runtime_mark_last_busy(port->dev);
	pm_runtime_put_autosuspend(port->dev);
}

#define uart_set_mctrl(port, set)	uart_update_mctrl(port, set, 0)
#define uart_clear_mctrl(port, clear)	uart_update_mctrl(port, 0, clear)

static void uart_port_dtr_rts(struct uart_port *uport, int raise)
{
	if (raise)
		uart_set_mctrl(uport, TIOCM_DTR | TIOCM_RTS);
	else
		uart_clear_mctrl(uport, TIOCM_DTR | TIOCM_RTS);
}

/* Caller holds port mutex */
static void uart_change_line_settings(struct tty_struct *tty, struct uart_state *state,
				      const struct ktermios *old_termios)
{
	struct uart_port *uport = uart_port_check(state);
	struct ktermios *termios;
	int hw_stopped;

	/*
	 * If we have no tty, termios, or the port does not exist,
	 * then we can't set the parameters for this port.
	 */
	if (!tty || uport->type == PORT_UNKNOWN)
		return;

	termios = &tty->termios;
	uport->ops->set_termios(uport, termios, old_termios);

	/*
	 * Set modem status enables based on termios cflag
	 */
	spin_lock_irq(&uport->lock);
	if (termios->c_cflag & CRTSCTS)
		uport->status |= UPSTAT_CTS_ENABLE;
	else
		uport->status &= ~UPSTAT_CTS_ENABLE;

	if (termios->c_cflag & CLOCAL)
		uport->status &= ~UPSTAT_DCD_ENABLE;
	else
		uport->status |= UPSTAT_DCD_ENABLE;

	/* reset sw-assisted CTS flow control based on (possibly) new mode */
	hw_stopped = uport->hw_stopped;
	uport->hw_stopped = uart_softcts_mode(uport) &&
			    !(uport->ops->get_mctrl(uport) & TIOCM_CTS);
	if (uport->hw_stopped) {
		if (!hw_stopped)
			uport->ops->stop_tx(uport);
	} else {
		if (hw_stopped)
			__uart_start(tty);
	}
	spin_unlock_irq(&uport->lock);
}

/*
 * Startup the port.  This will be called once per open.  All calls
 * will be serialised by the per-port mutex.
 */
static int uart_port_startup(struct tty_struct *tty, struct uart_state *state,
		int init_hw)
{
	struct uart_port *uport = uart_port_check(state);
	unsigned long flags;
	unsigned long page;
	int retval = 0;

	if (uport->type == PORT_UNKNOWN)
		return 1;

	/*
	 * Initialise and allocate the transmit and temporary
	 * buffer.
	 */
	page = get_zeroed_page(GFP_KERNEL);
	if (!page)
		return -ENOMEM;

	uart_port_lock(state, flags);
	if (!state->xmit.buf) {
		state->xmit.buf = (unsigned char *) page;
		uart_circ_clear(&state->xmit);
		uart_port_unlock(uport, flags);
	} else {
		uart_port_unlock(uport, flags);
		/*
		 * Do not free() the page under the port lock, see
		 * uart_shutdown().
		 */
		free_page(page);
	}

	pm_runtime_get_sync(uport->dev);
	retval = uport->ops->startup(uport);
	pm_runtime_mark_last_busy(uport->dev);
	pm_runtime_put_autosuspend(uport->dev);

	if (retval == 0) {
		if (uart_console(uport) && uport->cons->cflag) {
			tty->termios.c_cflag = uport->cons->cflag;
			tty->termios.c_ispeed = uport->cons->ispeed;
			tty->termios.c_ospeed = uport->cons->ospeed;
			uport->cons->cflag = 0;
			uport->cons->ispeed = 0;
			uport->cons->ospeed = 0;
		}
		/*
		 * Initialise the hardware port settings.
		 */
		uart_change_line_settings(tty, state, NULL);

		/*
		 * Setup the RTS and DTR signals once the
		 * port is open and ready to respond.
		 */
		if (init_hw && C_BAUD(tty))
			uart_port_dtr_rts(uport, 1);
	}

	/*
	 * This is to allow setserial on this port. People may want to set
	 * port/irq/type and then reconfigure the port properly if it failed
	 * now.
	 */
	if (retval && capable(CAP_SYS_ADMIN))
		return 1;

	return retval;
}

static int uart_startup(struct tty_struct *tty, struct uart_state *state,
		int init_hw)
{
	struct tty_port *port = &state->port;
	int retval;

	if (tty_port_initialized(port))
		return 0;

	retval = uart_port_startup(tty, state, init_hw);
	if (retval)
		set_bit(TTY_IO_ERROR, &tty->flags);

	return retval;
}

/*
 * This routine will shutdown a serial port; interrupts are disabled, and
 * DTR is dropped if the hangup on close termio flag is on.  Calls to
 * uart_shutdown are serialised by the per-port semaphore.
 *
 * uport == NULL if uart_port has already been removed
 */
static void uart_shutdown(struct tty_struct *tty, struct uart_state *state)
{
	struct uart_port *uport = uart_port_check(state);
	struct tty_port *port = &state->port;
	unsigned long flags;
	char *xmit_buf = NULL;

	/*
	 * Set the TTY IO error marker
	 */
	if (tty)
		set_bit(TTY_IO_ERROR, &tty->flags);

	if (tty_port_initialized(port)) {
		tty_port_set_initialized(port, 0);

		/*
		 * Turn off DTR and RTS early.
		 */
		if (uport && uart_console(uport) && tty) {
			uport->cons->cflag = tty->termios.c_cflag;
			uport->cons->ispeed = tty->termios.c_ispeed;
			uport->cons->ospeed = tty->termios.c_ospeed;
		}

		if (!tty || C_HUPCL(tty))
			uart_port_dtr_rts(uport, 0);

		uart_port_shutdown(port);
	}

	/*
	 * It's possible for shutdown to be called after suspend if we get
	 * a DCD drop (hangup) at just the right time.  Clear suspended bit so
	 * we don't try to resume a port that has been shutdown.
	 */
	tty_port_set_suspended(port, 0);

	/*
	 * Do not free() the transmit buffer page under the port lock since
	 * this can create various circular locking scenarios. For instance,
	 * console driver may need to allocate/free a debug object, which
	 * can endup in printk() recursion.
	 */
	uart_port_lock(state, flags);
	xmit_buf = state->xmit.buf;
	state->xmit.buf = NULL;
	uart_port_unlock(uport, flags);

	free_page((unsigned long)xmit_buf);
}

/**
 * uart_update_timeout - update per-port frame timing information
 * @port: uart_port structure describing the port
 * @cflag: termios cflag value
 * @baud: speed of the port
 *
 * Set the @port frame timing information from which the FIFO timeout value is
 * derived. The @cflag value should reflect the actual hardware settings as
 * number of bits, parity, stop bits and baud rate is taken into account here.
 *
 * Locking: caller is expected to take @port->lock
 */
void
uart_update_timeout(struct uart_port *port, unsigned int cflag,
		    unsigned int baud)
{
	unsigned int size = tty_get_frame_size(cflag);
	u64 frame_time;

	frame_time = (u64)size * NSEC_PER_SEC;
	port->frame_time = DIV64_U64_ROUND_UP(frame_time, baud);
}
EXPORT_SYMBOL(uart_update_timeout);

/**
 * uart_get_baud_rate - return baud rate for a particular port
 * @port: uart_port structure describing the port in question.
 * @termios: desired termios settings
 * @old: old termios (or %NULL)
 * @min: minimum acceptable baud rate
 * @max: maximum acceptable baud rate
 *
 * Decode the termios structure into a numeric baud rate, taking account of the
 * magic 38400 baud rate (with spd_* flags), and mapping the %B0 rate to 9600
 * baud.
 *
 * If the new baud rate is invalid, try the @old termios setting. If it's still
 * invalid, we try 9600 baud.
 *
 * The @termios structure is updated to reflect the baud rate we're actually
 * going to be using. Don't do this for the case where B0 is requested ("hang
 * up").
 *
 * Locking: caller dependent
 */
unsigned int
uart_get_baud_rate(struct uart_port *port, struct ktermios *termios,
		   const struct ktermios *old, unsigned int min, unsigned int max)
{
	unsigned int try;
	unsigned int baud;
	unsigned int altbaud;
	int hung_up = 0;
	upf_t flags = port->flags & UPF_SPD_MASK;

	switch (flags) {
	case UPF_SPD_HI:
		altbaud = 57600;
		break;
	case UPF_SPD_VHI:
		altbaud = 115200;
		break;
	case UPF_SPD_SHI:
		altbaud = 230400;
		break;
	case UPF_SPD_WARP:
		altbaud = 460800;
		break;
	default:
		altbaud = 38400;
		break;
	}

	for (try = 0; try < 2; try++) {
		baud = tty_termios_baud_rate(termios);

		/*
		 * The spd_hi, spd_vhi, spd_shi, spd_warp kludge...
		 * Die! Die! Die!
		 */
		if (try == 0 && baud == 38400)
			baud = altbaud;

		/*
		 * Special case: B0 rate.
		 */
		if (baud == 0) {
			hung_up = 1;
			baud = 9600;
		}

		if (baud >= min && baud <= max)
			return baud;

		/*
		 * Oops, the quotient was zero.  Try again with
		 * the old baud rate if possible.
		 */
		termios->c_cflag &= ~CBAUD;
		if (old) {
			baud = tty_termios_baud_rate(old);
			if (!hung_up)
				tty_termios_encode_baud_rate(termios,
								baud, baud);
			old = NULL;
			continue;
		}

		/*
		 * As a last resort, if the range cannot be met then clip to
		 * the nearest chip supported rate.
		 */
		if (!hung_up) {
			if (baud <= min)
				tty_termios_encode_baud_rate(termios,
							min + 1, min + 1);
			else
				tty_termios_encode_baud_rate(termios,
							max - 1, max - 1);
		}
	}
	/* Should never happen */
	WARN_ON(1);
	return 0;
}
EXPORT_SYMBOL(uart_get_baud_rate);

/**
 * uart_get_divisor - return uart clock divisor
 * @port: uart_port structure describing the port
 * @baud: desired baud rate
 *
 * Calculate the divisor (baud_base / baud) for the specified @baud,
 * appropriately rounded.
 *
 * If 38400 baud and custom divisor is selected, return the custom divisor
 * instead.
 *
 * Locking: caller dependent
 */
unsigned int
uart_get_divisor(struct uart_port *port, unsigned int baud)
{
	unsigned int quot;

	/*
	 * Old custom speed handling.
	 */
	if (baud == 38400 && (port->flags & UPF_SPD_MASK) == UPF_SPD_CUST)
		quot = port->custom_divisor;
	else
		quot = DIV_ROUND_CLOSEST(port->uartclk, 16 * baud);

	return quot;
}
EXPORT_SYMBOL(uart_get_divisor);

<<<<<<< HEAD
/* Caller holds port mutex */
static void uart_change_speed(struct tty_struct *tty, struct uart_state *state,
			      const struct ktermios *old_termios)
{
	struct uart_port *uport = uart_port_check(state);
	struct ktermios *termios;
	int hw_stopped;

	/*
	 * If we have no tty, termios, or the port does not exist,
	 * then we can't set the parameters for this port.
	 */
	if (!tty || uport->type == PORT_UNKNOWN)
		return;

	termios = &tty->termios;

	pm_runtime_get_sync(uport->dev);
	uport->ops->set_termios(uport, termios, old_termios);

	/*
	 * Set modem status enables based on termios cflag
	 */
	spin_lock_irq(&uport->lock);
	if (termios->c_cflag & CRTSCTS)
		uport->status |= UPSTAT_CTS_ENABLE;
	else
		uport->status &= ~UPSTAT_CTS_ENABLE;

	if (termios->c_cflag & CLOCAL)
		uport->status &= ~UPSTAT_DCD_ENABLE;
	else
		uport->status |= UPSTAT_DCD_ENABLE;

	/* reset sw-assisted CTS flow control based on (possibly) new mode */
	hw_stopped = uport->hw_stopped;
	uport->hw_stopped = uart_softcts_mode(uport) &&
				!(uport->ops->get_mctrl(uport) & TIOCM_CTS);
	if (uport->hw_stopped) {
		if (!hw_stopped)
			uport->ops->stop_tx(uport);
	} else {
		if (hw_stopped)
			__uart_start(tty);
	}
	spin_unlock_irq(&uport->lock);
	pm_runtime_mark_last_busy(uport->dev);
	pm_runtime_put_autosuspend(uport->dev);
}

=======
>>>>>>> c6114c84
static int uart_put_char(struct tty_struct *tty, unsigned char c)
{
	struct uart_state *state = tty->driver_data;
	struct uart_port *port;
	struct circ_buf *circ;
	unsigned long flags;
	int ret = 0;

	port = uart_port_ref_no_rpm(state);
	if (!port)
		return 0;

	spin_lock_irqsave(&port->lock, flags);
	circ = &state->xmit;
	if (circ->buf && uart_circ_chars_free(circ) != 0) {
		circ->buf[circ->head] = c;
		circ->head = (circ->head + 1) & (UART_XMIT_SIZE - 1);
		ret = 1;
	}
	spin_unlock_irqrestore(&port->lock, flags);
	uart_port_deref_no_rpm(port);
	return ret;
}

static void uart_flush_chars(struct tty_struct *tty)
{
	uart_start(tty);
}

static int uart_write(struct tty_struct *tty,
					const unsigned char *buf, int count)
{
	struct uart_state *state = tty->driver_data;
	struct uart_port *port;
	struct circ_buf *circ;
	unsigned long flags;
	int c, ret = 0;

	/*
	 * This means you called this function _after_ the port was
	 * closed.  No cookie for you.
	 */
	if (!state) {
		WARN_ON(1);
		return -EL3HLT;
	}

	port = uart_port_ref_no_rpm(state);
	if (!port)
		return 0;

	spin_lock_irqsave(&port->lock, flags);
	circ = &state->xmit;
	if (!circ->buf) {
		spin_unlock_irqrestore(&port->lock, flags);
		uart_port_deref_no_rpm(port);
		return 0;
	}

	while (port) {
		c = CIRC_SPACE_TO_END(circ->head, circ->tail, UART_XMIT_SIZE);
		if (count < c)
			c = count;
		if (c <= 0)
			break;
		memcpy(circ->buf + circ->head, buf, c);
		circ->head = (circ->head + c) & (UART_XMIT_SIZE - 1);
		buf += c;
		count -= c;
		ret += c;
	}

	__uart_start(tty);
	spin_unlock_irqrestore(&port->lock, flags);
	uart_port_deref_no_rpm(port);
	return ret;
}

static unsigned int uart_write_room(struct tty_struct *tty)
{
	struct uart_state *state = tty->driver_data;
	struct uart_port *port;
	unsigned long flags;
	unsigned int ret;

	if (!state->xmit.buf)
		return 0;

	port = uart_port_ref_no_rpm(state);
	if (!port)
		return 0;

	spin_lock_irqsave(&port->lock, flags);
	ret = uart_circ_chars_free(&state->xmit);
	spin_unlock_irqrestore(&port->lock, flags);
	uart_port_deref_no_rpm(port);
	return ret;
}

static unsigned int uart_chars_in_buffer(struct tty_struct *tty)
{
	struct uart_state *state = tty->driver_data;
	struct uart_port *port;
	unsigned long flags;
	unsigned int ret;

	if (!state->xmit.buf)
		return 0;

	port = uart_port_ref_no_rpm(state);
	if (!port)
		return 0;

	spin_lock_irqsave(&port->lock, flags);
	ret = uart_circ_chars_pending(&state->xmit);
	spin_unlock_irqrestore(&port->lock, flags);
	uart_port_deref_no_rpm(port);
	return ret;
}

static void uart_flush_buffer(struct tty_struct *tty)
{
	struct uart_state *state = tty->driver_data;
	struct uart_port *port;
	unsigned long flags;

	/*
	 * This means you called this function _after_ the port was
	 * closed.  No cookie for you.
	 */
	if (!state) {
		WARN_ON(1);
		return;
	}

	pr_debug("uart_flush_buffer(%d) called\n", tty->index);

	port = uart_port_lock(state, flags);
	if (!port)
		return;
	uart_circ_clear(&state->xmit);
	if (port->ops->flush_buffer)
		port->ops->flush_buffer(port);
	uart_port_unlock(port, flags);
	tty_port_tty_wakeup(&state->port);
}

/*
 * This function performs low-level write of high-priority XON/XOFF
 * character and accounting for it.
 *
 * Requires uart_port to implement .serial_out().
 */
void uart_xchar_out(struct uart_port *uport, int offset)
{
	serial_port_out(uport, offset, uport->x_char);
	uport->icount.tx++;
	uport->x_char = 0;
}
EXPORT_SYMBOL_GPL(uart_xchar_out);

/*
 * This function is used to send a high-priority XON/XOFF character to
 * the device
 */
static void uart_send_xchar(struct tty_struct *tty, char ch)
{
	struct uart_state *state = tty->driver_data;
	struct uart_port *port;
	unsigned long flags;

	port = uart_port_ref(state);
	if (!port)
		return;

	if (port->ops->send_xchar)
		port->ops->send_xchar(port, ch);
	else {
		spin_lock_irqsave(&port->lock, flags);
		port->x_char = ch;
		if (ch)
			port->ops->start_tx(port);
		spin_unlock_irqrestore(&port->lock, flags);
	}
	uart_port_deref(port);
}

static void uart_throttle(struct tty_struct *tty)
{
	struct uart_state *state = tty->driver_data;
	upstat_t mask = UPSTAT_SYNC_FIFO;
	struct uart_port *port;

	port = uart_port_ref(state);
	if (!port)
		return;

	if (I_IXOFF(tty))
		mask |= UPSTAT_AUTOXOFF;
	if (C_CRTSCTS(tty))
		mask |= UPSTAT_AUTORTS;

	if (port->status & mask) {
		port->ops->throttle(port);
		mask &= ~port->status;
	}

	if (mask & UPSTAT_AUTORTS)
		uart_clear_mctrl(port, TIOCM_RTS);

	if (mask & UPSTAT_AUTOXOFF)
		uart_send_xchar(tty, STOP_CHAR(tty));

	uart_port_deref(port);
}

static void uart_unthrottle(struct tty_struct *tty)
{
	struct uart_state *state = tty->driver_data;
	upstat_t mask = UPSTAT_SYNC_FIFO;
	struct uart_port *port;

	port = uart_port_ref(state);
	if (!port)
		return;

	if (I_IXOFF(tty))
		mask |= UPSTAT_AUTOXOFF;
	if (C_CRTSCTS(tty))
		mask |= UPSTAT_AUTORTS;

	if (port->status & mask) {
		port->ops->unthrottle(port);
		mask &= ~port->status;
	}

	if (mask & UPSTAT_AUTORTS)
		uart_set_mctrl(port, TIOCM_RTS);

	if (mask & UPSTAT_AUTOXOFF)
		uart_send_xchar(tty, START_CHAR(tty));

	uart_port_deref(port);
}

static int uart_get_info(struct tty_port *port, struct serial_struct *retinfo)
{
	struct uart_state *state = container_of(port, struct uart_state, port);
	struct uart_port *uport;
	int ret = -ENODEV;

	/*
	 * Ensure the state we copy is consistent and no hardware changes
	 * occur as we go
	 */
	mutex_lock(&port->mutex);
	uport = uart_port_check(state);
	if (!uport)
		goto out;

	retinfo->type	    = uport->type;
	retinfo->line	    = uport->line;
	retinfo->port	    = uport->iobase;
	if (HIGH_BITS_OFFSET)
		retinfo->port_high = (long) uport->iobase >> HIGH_BITS_OFFSET;
	retinfo->irq		    = uport->irq;
	retinfo->flags	    = (__force int)uport->flags;
	retinfo->xmit_fifo_size  = uport->fifosize;
	retinfo->baud_base	    = uport->uartclk / 16;
	retinfo->close_delay	    = jiffies_to_msecs(port->close_delay) / 10;
	retinfo->closing_wait    = port->closing_wait == ASYNC_CLOSING_WAIT_NONE ?
				ASYNC_CLOSING_WAIT_NONE :
				jiffies_to_msecs(port->closing_wait) / 10;
	retinfo->custom_divisor  = uport->custom_divisor;
	retinfo->hub6	    = uport->hub6;
	retinfo->io_type         = uport->iotype;
	retinfo->iomem_reg_shift = uport->regshift;
	retinfo->iomem_base      = (void *)(unsigned long)uport->mapbase;

	ret = 0;
out:
	mutex_unlock(&port->mutex);
	return ret;
}

static int uart_get_info_user(struct tty_struct *tty,
			 struct serial_struct *ss)
{
	struct uart_state *state = tty->driver_data;
	struct tty_port *port = &state->port;

	return uart_get_info(port, ss) < 0 ? -EIO : 0;
}

static int uart_set_info(struct tty_struct *tty, struct tty_port *port,
			 struct uart_state *state,
			 struct serial_struct *new_info)
{
	struct uart_port *uport = uart_port_check(state);
	unsigned long new_port;
	unsigned int change_irq, change_port, closing_wait;
	unsigned int old_custom_divisor, close_delay;
	upf_t old_flags, new_flags;
	int retval = 0;

	if (!uport)
		return -EIO;

	new_port = new_info->port;
	if (HIGH_BITS_OFFSET)
		new_port += (unsigned long) new_info->port_high << HIGH_BITS_OFFSET;

	new_info->irq = irq_canonicalize(new_info->irq);
	close_delay = msecs_to_jiffies(new_info->close_delay * 10);
	closing_wait = new_info->closing_wait == ASYNC_CLOSING_WAIT_NONE ?
			ASYNC_CLOSING_WAIT_NONE :
			msecs_to_jiffies(new_info->closing_wait * 10);


	change_irq  = !(uport->flags & UPF_FIXED_PORT)
		&& new_info->irq != uport->irq;

	/*
	 * Since changing the 'type' of the port changes its resource
	 * allocations, we should treat type changes the same as
	 * IO port changes.
	 */
	change_port = !(uport->flags & UPF_FIXED_PORT)
		&& (new_port != uport->iobase ||
		    (unsigned long)new_info->iomem_base != uport->mapbase ||
		    new_info->hub6 != uport->hub6 ||
		    new_info->io_type != uport->iotype ||
		    new_info->iomem_reg_shift != uport->regshift ||
		    new_info->type != uport->type);

	old_flags = uport->flags;
	new_flags = (__force upf_t)new_info->flags;
	old_custom_divisor = uport->custom_divisor;

	if (!capable(CAP_SYS_ADMIN)) {
		retval = -EPERM;
		if (change_irq || change_port ||
		    (new_info->baud_base != uport->uartclk / 16) ||
		    (close_delay != port->close_delay) ||
		    (closing_wait != port->closing_wait) ||
		    (new_info->xmit_fifo_size &&
		     new_info->xmit_fifo_size != uport->fifosize) ||
		    (((new_flags ^ old_flags) & ~UPF_USR_MASK) != 0))
			goto exit;
		uport->flags = ((uport->flags & ~UPF_USR_MASK) |
			       (new_flags & UPF_USR_MASK));
		uport->custom_divisor = new_info->custom_divisor;
		goto check_and_exit;
	}

	if (change_irq || change_port) {
		retval = security_locked_down(LOCKDOWN_TIOCSSERIAL);
		if (retval)
			goto exit;
	}

	/*
	 * Ask the low level driver to verify the settings.
	 */
	if (uport->ops->verify_port)
		retval = uport->ops->verify_port(uport, new_info);

	if ((new_info->irq >= nr_irqs) || (new_info->irq < 0) ||
	    (new_info->baud_base < 9600))
		retval = -EINVAL;

	if (retval)
		goto exit;

	if (change_port || change_irq) {
		retval = -EBUSY;

		/*
		 * Make sure that we are the sole user of this port.
		 */
		if (tty_port_users(port) > 1)
			goto exit;

		/*
		 * We need to shutdown the serial port at the old
		 * port/type/irq combination.
		 */
		uart_shutdown(tty, state);
	}

	if (change_port) {
		unsigned long old_iobase, old_mapbase;
		unsigned int old_type, old_iotype, old_hub6, old_shift;

		old_iobase = uport->iobase;
		old_mapbase = uport->mapbase;
		old_type = uport->type;
		old_hub6 = uport->hub6;
		old_iotype = uport->iotype;
		old_shift = uport->regshift;

		/*
		 * Free and release old regions
		 */
		if (old_type != PORT_UNKNOWN && uport->ops->release_port)
			uport->ops->release_port(uport);

		uport->iobase = new_port;
		uport->type = new_info->type;
		uport->hub6 = new_info->hub6;
		uport->iotype = new_info->io_type;
		uport->regshift = new_info->iomem_reg_shift;
		uport->mapbase = (unsigned long)new_info->iomem_base;

		/*
		 * Claim and map the new regions
		 */
		if (uport->type != PORT_UNKNOWN && uport->ops->request_port) {
			retval = uport->ops->request_port(uport);
		} else {
			/* Always success - Jean II */
			retval = 0;
		}

		/*
		 * If we fail to request resources for the
		 * new port, try to restore the old settings.
		 */
		if (retval) {
			uport->iobase = old_iobase;
			uport->type = old_type;
			uport->hub6 = old_hub6;
			uport->iotype = old_iotype;
			uport->regshift = old_shift;
			uport->mapbase = old_mapbase;

			if (old_type != PORT_UNKNOWN) {
				retval = uport->ops->request_port(uport);
				/*
				 * If we failed to restore the old settings,
				 * we fail like this.
				 */
				if (retval)
					uport->type = PORT_UNKNOWN;

				/*
				 * We failed anyway.
				 */
				retval = -EBUSY;
			}

			/* Added to return the correct error -Ram Gupta */
			goto exit;
		}
	}

	if (change_irq)
		uport->irq      = new_info->irq;
	if (!(uport->flags & UPF_FIXED_PORT))
		uport->uartclk  = new_info->baud_base * 16;
	uport->flags            = (uport->flags & ~UPF_CHANGE_MASK) |
				 (new_flags & UPF_CHANGE_MASK);
	uport->custom_divisor   = new_info->custom_divisor;
	port->close_delay     = close_delay;
	port->closing_wait    = closing_wait;
	if (new_info->xmit_fifo_size)
		uport->fifosize = new_info->xmit_fifo_size;

 check_and_exit:
	retval = 0;
	if (uport->type == PORT_UNKNOWN)
		goto exit;
	if (tty_port_initialized(port)) {
		if (((old_flags ^ uport->flags) & UPF_SPD_MASK) ||
		    old_custom_divisor != uport->custom_divisor) {
			/*
			 * If they're setting up a custom divisor or speed,
			 * instead of clearing it, then bitch about it.
			 */
			if (uport->flags & UPF_SPD_MASK) {
				dev_notice_ratelimited(uport->dev,
				       "%s sets custom speed on %s. This is deprecated.\n",
				      current->comm,
				      tty_name(port->tty));
			}
			uart_change_line_settings(tty, state, NULL);
		}
	} else {
		retval = uart_startup(tty, state, 1);
		if (retval == 0)
			tty_port_set_initialized(port, true);
		if (retval > 0)
			retval = 0;
	}
 exit:
	return retval;
}

static int uart_set_info_user(struct tty_struct *tty, struct serial_struct *ss)
{
	struct uart_state *state = tty->driver_data;
	struct tty_port *port = &state->port;
	int retval;

	down_write(&tty->termios_rwsem);
	/*
	 * This semaphore protects port->count.  It is also
	 * very useful to prevent opens.  Also, take the
	 * port configuration semaphore to make sure that a
	 * module insertion/removal doesn't change anything
	 * under us.
	 */
	mutex_lock(&port->mutex);
	retval = uart_set_info(tty, port, state, ss);
	mutex_unlock(&port->mutex);
	up_write(&tty->termios_rwsem);
	return retval;
}

/**
 * uart_get_lsr_info - get line status register info
 * @tty: tty associated with the UART
 * @state: UART being queried
 * @value: returned modem value
 */
static int uart_get_lsr_info(struct tty_struct *tty,
			struct uart_state *state, unsigned int __user *value)
{
	struct uart_port *uport = uart_port_check(state);
	unsigned int result;

	pm_runtime_get_sync(uport->dev);
	result = uport->ops->tx_empty(uport);
	pm_runtime_mark_last_busy(uport->dev);
	pm_runtime_put_autosuspend(uport->dev);

	/*
	 * If we're about to load something into the transmit
	 * register, we'll pretend the transmitter isn't empty to
	 * avoid a race condition (depending on when the transmit
	 * interrupt happens).
	 */
	if (uport->x_char ||
	    ((uart_circ_chars_pending(&state->xmit) > 0) &&
	     !uart_tx_stopped(uport)))
		result &= ~TIOCSER_TEMT;

	return put_user(result, value);
}

static int uart_tiocmget(struct tty_struct *tty)
{
	struct uart_state *state = tty->driver_data;
	struct tty_port *port = &state->port;
	struct uart_port *uport;
	int result = -EIO;

	mutex_lock(&port->mutex);
	uport = uart_port_check(state);
	if (!uport)
		goto out;

	if (!tty_io_error(tty)) {
		result = uport->mctrl;
		pm_runtime_get_sync(uport->dev);
		spin_lock_irq(&uport->lock);
		result |= uport->ops->get_mctrl(uport);
		spin_unlock_irq(&uport->lock);
		pm_runtime_mark_last_busy(uport->dev);
		pm_runtime_put_autosuspend(uport->dev);
	}
out:
	mutex_unlock(&port->mutex);
	return result;
}

static int
uart_tiocmset(struct tty_struct *tty, unsigned int set, unsigned int clear)
{
	struct uart_state *state = tty->driver_data;
	struct tty_port *port = &state->port;
	struct uart_port *uport;
	int ret = -EIO;

	mutex_lock(&port->mutex);
	uport = uart_port_check(state);
	if (!uport)
		goto out;

	if (!tty_io_error(tty)) {
		uart_update_mctrl(uport, set, clear);
		ret = 0;
	}
out:
	mutex_unlock(&port->mutex);
	return ret;
}

static int uart_break_ctl(struct tty_struct *tty, int break_state)
{
	struct uart_state *state = tty->driver_data;
	struct tty_port *port = &state->port;
	struct uart_port *uport;
	int ret = -EIO;

	mutex_lock(&port->mutex);
	uport = uart_port_check(state);
	if (!uport)
		goto out;

	pm_runtime_get_sync(uport->dev);
	if (uport->type != PORT_UNKNOWN && uport->ops->break_ctl)
		uport->ops->break_ctl(uport, break_state);
	pm_runtime_mark_last_busy(uport->dev);
	pm_runtime_put_autosuspend(uport->dev);
	ret = 0;
out:
	mutex_unlock(&port->mutex);
	return ret;
}

static int uart_do_autoconfig(struct tty_struct *tty, struct uart_state *state)
{
	struct tty_port *port = &state->port;
	struct uart_port *uport;
	int flags, ret;

	if (!capable(CAP_SYS_ADMIN))
		return -EPERM;

	/*
	 * Take the per-port semaphore.  This prevents count from
	 * changing, and hence any extra opens of the port while
	 * we're auto-configuring.
	 */
	if (mutex_lock_interruptible(&port->mutex))
		return -ERESTARTSYS;

	uport = uart_port_check(state);
	if (!uport) {
		ret = -EIO;
		goto out;
	}

	ret = -EBUSY;
	if (tty_port_users(port) == 1) {
		uart_shutdown(tty, state);

		/*
		 * If we already have a port type configured,
		 * we must release its resources.
		 */
		if (uport->type != PORT_UNKNOWN && uport->ops->release_port)
			uport->ops->release_port(uport);

		flags = UART_CONFIG_TYPE;
		if (uport->flags & UPF_AUTO_IRQ)
			flags |= UART_CONFIG_IRQ;

		/*
		 * This will claim the ports resources if
		 * a port is found.
		 */
		pm_runtime_get_sync(uport->dev);
		uport->ops->config_port(uport, flags);
		pm_runtime_mark_last_busy(uport->dev);
		pm_runtime_put_autosuspend(uport->dev);

		ret = uart_startup(tty, state, 1);
		if (ret == 0)
			tty_port_set_initialized(port, true);
		if (ret > 0)
			ret = 0;
	}
out:
	mutex_unlock(&port->mutex);
	return ret;
}

static void uart_enable_ms(struct uart_port *uport)
{
	/*
	 * Force modem status interrupts on
	 */
	if (uport->ops->enable_ms)
		uport->ops->enable_ms(uport);
}

/*
 * Wait for any of the 4 modem inputs (DCD,RI,DSR,CTS) to change
 * - mask passed in arg for lines of interest
 *   (use |'ed TIOCM_RNG/DSR/CD/CTS for masking)
 * Caller should use TIOCGICOUNT to see which one it was
 *
 * FIXME: This wants extracting into a common all driver implementation
 * of TIOCMWAIT using tty_port.
 */
static int uart_wait_modem_status(struct uart_state *state, unsigned long arg)
{
	struct uart_port *uport;
	struct tty_port *port = &state->port;
	DECLARE_WAITQUEUE(wait, current);
	struct uart_icount cprev, cnow;
	int ret;

	/*
	 * note the counters on entry
	 */
	uport = uart_port_ref(state);
	if (!uport)
		return -EIO;
	spin_lock_irq(&uport->lock);
	memcpy(&cprev, &uport->icount, sizeof(struct uart_icount));
	uart_enable_ms(uport);
	spin_unlock_irq(&uport->lock);

	add_wait_queue(&port->delta_msr_wait, &wait);
	for (;;) {
		spin_lock_irq(&uport->lock);
		memcpy(&cnow, &uport->icount, sizeof(struct uart_icount));
		spin_unlock_irq(&uport->lock);

		set_current_state(TASK_INTERRUPTIBLE);

		if (((arg & TIOCM_RNG) && (cnow.rng != cprev.rng)) ||
		    ((arg & TIOCM_DSR) && (cnow.dsr != cprev.dsr)) ||
		    ((arg & TIOCM_CD)  && (cnow.dcd != cprev.dcd)) ||
		    ((arg & TIOCM_CTS) && (cnow.cts != cprev.cts))) {
			ret = 0;
			break;
		}

		schedule();

		/* see if a signal did it */
		if (signal_pending(current)) {
			ret = -ERESTARTSYS;
			break;
		}

		cprev = cnow;
	}
	__set_current_state(TASK_RUNNING);
	remove_wait_queue(&port->delta_msr_wait, &wait);
	uart_port_deref(uport);

	return ret;
}

/*
 * Get counter of input serial line interrupts (DCD,RI,DSR,CTS)
 * Return: write counters to the user passed counter struct
 * NB: both 1->0 and 0->1 transitions are counted except for
 *     RI where only 0->1 is counted.
 */
static int uart_get_icount(struct tty_struct *tty,
			  struct serial_icounter_struct *icount)
{
	struct uart_state *state = tty->driver_data;
	struct uart_icount cnow;
	struct uart_port *uport;

	uport = uart_port_ref_no_rpm(state);
	if (!uport)
		return -EIO;
	spin_lock_irq(&uport->lock);
	memcpy(&cnow, &uport->icount, sizeof(struct uart_icount));
	spin_unlock_irq(&uport->lock);
	uart_port_deref_no_rpm(uport);

	icount->cts         = cnow.cts;
	icount->dsr         = cnow.dsr;
	icount->rng         = cnow.rng;
	icount->dcd         = cnow.dcd;
	icount->rx          = cnow.rx;
	icount->tx          = cnow.tx;
	icount->frame       = cnow.frame;
	icount->overrun     = cnow.overrun;
	icount->parity      = cnow.parity;
	icount->brk         = cnow.brk;
	icount->buf_overrun = cnow.buf_overrun;

	return 0;
}

#define SER_RS485_LEGACY_FLAGS	(SER_RS485_ENABLED | SER_RS485_RTS_ON_SEND | \
				 SER_RS485_RTS_AFTER_SEND | SER_RS485_RX_DURING_TX | \
				 SER_RS485_TERMINATE_BUS)

static int uart_check_rs485_flags(struct uart_port *port, struct serial_rs485 *rs485)
{
	u32 flags = rs485->flags;

	/* Don't return -EINVAL for unsupported legacy flags */
	flags &= ~SER_RS485_LEGACY_FLAGS;

	/*
	 * For any bit outside of the legacy ones that is not supported by
	 * the driver, return -EINVAL.
	 */
	if (flags & ~port->rs485_supported.flags)
		return -EINVAL;

	/* Asking for address w/o addressing mode? */
	if (!(rs485->flags & SER_RS485_ADDRB) &&
	    (rs485->flags & (SER_RS485_ADDR_RECV|SER_RS485_ADDR_DEST)))
		return -EINVAL;

	/* Address given but not enabled? */
	if (!(rs485->flags & SER_RS485_ADDR_RECV) && rs485->addr_recv)
		return -EINVAL;
	if (!(rs485->flags & SER_RS485_ADDR_DEST) && rs485->addr_dest)
		return -EINVAL;

	return 0;
}

static void uart_sanitize_serial_rs485_delays(struct uart_port *port,
					      struct serial_rs485 *rs485)
{
	if (!port->rs485_supported.delay_rts_before_send) {
		if (rs485->delay_rts_before_send) {
			dev_warn_ratelimited(port->dev,
				"%s (%d): RTS delay before sending not supported\n",
				port->name, port->line);
		}
		rs485->delay_rts_before_send = 0;
	} else if (rs485->delay_rts_before_send > RS485_MAX_RTS_DELAY) {
		rs485->delay_rts_before_send = RS485_MAX_RTS_DELAY;
		dev_warn_ratelimited(port->dev,
			"%s (%d): RTS delay before sending clamped to %u ms\n",
			port->name, port->line, rs485->delay_rts_before_send);
	}

	if (!port->rs485_supported.delay_rts_after_send) {
		if (rs485->delay_rts_after_send) {
			dev_warn_ratelimited(port->dev,
				"%s (%d): RTS delay after sending not supported\n",
				port->name, port->line);
		}
		rs485->delay_rts_after_send = 0;
	} else if (rs485->delay_rts_after_send > RS485_MAX_RTS_DELAY) {
		rs485->delay_rts_after_send = RS485_MAX_RTS_DELAY;
		dev_warn_ratelimited(port->dev,
			"%s (%d): RTS delay after sending clamped to %u ms\n",
			port->name, port->line, rs485->delay_rts_after_send);
	}
}

static void uart_sanitize_serial_rs485(struct uart_port *port, struct serial_rs485 *rs485)
{
	u32 supported_flags = port->rs485_supported.flags;

	if (!(rs485->flags & SER_RS485_ENABLED)) {
		memset(rs485, 0, sizeof(*rs485));
		return;
	}

	/* Pick sane settings if the user hasn't */
	if ((supported_flags & (SER_RS485_RTS_ON_SEND|SER_RS485_RTS_AFTER_SEND)) &&
	    !(rs485->flags & SER_RS485_RTS_ON_SEND) ==
	    !(rs485->flags & SER_RS485_RTS_AFTER_SEND)) {
		dev_warn_ratelimited(port->dev,
			"%s (%d): invalid RTS setting, using RTS_ON_SEND instead\n",
			port->name, port->line);
		rs485->flags |= SER_RS485_RTS_ON_SEND;
		rs485->flags &= ~SER_RS485_RTS_AFTER_SEND;
		supported_flags |= SER_RS485_RTS_ON_SEND|SER_RS485_RTS_AFTER_SEND;
	}

	rs485->flags &= supported_flags;

	uart_sanitize_serial_rs485_delays(port, rs485);

	/* Return clean padding area to userspace */
	memset(rs485->padding0, 0, sizeof(rs485->padding0));
	memset(rs485->padding1, 0, sizeof(rs485->padding1));
}

static void uart_set_rs485_termination(struct uart_port *port,
				       const struct serial_rs485 *rs485)
{
	if (!(rs485->flags & SER_RS485_ENABLED))
		return;

	gpiod_set_value_cansleep(port->rs485_term_gpio,
				 !!(rs485->flags & SER_RS485_TERMINATE_BUS));
}

static int uart_rs485_config(struct uart_port *port)
{
	struct serial_rs485 *rs485 = &port->rs485;
	unsigned long flags;
	int ret;

	if (!(rs485->flags & SER_RS485_ENABLED))
		return 0;

	uart_sanitize_serial_rs485(port, rs485);
	uart_set_rs485_termination(port, rs485);

	spin_lock_irqsave(&port->lock, flags);
	ret = port->rs485_config(port, NULL, rs485);
	spin_unlock_irqrestore(&port->lock, flags);
	if (ret)
		memset(rs485, 0, sizeof(*rs485));

	return ret;
}

static int uart_get_rs485_config(struct uart_port *port,
			 struct serial_rs485 __user *rs485)
{
	unsigned long flags;
	struct serial_rs485 aux;

	spin_lock_irqsave(&port->lock, flags);
	aux = port->rs485;
	spin_unlock_irqrestore(&port->lock, flags);

	if (copy_to_user(rs485, &aux, sizeof(aux)))
		return -EFAULT;

	return 0;
}

static int uart_set_rs485_config(struct tty_struct *tty, struct uart_port *port,
			 struct serial_rs485 __user *rs485_user)
{
	struct serial_rs485 rs485;
	int ret;
	unsigned long flags;

	if (!port->rs485_config)
		return -ENOTTY;

	if (copy_from_user(&rs485, rs485_user, sizeof(*rs485_user)))
		return -EFAULT;

	ret = uart_check_rs485_flags(port, &rs485);
	if (ret)
		return ret;
	uart_sanitize_serial_rs485(port, &rs485);
	uart_set_rs485_termination(port, &rs485);

	spin_lock_irqsave(&port->lock, flags);
	ret = port->rs485_config(port, &tty->termios, &rs485);
	if (!ret) {
		port->rs485 = rs485;

		/* Reset RTS and other mctrl lines when disabling RS485 */
		if (!(rs485.flags & SER_RS485_ENABLED))
			port->ops->set_mctrl(port, port->mctrl);
	}
	spin_unlock_irqrestore(&port->lock, flags);
	if (ret)
		return ret;

	if (copy_to_user(rs485_user, &port->rs485, sizeof(port->rs485)))
		return -EFAULT;

	return 0;
}

static int uart_get_iso7816_config(struct uart_port *port,
				   struct serial_iso7816 __user *iso7816)
{
	unsigned long flags;
	struct serial_iso7816 aux;

	if (!port->iso7816_config)
		return -ENOTTY;

	spin_lock_irqsave(&port->lock, flags);
	aux = port->iso7816;
	spin_unlock_irqrestore(&port->lock, flags);

	if (copy_to_user(iso7816, &aux, sizeof(aux)))
		return -EFAULT;

	return 0;
}

static int uart_set_iso7816_config(struct uart_port *port,
				   struct serial_iso7816 __user *iso7816_user)
{
	struct serial_iso7816 iso7816;
	int i, ret;
	unsigned long flags;

	if (!port->iso7816_config)
		return -ENOTTY;

	if (copy_from_user(&iso7816, iso7816_user, sizeof(*iso7816_user)))
		return -EFAULT;

	/*
	 * There are 5 words reserved for future use. Check that userspace
	 * doesn't put stuff in there to prevent breakages in the future.
	 */
	for (i = 0; i < 5; i++)
		if (iso7816.reserved[i])
			return -EINVAL;

	spin_lock_irqsave(&port->lock, flags);
	ret = port->iso7816_config(port, &iso7816);
	spin_unlock_irqrestore(&port->lock, flags);
	if (ret)
		return ret;

	if (copy_to_user(iso7816_user, &port->iso7816, sizeof(port->iso7816)))
		return -EFAULT;

	return 0;
}

/*
 * Called via sys_ioctl.  We can use spin_lock_irq() here.
 */
static int
uart_ioctl(struct tty_struct *tty, unsigned int cmd, unsigned long arg)
{
	struct uart_state *state = tty->driver_data;
	struct tty_port *port = &state->port;
	struct uart_port *uport;
	void __user *uarg = (void __user *)arg;
	int ret = -ENOIOCTLCMD;


	/*
	 * These ioctls don't rely on the hardware to be present.
	 */
	switch (cmd) {
	case TIOCSERCONFIG:
		down_write(&tty->termios_rwsem);
		ret = uart_do_autoconfig(tty, state);
		up_write(&tty->termios_rwsem);
		break;
	}

	if (ret != -ENOIOCTLCMD)
		goto out;

	if (tty_io_error(tty)) {
		ret = -EIO;
		goto out;
	}

	/*
	 * The following should only be used when hardware is present.
	 */
	switch (cmd) {
	case TIOCMIWAIT:
		ret = uart_wait_modem_status(state, arg);
		break;
	}

	if (ret != -ENOIOCTLCMD)
		goto out;

	/* rs485_config requires more locking than others */
	if (cmd == TIOCSRS485)
		down_write(&tty->termios_rwsem);

	mutex_lock(&port->mutex);
	uport = uart_port_check(state);

	if (!uport || tty_io_error(tty)) {
		ret = -EIO;
		goto out_up;
	}

	/*
	 * All these rely on hardware being present and need to be
	 * protected against the tty being hung up.
	 */

	switch (cmd) {
	case TIOCSERGETLSR: /* Get line status register */
		ret = uart_get_lsr_info(tty, state, uarg);
		break;

	case TIOCGRS485:
		ret = uart_get_rs485_config(uport, uarg);
		break;

	case TIOCSRS485:
		ret = uart_set_rs485_config(tty, uport, uarg);
		break;

	case TIOCSISO7816:
		ret = uart_set_iso7816_config(state->uart_port, uarg);
		break;

	case TIOCGISO7816:
		ret = uart_get_iso7816_config(state->uart_port, uarg);
		break;
	default:
		if (uport->ops->ioctl)
			ret = uport->ops->ioctl(uport, cmd, arg);
		break;
	}
out_up:
	mutex_unlock(&port->mutex);
	if (cmd == TIOCSRS485)
		up_write(&tty->termios_rwsem);
out:
	return ret;
}

static void uart_set_ldisc(struct tty_struct *tty)
{
	struct uart_state *state = tty->driver_data;
	struct uart_port *uport;
	struct tty_port *port = &state->port;

	if (!tty_port_initialized(port))
		return;

	mutex_lock(&state->port.mutex);
	uport = uart_port_check(state);
	if (uport && uport->ops->set_ldisc) {
		pm_runtime_get_sync(uport->dev);
		uport->ops->set_ldisc(uport, &tty->termios);
		pm_runtime_mark_last_busy(uport->dev);
		pm_runtime_put_autosuspend(uport->dev);
	}
	mutex_unlock(&state->port.mutex);
}

static void uart_set_termios(struct tty_struct *tty,
			     const struct ktermios *old_termios)
{
	struct uart_state *state = tty->driver_data;
	struct uart_port *uport;
	unsigned int cflag = tty->termios.c_cflag;
	unsigned int iflag_mask = IGNBRK|BRKINT|IGNPAR|PARMRK|INPCK;
	bool sw_changed = false;

	mutex_lock(&state->port.mutex);
	uport = uart_port_check(state);
	if (!uport)
		goto out;

	/*
	 * Drivers doing software flow control also need to know
	 * about changes to these input settings.
	 */
	if (uport->flags & UPF_SOFT_FLOW) {
		iflag_mask |= IXANY|IXON|IXOFF;
		sw_changed =
		   tty->termios.c_cc[VSTART] != old_termios->c_cc[VSTART] ||
		   tty->termios.c_cc[VSTOP] != old_termios->c_cc[VSTOP];
	}

	/*
	 * These are the bits that are used to setup various
	 * flags in the low level driver. We can ignore the Bfoo
	 * bits in c_cflag; c_[io]speed will always be set
	 * appropriately by set_termios() in tty_ioctl.c
	 */
	if ((cflag ^ old_termios->c_cflag) == 0 &&
	    tty->termios.c_ospeed == old_termios->c_ospeed &&
	    tty->termios.c_ispeed == old_termios->c_ispeed &&
	    ((tty->termios.c_iflag ^ old_termios->c_iflag) & iflag_mask) == 0 &&
	    !sw_changed) {
		goto out;
	}

	uart_change_line_settings(tty, state, old_termios);
	/* reload cflag from termios; port driver may have overridden flags */
	cflag = tty->termios.c_cflag;

	/* Handle transition to B0 status */
	if ((old_termios->c_cflag & CBAUD) && !(cflag & CBAUD))
		uart_clear_mctrl(uport, TIOCM_RTS | TIOCM_DTR);
	/* Handle transition away from B0 status */
	else if (!(old_termios->c_cflag & CBAUD) && (cflag & CBAUD)) {
		unsigned int mask = TIOCM_DTR;

		if (!(cflag & CRTSCTS) || !tty_throttled(tty))
			mask |= TIOCM_RTS;
		uart_set_mctrl(uport, mask);
	}
out:
	mutex_unlock(&state->port.mutex);
}

/*
 * Calls to uart_close() are serialised via the tty_lock in
 *   drivers/tty/tty_io.c:tty_release()
 *   drivers/tty/tty_io.c:do_tty_hangup()
 */
static void uart_close(struct tty_struct *tty, struct file *filp)
{
	struct uart_state *state = tty->driver_data;

	if (!state) {
		struct uart_driver *drv = tty->driver->driver_state;
		struct tty_port *port;

		state = drv->state + tty->index;
		port = &state->port;
		spin_lock_irq(&port->lock);
		--port->count;
		spin_unlock_irq(&port->lock);
		return;
	}

	pr_debug("uart_close(%d) called\n", tty->index);

	tty_port_close(tty->port, tty, filp);
}

static void uart_tty_port_shutdown(struct tty_port *port)
{
	struct uart_state *state = container_of(port, struct uart_state, port);
	struct uart_port *uport = uart_port_check(state);
	char *buf;

	/*
	 * At this point, we stop accepting input.  To do this, we
	 * disable the receive line status interrupts.
	 */
	if (WARN(!uport, "detached port still initialized!\n"))
		return;

	pm_runtime_get_sync(uport->dev);
	spin_lock_irq(&uport->lock);
	uport->ops->stop_rx(uport);
	spin_unlock_irq(&uport->lock);
	pm_runtime_mark_last_busy(uport->dev);
	pm_runtime_put_autosuspend(uport->dev);

	uart_port_shutdown(port);

	/*
	 * It's possible for shutdown to be called after suspend if we get
	 * a DCD drop (hangup) at just the right time.  Clear suspended bit so
	 * we don't try to resume a port that has been shutdown.
	 */
	tty_port_set_suspended(port, 0);

	/*
	 * Free the transmit buffer.
	 */
	spin_lock_irq(&uport->lock);
	buf = state->xmit.buf;
	state->xmit.buf = NULL;
	spin_unlock_irq(&uport->lock);

	free_page((unsigned long)buf);
}

static void uart_wait_until_sent(struct tty_struct *tty, int timeout)
{
	struct uart_state *state = tty->driver_data;
	struct uart_port *port;
	unsigned long char_time, expire, fifo_timeout;

	port = uart_port_ref(state);
	if (!port)
		return;

	if (port->type == PORT_UNKNOWN || port->fifosize == 0) {
		uart_port_deref(port);
		return;
	}

	/*
	 * Set the check interval to be 1/5 of the estimated time to
	 * send a single character, and make it at least 1.  The check
	 * interval should also be less than the timeout.
	 *
	 * Note: we have to use pretty tight timings here to satisfy
	 * the NIST-PCTS.
	 */
	char_time = max(nsecs_to_jiffies(port->frame_time / 5), 1UL);

	if (timeout && timeout < char_time)
		char_time = timeout;

	if (!uart_cts_enabled(port)) {
		/*
		 * If the transmitter hasn't cleared in twice the approximate
		 * amount of time to send the entire FIFO, it probably won't
		 * ever clear.  This assumes the UART isn't doing flow
		 * control, which is currently the case.  Hence, if it ever
		 * takes longer than FIFO timeout, this is probably due to a
		 * UART bug of some kind.  So, we clamp the timeout parameter at
		 * 2 * FIFO timeout.
		 */
		fifo_timeout = uart_fifo_timeout(port);
		if (timeout == 0 || timeout > 2 * fifo_timeout)
			timeout = 2 * fifo_timeout;
	}

	expire = jiffies + timeout;

	pr_debug("uart_wait_until_sent(%d), jiffies=%lu, expire=%lu...\n",
		port->line, jiffies, expire);

	/*
	 * Check whether the transmitter is empty every 'char_time'.
	 * 'timeout' / 'expire' give us the maximum amount of time
	 * we wait.
	 */
	while (!port->ops->tx_empty(port)) {
		msleep_interruptible(jiffies_to_msecs(char_time));
		if (signal_pending(current))
			break;
		if (timeout && time_after(jiffies, expire))
			break;
	}
	uart_port_deref(port);
}

/*
 * Calls to uart_hangup() are serialised by the tty_lock in
 *   drivers/tty/tty_io.c:do_tty_hangup()
 * This runs from a workqueue and can sleep for a _short_ time only.
 */
static void uart_hangup(struct tty_struct *tty)
{
	struct uart_state *state = tty->driver_data;
	struct tty_port *port = &state->port;
	struct uart_port *uport;
	unsigned long flags;

	pr_debug("uart_hangup(%d)\n", tty->index);

	mutex_lock(&port->mutex);
	uport = uart_port_check(state);
	WARN(!uport, "hangup of detached port!\n");

	if (tty_port_active(port)) {
		uart_flush_buffer(tty);
		uart_shutdown(tty, state);
		spin_lock_irqsave(&port->lock, flags);
		port->count = 0;
		spin_unlock_irqrestore(&port->lock, flags);
		tty_port_set_active(port, 0);
		tty_port_tty_set(port, NULL);
		wake_up_interruptible(&port->open_wait);
		wake_up_interruptible(&port->delta_msr_wait);
	}
	mutex_unlock(&port->mutex);
}

/* uport == NULL if uart_port has already been removed */
static void uart_port_shutdown(struct tty_port *port)
{
	struct uart_state *state = container_of(port, struct uart_state, port);
	struct uart_port *uport = uart_port_check(state);

	/*
	 * clear delta_msr_wait queue to avoid mem leaks: we may free
	 * the irq here so the queue might never be woken up.  Note
	 * that we won't end up waiting on delta_msr_wait again since
	 * any outstanding file descriptors should be pointing at
	 * hung_up_tty_fops now.
	 */
	wake_up_interruptible(&port->delta_msr_wait);

	if (uport) {
		/* Free the IRQ and disable the port. */
		pm_runtime_get_sync(uport->dev);
		uport->ops->shutdown(uport);
		pm_runtime_mark_last_busy(uport->dev);
		pm_runtime_put_autosuspend(uport->dev);

		/* Ensure that the IRQ handler isn't running on another CPU. */
		synchronize_irq(uport->irq);
	}
}

static int uart_carrier_raised(struct tty_port *port)
{
	struct uart_state *state = container_of(port, struct uart_state, port);
	struct uart_port *uport;
	int mctrl;

	uport = uart_port_ref(state);
	/*
	 * Should never observe uport == NULL since checks for hangup should
	 * abort the tty_port_block_til_ready() loop before checking for carrier
	 * raised -- but report carrier raised if it does anyway so open will
	 * continue and not sleep
	 */
	if (WARN_ON(!uport))
		return 1;
	spin_lock_irq(&uport->lock);
	uart_enable_ms(uport);
	mctrl = uport->ops->get_mctrl(uport);
	spin_unlock_irq(&uport->lock);
	uart_port_deref(uport);
	if (mctrl & TIOCM_CAR)
		return 1;
	return 0;
}

static void uart_dtr_rts(struct tty_port *port, int raise)
{
	struct uart_state *state = container_of(port, struct uart_state, port);
	struct uart_port *uport;

	uport = uart_port_ref(state);
	if (!uport)
		return;
	uart_port_dtr_rts(uport, raise);
	uart_port_deref(uport);
}

static int uart_install(struct tty_driver *driver, struct tty_struct *tty)
{
	struct uart_driver *drv = driver->driver_state;
	struct uart_state *state = drv->state + tty->index;

	tty->driver_data = state;

	return tty_standard_install(driver, tty);
}

/*
 * Calls to uart_open are serialised by the tty_lock in
 *   drivers/tty/tty_io.c:tty_open()
 * Note that if this fails, then uart_close() _will_ be called.
 *
 * In time, we want to scrap the "opening nonpresent ports"
 * behaviour and implement an alternative way for setserial
 * to set base addresses/ports/types.  This will allow us to
 * get rid of a certain amount of extra tests.
 */
static int uart_open(struct tty_struct *tty, struct file *filp)
{
	struct uart_state *state = tty->driver_data;
	int retval;

	retval = tty_port_open(&state->port, tty, filp);
	if (retval > 0)
		retval = 0;

	return retval;
}

static int uart_port_activate(struct tty_port *port, struct tty_struct *tty)
{
	struct uart_state *state = container_of(port, struct uart_state, port);
	struct uart_port *uport;
	int ret;

	uport = uart_port_check(state);
	if (!uport || uport->flags & UPF_DEAD)
		return -ENXIO;

	/*
	 * Start up the serial port.
	 */
	ret = uart_startup(tty, state, 0);
	if (ret > 0)
		tty_port_set_active(port, 1);

	return ret;
}

static const char *uart_type(struct uart_port *port)
{
	const char *str = NULL;

	if (port->ops->type)
		str = port->ops->type(port);

	if (!str)
		str = "unknown";

	return str;
}

#ifdef CONFIG_PROC_FS

static void uart_line_info(struct seq_file *m, struct uart_driver *drv, int i)
{
	struct uart_state *state = drv->state + i;
	struct tty_port *port = &state->port;
	struct uart_port *uport;
	char stat_buf[32];
	unsigned int status;
	int mmio;

	mutex_lock(&port->mutex);
	uport = uart_port_check(state);
	if (!uport)
		goto out;

	mmio = uport->iotype >= UPIO_MEM;
	seq_printf(m, "%d: uart:%s %s%08llX irq:%d",
			uport->line, uart_type(uport),
			mmio ? "mmio:0x" : "port:",
			mmio ? (unsigned long long)uport->mapbase
			     : (unsigned long long)uport->iobase,
			uport->irq);

	if (uport->type == PORT_UNKNOWN) {
		seq_putc(m, '\n');
		goto out;
	}

	if (capable(CAP_SYS_ADMIN)) {
		pm_runtime_get_sync(uport->dev);
		spin_lock_irq(&uport->lock);
		status = uport->ops->get_mctrl(uport);
		spin_unlock_irq(&uport->lock);
		pm_runtime_mark_last_busy(uport->dev);
		pm_runtime_put_autosuspend(uport->dev);

		seq_printf(m, " tx:%d rx:%d",
				uport->icount.tx, uport->icount.rx);
		if (uport->icount.frame)
			seq_printf(m, " fe:%d",	uport->icount.frame);
		if (uport->icount.parity)
			seq_printf(m, " pe:%d",	uport->icount.parity);
		if (uport->icount.brk)
			seq_printf(m, " brk:%d", uport->icount.brk);
		if (uport->icount.overrun)
			seq_printf(m, " oe:%d", uport->icount.overrun);
		if (uport->icount.buf_overrun)
			seq_printf(m, " bo:%d", uport->icount.buf_overrun);

#define INFOBIT(bit, str) \
	if (uport->mctrl & (bit)) \
		strncat(stat_buf, (str), sizeof(stat_buf) - \
			strlen(stat_buf) - 2)
#define STATBIT(bit, str) \
	if (status & (bit)) \
		strncat(stat_buf, (str), sizeof(stat_buf) - \
		       strlen(stat_buf) - 2)

		stat_buf[0] = '\0';
		stat_buf[1] = '\0';
		INFOBIT(TIOCM_RTS, "|RTS");
		STATBIT(TIOCM_CTS, "|CTS");
		INFOBIT(TIOCM_DTR, "|DTR");
		STATBIT(TIOCM_DSR, "|DSR");
		STATBIT(TIOCM_CAR, "|CD");
		STATBIT(TIOCM_RNG, "|RI");
		if (stat_buf[0])
			stat_buf[0] = ' ';

		seq_puts(m, stat_buf);
	}
	seq_putc(m, '\n');
#undef STATBIT
#undef INFOBIT
out:
	mutex_unlock(&port->mutex);
}

static int uart_proc_show(struct seq_file *m, void *v)
{
	struct tty_driver *ttydrv = m->private;
	struct uart_driver *drv = ttydrv->driver_state;
	int i;

	seq_printf(m, "serinfo:1.0 driver%s%s revision:%s\n", "", "", "");
	for (i = 0; i < drv->nr; i++)
		uart_line_info(m, drv, i);
	return 0;
}
#endif

static void uart_port_spin_lock_init(struct uart_port *port)
{
	spin_lock_init(&port->lock);
	lockdep_set_class(&port->lock, &port_lock_key);
}

#if defined(CONFIG_SERIAL_CORE_CONSOLE) || defined(CONFIG_CONSOLE_POLL)
/**
 * uart_console_write - write a console message to a serial port
 * @port: the port to write the message
 * @s: array of characters
 * @count: number of characters in string to write
 * @putchar: function to write character to port
 */
void uart_console_write(struct uart_port *port, const char *s,
			unsigned int count,
			void (*putchar)(struct uart_port *, unsigned char))
{
	unsigned int i;

	for (i = 0; i < count; i++, s++) {
		if (*s == '\n')
			putchar(port, '\r');
		putchar(port, *s);
	}
}
EXPORT_SYMBOL_GPL(uart_console_write);

/**
 * uart_get_console - get uart port for console
 * @ports: ports to search in
 * @nr: number of @ports
 * @co: console to search for
 * Returns: uart_port for the console @co
 *
 * Check whether an invalid uart number has been specified (as @co->index), and
 * if so, search for the first available port that does have console support.
 */
struct uart_port * __init
uart_get_console(struct uart_port *ports, int nr, struct console *co)
{
	int idx = co->index;

	if (idx < 0 || idx >= nr || (ports[idx].iobase == 0 &&
				     ports[idx].membase == NULL))
		for (idx = 0; idx < nr; idx++)
			if (ports[idx].iobase != 0 ||
			    ports[idx].membase != NULL)
				break;

	co->index = idx;

	return ports + idx;
}

/**
 * uart_parse_earlycon - Parse earlycon options
 * @p:	     ptr to 2nd field (ie., just beyond '<name>,')
 * @iotype:  ptr for decoded iotype (out)
 * @addr:    ptr for decoded mapbase/iobase (out)
 * @options: ptr for <options> field; %NULL if not present (out)
 *
 * Decodes earlycon kernel command line parameters of the form:
 *  * earlycon=<name>,io|mmio|mmio16|mmio32|mmio32be|mmio32native,<addr>,<options>
 *  * console=<name>,io|mmio|mmio16|mmio32|mmio32be|mmio32native,<addr>,<options>
 *
 * The optional form:
 *  * earlycon=<name>,0x<addr>,<options>
 *  * console=<name>,0x<addr>,<options>
 *
 * is also accepted; the returned @iotype will be %UPIO_MEM.
 *
 * Returns: 0 on success or -%EINVAL on failure
 */
int uart_parse_earlycon(char *p, unsigned char *iotype, resource_size_t *addr,
			char **options)
{
	if (strncmp(p, "mmio,", 5) == 0) {
		*iotype = UPIO_MEM;
		p += 5;
	} else if (strncmp(p, "mmio16,", 7) == 0) {
		*iotype = UPIO_MEM16;
		p += 7;
	} else if (strncmp(p, "mmio32,", 7) == 0) {
		*iotype = UPIO_MEM32;
		p += 7;
	} else if (strncmp(p, "mmio32be,", 9) == 0) {
		*iotype = UPIO_MEM32BE;
		p += 9;
	} else if (strncmp(p, "mmio32native,", 13) == 0) {
		*iotype = IS_ENABLED(CONFIG_CPU_BIG_ENDIAN) ?
			UPIO_MEM32BE : UPIO_MEM32;
		p += 13;
	} else if (strncmp(p, "io,", 3) == 0) {
		*iotype = UPIO_PORT;
		p += 3;
	} else if (strncmp(p, "0x", 2) == 0) {
		*iotype = UPIO_MEM;
	} else {
		return -EINVAL;
	}

	/*
	 * Before you replace it with kstrtoull(), think about options separator
	 * (',') it will not tolerate
	 */
	*addr = simple_strtoull(p, NULL, 0);
	p = strchr(p, ',');
	if (p)
		p++;

	*options = p;
	return 0;
}
EXPORT_SYMBOL_GPL(uart_parse_earlycon);

/**
 * uart_parse_options - Parse serial port baud/parity/bits/flow control.
 * @options: pointer to option string
 * @baud: pointer to an 'int' variable for the baud rate.
 * @parity: pointer to an 'int' variable for the parity.
 * @bits: pointer to an 'int' variable for the number of data bits.
 * @flow: pointer to an 'int' variable for the flow control character.
 *
 * uart_parse_options() decodes a string containing the serial console
 * options. The format of the string is <baud><parity><bits><flow>,
 * eg: 115200n8r
 */
void
uart_parse_options(const char *options, int *baud, int *parity,
		   int *bits, int *flow)
{
	const char *s = options;

	*baud = simple_strtoul(s, NULL, 10);
	while (*s >= '0' && *s <= '9')
		s++;
	if (*s)
		*parity = *s++;
	if (*s)
		*bits = *s++ - '0';
	if (*s)
		*flow = *s;
}
EXPORT_SYMBOL_GPL(uart_parse_options);

/**
 * uart_set_options - setup the serial console parameters
 * @port: pointer to the serial ports uart_port structure
 * @co: console pointer
 * @baud: baud rate
 * @parity: parity character - 'n' (none), 'o' (odd), 'e' (even)
 * @bits: number of data bits
 * @flow: flow control character - 'r' (rts)
 */
int
uart_set_options(struct uart_port *port, struct console *co,
		 int baud, int parity, int bits, int flow)
{
	struct ktermios termios;
	static struct ktermios dummy;

	/*
	 * Ensure that the serial-console lock is initialised early.
	 *
	 * Note that the console-enabled check is needed because of kgdboc,
	 * which can end up calling uart_set_options() for an already enabled
	 * console via tty_find_polling_driver() and uart_poll_init().
	 */
	if (!uart_console_enabled(port) && !port->console_reinit)
		uart_port_spin_lock_init(port);

	memset(&termios, 0, sizeof(struct ktermios));

	termios.c_cflag |= CREAD | HUPCL | CLOCAL;
	tty_termios_encode_baud_rate(&termios, baud, baud);

	if (bits == 7)
		termios.c_cflag |= CS7;
	else
		termios.c_cflag |= CS8;

	switch (parity) {
	case 'o': case 'O':
		termios.c_cflag |= PARODD;
		fallthrough;
	case 'e': case 'E':
		termios.c_cflag |= PARENB;
		break;
	}

	if (flow == 'r')
		termios.c_cflag |= CRTSCTS;

	/*
	 * some uarts on other side don't support no flow control.
	 * So we set * DTR in host uart to make them happy
	 */
	port->mctrl |= TIOCM_DTR;

	/* At early stage device is not created yet, we can't do PM */
	if (port->dev) {
		pm_runtime_get_sync(port->dev);
		port->ops->set_termios(port, &termios, &dummy);
		pm_runtime_mark_last_busy(port->dev);
		pm_runtime_put_autosuspend(port->dev);
	} else
		port->ops->set_termios(port, &termios, &dummy);

	/*
	 * Allow the setting of the UART parameters with a NULL console
	 * too:
	 */
	if (co) {
		co->cflag = termios.c_cflag;
		co->ispeed = termios.c_ispeed;
		co->ospeed = termios.c_ospeed;
	}

	return 0;
}
EXPORT_SYMBOL_GPL(uart_set_options);
#endif /* CONFIG_SERIAL_CORE_CONSOLE */

struct uart_match {
	struct uart_port *port;
	struct uart_driver *driver;
};

static int serial_match_port(struct device *dev, void *data)
{
	struct uart_match *match = data;
	struct tty_driver *tty_drv = match->driver->tty_driver;
	dev_t devt = MKDEV(tty_drv->major, tty_drv->minor_start) +
		match->port->line;

	return dev->devt == devt; /* Actually, only one tty per port */
}

int uart_suspend_port(struct uart_driver *drv, struct uart_port *uport)
{
	struct uart_state *state = drv->state + uport->line;
	struct tty_port *port = &state->port;
	struct device *tty_dev;
	struct uart_match match = {uport, drv};

	mutex_lock(&port->mutex);

	tty_dev = device_find_child(uport->dev, &match, serial_match_port);
	if (tty_dev && device_may_wakeup(tty_dev)) {
		enable_irq_wake(uport->irq);
		put_device(tty_dev);
		mutex_unlock(&port->mutex);
		return 0;
	}
	put_device(tty_dev);

	/*
	 * Nothing to do if the console is not suspending
	 * except stop_rx to prevent any asynchronous data
	 * over RX line. However ensure that we will be
	 * able to Re-start_rx later.
	 */
	if (!console_suspend_enabled && uart_console(uport)) {
		if (uport->ops->start_rx) {
			spin_lock_irq(&uport->lock);
			uport->ops->stop_rx(uport);
			spin_unlock_irq(&uport->lock);
		}
		goto unlock;
	}

	uport->suspended = 1;

	if (tty_port_initialized(port)) {
		const struct uart_ops *ops = uport->ops;
		int tries;
		unsigned int mctrl;

		tty_port_set_suspended(port, 1);
		tty_port_set_initialized(port, 0);

		pm_runtime_get_sync(uport->dev);
		spin_lock_irq(&uport->lock);
		ops->stop_tx(uport);
		if (!(uport->rs485.flags & SER_RS485_ENABLED))
			ops->set_mctrl(uport, 0);
		/* save mctrl so it can be restored on resume */
		mctrl = uport->mctrl;
		uport->mctrl = 0;
		ops->stop_rx(uport);
		spin_unlock_irq(&uport->lock);
		pm_runtime_mark_last_busy(uport->dev);
		pm_runtime_put_autosuspend(uport->dev);

		/*
		 * Wait for the transmitter to empty.
		 */
		for (tries = 3; !ops->tx_empty(uport) && tries; tries--)
			msleep(10);
		if (!tries)
			dev_err(uport->dev, "%s: Unable to drain transmitter\n",
				uport->name);
		pm_runtime_get_sync(uport->dev);
		ops->shutdown(uport);
		pm_runtime_mark_last_busy(uport->dev);
		pm_runtime_put_autosuspend(uport->dev);
		uport->mctrl = mctrl;
	}

	/*
	 * Disable the console device before suspending.
	 */
	if (uart_console(uport))
		console_stop(uport->cons);
unlock:
	mutex_unlock(&port->mutex);

	return 0;
}
EXPORT_SYMBOL(uart_suspend_port);

int uart_resume_port(struct uart_driver *drv, struct uart_port *uport)
{
	struct uart_state *state = drv->state + uport->line;
	struct tty_port *port = &state->port;
	struct device *tty_dev;
	struct uart_match match = {uport, drv};
	struct ktermios termios;

	mutex_lock(&port->mutex);

	tty_dev = device_find_child(uport->dev, &match, serial_match_port);
	if (!uport->suspended && device_may_wakeup(tty_dev)) {
		if (irqd_is_wakeup_set(irq_get_irq_data((uport->irq))))
			disable_irq_wake(uport->irq);
		put_device(tty_dev);
		mutex_unlock(&port->mutex);
		return 0;
	}
	put_device(tty_dev);
	uport->suspended = 0;

	/*
	 * Re-enable the console device after suspending.
	 */
	if (uart_console(uport)) {
		/*
		 * First try to use the console cflag setting.
		 */
		memset(&termios, 0, sizeof(struct ktermios));
		termios.c_cflag = uport->cons->cflag;
		termios.c_ispeed = uport->cons->ispeed;
		termios.c_ospeed = uport->cons->ospeed;

		/*
		 * If that's unset, use the tty termios setting.
		 */
		if (port->tty && termios.c_cflag == 0)
			termios = port->tty->termios;

		pm_runtime_get_sync(uport->dev);
		uport->ops->set_termios(uport, &termios, NULL);
		pm_runtime_mark_last_busy(uport->dev);
		pm_runtime_put_autosuspend(uport->dev);

		if (!console_suspend_enabled && uport->ops->start_rx) {
			spin_lock_irq(&uport->lock);
			uport->ops->start_rx(uport);
			spin_unlock_irq(&uport->lock);
		}
		if (console_suspend_enabled)
			console_start(uport->cons);
	}

	if (tty_port_suspended(port)) {
		const struct uart_ops *ops = uport->ops;
		int ret;

		pm_runtime_get_sync(uport->dev);
		spin_lock_irq(&uport->lock);
		if (!(uport->rs485.flags & SER_RS485_ENABLED))
			ops->set_mctrl(uport, 0);
		spin_unlock_irq(&uport->lock);
		pm_runtime_mark_last_busy(uport->dev);
		pm_runtime_put_autosuspend(uport->dev);

		if (console_suspend_enabled || !uart_console(uport)) {
			/* Protected by port mutex for now */
			struct tty_struct *tty = port->tty;

			pm_runtime_get_sync(uport->dev);
			ret = ops->startup(uport);
			pm_runtime_mark_last_busy(uport->dev);
			pm_runtime_put_autosuspend(uport->dev);
			if (ret == 0) {
				if (tty)
<<<<<<< HEAD
					uart_change_speed(tty, state, NULL);
				pm_runtime_get_sync(uport->dev);
=======
					uart_change_line_settings(tty, state, NULL);
				uart_rs485_config(uport);
>>>>>>> c6114c84
				spin_lock_irq(&uport->lock);
				if (!(uport->rs485.flags & SER_RS485_ENABLED))
					ops->set_mctrl(uport, uport->mctrl);
				ops->start_tx(uport);
				spin_unlock_irq(&uport->lock);
				pm_runtime_mark_last_busy(uport->dev);
				pm_runtime_put_autosuspend(uport->dev);
				tty_port_set_initialized(port, 1);
			} else {
				/*
				 * Failed to resume - maybe hardware went away?
				 * Clear the "initialized" flag so we won't try
				 * to call the low level drivers shutdown method.
				 */
				uart_shutdown(tty, state);
			}
		}

		tty_port_set_suspended(port, 0);
	}

	mutex_unlock(&port->mutex);

	return 0;
}
EXPORT_SYMBOL(uart_resume_port);

static inline void
uart_report_port(struct uart_driver *drv, struct uart_port *port)
{
	char address[64];

	switch (port->iotype) {
	case UPIO_PORT:
		snprintf(address, sizeof(address), "I/O 0x%lx", port->iobase);
		break;
	case UPIO_HUB6:
		snprintf(address, sizeof(address),
			 "I/O 0x%lx offset 0x%x", port->iobase, port->hub6);
		break;
	case UPIO_MEM:
	case UPIO_MEM16:
	case UPIO_MEM32:
	case UPIO_MEM32BE:
	case UPIO_AU:
	case UPIO_TSI:
		snprintf(address, sizeof(address),
			 "MMIO 0x%llx", (unsigned long long)port->mapbase);
		break;
	default:
		strscpy(address, "*unknown*", sizeof(address));
		break;
	}

	pr_info("%s%s%s at %s (irq = %d, base_baud = %d) is a %s\n",
	       port->dev ? dev_name(port->dev) : "",
	       port->dev ? ": " : "",
	       port->name,
	       address, port->irq, port->uartclk / 16, uart_type(port));

	/* The magic multiplier feature is a bit obscure, so report it too.  */
	if (port->flags & UPF_MAGIC_MULTIPLIER)
		pr_info("%s%s%s extra baud rates supported: %d, %d",
			port->dev ? dev_name(port->dev) : "",
			port->dev ? ": " : "",
			port->name,
			port->uartclk / 8, port->uartclk / 4);
}

static void
uart_configure_port(struct uart_driver *drv, struct uart_state *state,
		    struct uart_port *port)
{
	unsigned int flags;

	/*
	 * If there isn't a port here, don't do anything further.
	 */
	if (!port->iobase && !port->mapbase && !port->membase)
		return;

	/*
	 * Now do the auto configuration stuff.  Note that config_port
	 * is expected to claim the resources and map the port for us.
	 */
	flags = 0;
	if (port->flags & UPF_AUTO_IRQ)
		flags |= UART_CONFIG_IRQ;
	if (port->flags & UPF_BOOT_AUTOCONF) {
		if (!(port->flags & UPF_FIXED_TYPE)) {
			port->type = PORT_UNKNOWN;
			flags |= UART_CONFIG_TYPE;
		}
		port->ops->config_port(port, flags);
	}

	if (port->type != PORT_UNKNOWN) {
		unsigned long flags;

		uart_report_port(drv, port);

		/*
		 * Ensure that the modem control lines are de-activated.
		 * keep the DTR setting that is set in uart_set_options()
		 * We probably don't need a spinlock around this, but
		 */
		pm_runtime_get_sync(port->dev);
		spin_lock_irqsave(&port->lock, flags);
		port->mctrl &= TIOCM_DTR;
		if (!(port->rs485.flags & SER_RS485_ENABLED))
			port->ops->set_mctrl(port, port->mctrl);
		spin_unlock_irqrestore(&port->lock, flags);
		pm_runtime_mark_last_busy(port->dev);
		pm_runtime_put_autosuspend(port->dev);

		uart_rs485_config(port);

		/*
		 * If this driver supports console, and it hasn't been
		 * successfully registered yet, try to re-register it.
		 * It may be that the port was not available.
		 */
		if (port->cons && !(port->cons->flags & CON_ENABLED))
			register_console(port->cons);
	}
}

#ifdef CONFIG_CONSOLE_POLL

static int uart_poll_init(struct tty_driver *driver, int line, char *options)
{
	struct uart_driver *drv = driver->driver_state;
	struct uart_state *state = drv->state + line;
	struct tty_port *tport;
	struct uart_port *port;
	int baud = 9600;
	int bits = 8;
	int parity = 'n';
	int flow = 'n';
	int ret = 0;

	tport = &state->port;
	mutex_lock(&tport->mutex);

	port = uart_port_check(state);
	if (!port || !(port->ops->poll_get_char && port->ops->poll_put_char)) {
		ret = -1;
		goto out;
	}

	if (port->ops->poll_init) {
		/*
		 * We don't set initialized as we only initialized the hw,
		 * e.g. state->xmit is still uninitialized.
		 */
		if (!tty_port_initialized(tport))
			ret = port->ops->poll_init(port);
	}

	if (!ret && options) {
		uart_parse_options(options, &baud, &parity, &bits, &flow);
		ret = uart_set_options(port, NULL, baud, parity, bits, flow);
	}
out:
	mutex_unlock(&tport->mutex);
	return ret;
}

static int uart_poll_get_char(struct tty_driver *driver, int line)
{
	struct uart_driver *drv = driver->driver_state;
	struct uart_state *state = drv->state + line;
	struct uart_port *port;
	int ret = -1;

	port = uart_port_ref(state);
	if (port) {
		ret = port->ops->poll_get_char(port);
		uart_port_deref(port);
	}

	return ret;
}

static void uart_poll_put_char(struct tty_driver *driver, int line, char ch)
{
	struct uart_driver *drv = driver->driver_state;
	struct uart_state *state = drv->state + line;
	struct uart_port *port;

	port = uart_port_ref(state);
	if (!port)
		return;

	if (ch == '\n')
		port->ops->poll_put_char(port, '\r');
	port->ops->poll_put_char(port, ch);
	uart_port_deref(port);
}
#endif

static const struct tty_operations uart_ops = {
	.install	= uart_install,
	.open		= uart_open,
	.close		= uart_close,
	.write		= uart_write,
	.put_char	= uart_put_char,
	.flush_chars	= uart_flush_chars,
	.write_room	= uart_write_room,
	.chars_in_buffer= uart_chars_in_buffer,
	.flush_buffer	= uart_flush_buffer,
	.ioctl		= uart_ioctl,
	.throttle	= uart_throttle,
	.unthrottle	= uart_unthrottle,
	.send_xchar	= uart_send_xchar,
	.set_termios	= uart_set_termios,
	.set_ldisc	= uart_set_ldisc,
	.stop		= uart_stop,
	.start		= uart_start,
	.hangup		= uart_hangup,
	.break_ctl	= uart_break_ctl,
	.wait_until_sent= uart_wait_until_sent,
#ifdef CONFIG_PROC_FS
	.proc_show	= uart_proc_show,
#endif
	.tiocmget	= uart_tiocmget,
	.tiocmset	= uart_tiocmset,
	.set_serial	= uart_set_info_user,
	.get_serial	= uart_get_info_user,
	.get_icount	= uart_get_icount,
#ifdef CONFIG_CONSOLE_POLL
	.poll_init	= uart_poll_init,
	.poll_get_char	= uart_poll_get_char,
	.poll_put_char	= uart_poll_put_char,
#endif
};

static const struct tty_port_operations uart_port_ops = {
	.carrier_raised = uart_carrier_raised,
	.dtr_rts	= uart_dtr_rts,
	.activate	= uart_port_activate,
	.shutdown	= uart_tty_port_shutdown,
};

/**
 * uart_register_driver - register a driver with the uart core layer
 * @drv: low level driver structure
 *
 * Register a uart driver with the core driver. We in turn register with the
 * tty layer, and initialise the core driver per-port state.
 *
 * We have a proc file in /proc/tty/driver which is named after the normal
 * driver.
 *
 * @drv->port should be %NULL, and the per-port structures should be registered
 * using uart_add_one_port() after this call has succeeded.
 *
 * Locking: none, Interrupts: enabled
 */
int uart_register_driver(struct uart_driver *drv)
{
	struct tty_driver *normal;
	int i, retval = -ENOMEM;

	BUG_ON(drv->state);

	/*
	 * Maybe we should be using a slab cache for this, especially if
	 * we have a large number of ports to handle.
	 */
	drv->state = kcalloc(drv->nr, sizeof(struct uart_state), GFP_KERNEL);
	if (!drv->state)
		goto out;

	normal = tty_alloc_driver(drv->nr, TTY_DRIVER_REAL_RAW |
			TTY_DRIVER_DYNAMIC_DEV);
	if (IS_ERR(normal)) {
		retval = PTR_ERR(normal);
		goto out_kfree;
	}

	drv->tty_driver = normal;

	normal->driver_name	= drv->driver_name;
	normal->name		= drv->dev_name;
	normal->major		= drv->major;
	normal->minor_start	= drv->minor;
	normal->type		= TTY_DRIVER_TYPE_SERIAL;
	normal->subtype		= SERIAL_TYPE_NORMAL;
	normal->init_termios	= tty_std_termios;
	normal->init_termios.c_cflag = B9600 | CS8 | CREAD | HUPCL | CLOCAL;
	normal->init_termios.c_ispeed = normal->init_termios.c_ospeed = 9600;
	normal->driver_state    = drv;
	tty_set_operations(normal, &uart_ops);

	/*
	 * Initialise the UART state(s).
	 */
	for (i = 0; i < drv->nr; i++) {
		struct uart_state *state = drv->state + i;
		struct tty_port *port = &state->port;

		tty_port_init(port);
		port->ops = &uart_port_ops;
	}

	retval = tty_register_driver(normal);
	if (retval >= 0)
		return retval;

	for (i = 0; i < drv->nr; i++)
		tty_port_destroy(&drv->state[i].port);
	tty_driver_kref_put(normal);
out_kfree:
	kfree(drv->state);
out:
	return retval;
}
EXPORT_SYMBOL(uart_register_driver);

/**
 * uart_unregister_driver - remove a driver from the uart core layer
 * @drv: low level driver structure
 *
 * Remove all references to a driver from the core driver. The low level
 * driver must have removed all its ports via the uart_remove_one_port() if it
 * registered them with uart_add_one_port(). (I.e. @drv->port is %NULL.)
 *
 * Locking: none, Interrupts: enabled
 */
void uart_unregister_driver(struct uart_driver *drv)
{
	struct tty_driver *p = drv->tty_driver;
	unsigned int i;

	tty_unregister_driver(p);
	tty_driver_kref_put(p);
	for (i = 0; i < drv->nr; i++)
		tty_port_destroy(&drv->state[i].port);
	kfree(drv->state);
	drv->state = NULL;
	drv->tty_driver = NULL;
}
EXPORT_SYMBOL(uart_unregister_driver);

struct tty_driver *uart_console_device(struct console *co, int *index)
{
	struct uart_driver *p = co->data;
	*index = co->index;
	return p->tty_driver;
}
EXPORT_SYMBOL_GPL(uart_console_device);

static ssize_t uartclk_show(struct device *dev,
	struct device_attribute *attr, char *buf)
{
	struct serial_struct tmp;
	struct tty_port *port = dev_get_drvdata(dev);

	uart_get_info(port, &tmp);
	return sprintf(buf, "%d\n", tmp.baud_base * 16);
}

static ssize_t type_show(struct device *dev,
	struct device_attribute *attr, char *buf)
{
	struct serial_struct tmp;
	struct tty_port *port = dev_get_drvdata(dev);

	uart_get_info(port, &tmp);
	return sprintf(buf, "%d\n", tmp.type);
}

static ssize_t line_show(struct device *dev,
	struct device_attribute *attr, char *buf)
{
	struct serial_struct tmp;
	struct tty_port *port = dev_get_drvdata(dev);

	uart_get_info(port, &tmp);
	return sprintf(buf, "%d\n", tmp.line);
}

static ssize_t port_show(struct device *dev,
	struct device_attribute *attr, char *buf)
{
	struct serial_struct tmp;
	struct tty_port *port = dev_get_drvdata(dev);
	unsigned long ioaddr;

	uart_get_info(port, &tmp);
	ioaddr = tmp.port;
	if (HIGH_BITS_OFFSET)
		ioaddr |= (unsigned long)tmp.port_high << HIGH_BITS_OFFSET;
	return sprintf(buf, "0x%lX\n", ioaddr);
}

static ssize_t irq_show(struct device *dev,
	struct device_attribute *attr, char *buf)
{
	struct serial_struct tmp;
	struct tty_port *port = dev_get_drvdata(dev);

	uart_get_info(port, &tmp);
	return sprintf(buf, "%d\n", tmp.irq);
}

static ssize_t flags_show(struct device *dev,
	struct device_attribute *attr, char *buf)
{
	struct serial_struct tmp;
	struct tty_port *port = dev_get_drvdata(dev);

	uart_get_info(port, &tmp);
	return sprintf(buf, "0x%X\n", tmp.flags);
}

static ssize_t xmit_fifo_size_show(struct device *dev,
	struct device_attribute *attr, char *buf)
{
	struct serial_struct tmp;
	struct tty_port *port = dev_get_drvdata(dev);

	uart_get_info(port, &tmp);
	return sprintf(buf, "%d\n", tmp.xmit_fifo_size);
}

static ssize_t close_delay_show(struct device *dev,
	struct device_attribute *attr, char *buf)
{
	struct serial_struct tmp;
	struct tty_port *port = dev_get_drvdata(dev);

	uart_get_info(port, &tmp);
	return sprintf(buf, "%d\n", tmp.close_delay);
}

static ssize_t closing_wait_show(struct device *dev,
	struct device_attribute *attr, char *buf)
{
	struct serial_struct tmp;
	struct tty_port *port = dev_get_drvdata(dev);

	uart_get_info(port, &tmp);
	return sprintf(buf, "%d\n", tmp.closing_wait);
}

static ssize_t custom_divisor_show(struct device *dev,
	struct device_attribute *attr, char *buf)
{
	struct serial_struct tmp;
	struct tty_port *port = dev_get_drvdata(dev);

	uart_get_info(port, &tmp);
	return sprintf(buf, "%d\n", tmp.custom_divisor);
}

static ssize_t io_type_show(struct device *dev,
	struct device_attribute *attr, char *buf)
{
	struct serial_struct tmp;
	struct tty_port *port = dev_get_drvdata(dev);

	uart_get_info(port, &tmp);
	return sprintf(buf, "%d\n", tmp.io_type);
}

static ssize_t iomem_base_show(struct device *dev,
	struct device_attribute *attr, char *buf)
{
	struct serial_struct tmp;
	struct tty_port *port = dev_get_drvdata(dev);

	uart_get_info(port, &tmp);
	return sprintf(buf, "0x%lX\n", (unsigned long)tmp.iomem_base);
}

static ssize_t iomem_reg_shift_show(struct device *dev,
	struct device_attribute *attr, char *buf)
{
	struct serial_struct tmp;
	struct tty_port *port = dev_get_drvdata(dev);

	uart_get_info(port, &tmp);
	return sprintf(buf, "%d\n", tmp.iomem_reg_shift);
}

static ssize_t console_show(struct device *dev,
	struct device_attribute *attr, char *buf)
{
	struct tty_port *port = dev_get_drvdata(dev);
	struct uart_state *state = container_of(port, struct uart_state, port);
	struct uart_port *uport;
	bool console = false;

	mutex_lock(&port->mutex);
	uport = uart_port_check(state);
	if (uport)
		console = uart_console_enabled(uport);
	mutex_unlock(&port->mutex);

	return sprintf(buf, "%c\n", console ? 'Y' : 'N');
}

static ssize_t console_store(struct device *dev,
	struct device_attribute *attr, const char *buf, size_t count)
{
	struct tty_port *port = dev_get_drvdata(dev);
	struct uart_state *state = container_of(port, struct uart_state, port);
	struct uart_port *uport;
	bool oldconsole, newconsole;
	int ret;

	ret = kstrtobool(buf, &newconsole);
	if (ret)
		return ret;

	mutex_lock(&port->mutex);
	uport = uart_port_check(state);
	if (uport) {
		oldconsole = uart_console_enabled(uport);
		if (oldconsole && !newconsole) {
			ret = unregister_console(uport->cons);
		} else if (!oldconsole && newconsole) {
			if (uart_console(uport)) {
				uport->console_reinit = 1;
				register_console(uport->cons);
			} else {
				ret = -ENOENT;
			}
		}
	} else {
		ret = -ENXIO;
	}
	mutex_unlock(&port->mutex);

	return ret < 0 ? ret : count;
}

static DEVICE_ATTR_RO(uartclk);
static DEVICE_ATTR_RO(type);
static DEVICE_ATTR_RO(line);
static DEVICE_ATTR_RO(port);
static DEVICE_ATTR_RO(irq);
static DEVICE_ATTR_RO(flags);
static DEVICE_ATTR_RO(xmit_fifo_size);
static DEVICE_ATTR_RO(close_delay);
static DEVICE_ATTR_RO(closing_wait);
static DEVICE_ATTR_RO(custom_divisor);
static DEVICE_ATTR_RO(io_type);
static DEVICE_ATTR_RO(iomem_base);
static DEVICE_ATTR_RO(iomem_reg_shift);
static DEVICE_ATTR_RW(console);

static struct attribute *tty_dev_attrs[] = {
	&dev_attr_uartclk.attr,
	&dev_attr_type.attr,
	&dev_attr_line.attr,
	&dev_attr_port.attr,
	&dev_attr_irq.attr,
	&dev_attr_flags.attr,
	&dev_attr_xmit_fifo_size.attr,
	&dev_attr_close_delay.attr,
	&dev_attr_closing_wait.attr,
	&dev_attr_custom_divisor.attr,
	&dev_attr_io_type.attr,
	&dev_attr_iomem_base.attr,
	&dev_attr_iomem_reg_shift.attr,
	&dev_attr_console.attr,
	NULL
};

static const struct attribute_group tty_dev_attr_group = {
	.attrs = tty_dev_attrs,
};

/**
 * uart_add_one_port - attach a driver-defined port structure
 * @drv: pointer to the uart low level driver structure for this port
 * @uport: uart port structure to use for this port.
 *
 * Context: task context, might sleep
 *
 * This allows the driver @drv to register its own uart_port structure with the
 * core driver. The main purpose is to allow the low level uart drivers to
 * expand uart_port, rather than having yet more levels of structures.
 */
int uart_add_one_port(struct uart_driver *drv, struct uart_port *uport)
{
	struct uart_state *state;
	struct tty_port *port;
	int ret = 0;
	struct device *tty_dev;
	int num_groups;

	if (uport->line >= drv->nr)
		return -EINVAL;

	state = drv->state + uport->line;
	port = &state->port;

	mutex_lock(&port_mutex);
	mutex_lock(&port->mutex);
	if (state->uart_port) {
		ret = -EINVAL;
		goto out;
	}

	/* Link the port to the driver state table and vice versa */
	atomic_set(&state->refcount, 1);
	init_waitqueue_head(&state->remove_wait);
	state->uart_port = uport;
	uport->state = state;

	uport->cons = drv->cons;
	uport->minor = drv->tty_driver->minor_start + uport->line;
	uport->name = kasprintf(GFP_KERNEL, "%s%d", drv->dev_name,
				drv->tty_driver->name_base + uport->line);
	if (!uport->name) {
		ret = -ENOMEM;
		goto out;
	}

	/*
	 * If this port is in use as a console then the spinlock is already
	 * initialised.
	 */
	if (!uart_console_enabled(uport))
		uart_port_spin_lock_init(uport);

	if (uport->cons && uport->dev)
		of_console_check(uport->dev->of_node, uport->cons->name, uport->line);

	tty_port_link_device(port, drv->tty_driver, uport->line);
	uart_configure_port(drv, state, uport);

	port->console = uart_console(uport);

	num_groups = 2;
	if (uport->attr_group)
		num_groups++;

	uport->tty_groups = kcalloc(num_groups, sizeof(*uport->tty_groups),
				    GFP_KERNEL);
	if (!uport->tty_groups) {
		ret = -ENOMEM;
		goto out;
	}
	uport->tty_groups[0] = &tty_dev_attr_group;
	if (uport->attr_group)
		uport->tty_groups[1] = uport->attr_group;

	/*
	 * Register the port whether it's detected or not.  This allows
	 * setserial to be used to alter this port's parameters.
	 */
	tty_dev = tty_port_register_device_attr_serdev(port, drv->tty_driver,
			uport->line, uport->dev, port, uport->tty_groups);
	if (!IS_ERR(tty_dev)) {
		device_set_wakeup_capable(tty_dev, 1);
	} else {
		dev_err(uport->dev, "Cannot register tty device on line %d\n",
		       uport->line);
	}

	/*
	 * Ensure UPF_DEAD is not set.
	 */
	uport->flags &= ~UPF_DEAD;

 out:
	mutex_unlock(&port->mutex);
	mutex_unlock(&port_mutex);

	return ret;
}
EXPORT_SYMBOL(uart_add_one_port);

/**
 * uart_remove_one_port - detach a driver defined port structure
 * @drv: pointer to the uart low level driver structure for this port
 * @uport: uart port structure for this port
 *
 * Context: task context, might sleep
 *
 * This unhooks (and hangs up) the specified port structure from the core
 * driver. No further calls will be made to the low-level code for this port.
 */
int uart_remove_one_port(struct uart_driver *drv, struct uart_port *uport)
{
	struct uart_state *state = drv->state + uport->line;
	struct tty_port *port = &state->port;
	struct uart_port *uart_port;
	struct tty_struct *tty;
	int ret = 0;

	mutex_lock(&port_mutex);

	/*
	 * Mark the port "dead" - this prevents any opens from
	 * succeeding while we shut down the port.
	 */
	mutex_lock(&port->mutex);
	uart_port = uart_port_check(state);
	if (uart_port != uport)
		dev_alert(uport->dev, "Removing wrong port: %p != %p\n",
			  uart_port, uport);

	if (!uart_port) {
		mutex_unlock(&port->mutex);
		ret = -EINVAL;
		goto out;
	}
	uport->flags |= UPF_DEAD;
	mutex_unlock(&port->mutex);

	/*
	 * Remove the devices from the tty layer
	 */
	tty_port_unregister_device(port, drv->tty_driver, uport->line);

	tty = tty_port_tty_get(port);
	if (tty) {
		tty_vhangup(port->tty);
		tty_kref_put(tty);
	}

	/*
	 * If the port is used as a console, unregister it
	 */
	if (uart_console(uport))
		unregister_console(uport->cons);

	/*
	 * Free the port IO and memory resources, if any.
	 */
	if (uport->type != PORT_UNKNOWN && uport->ops->release_port)
		uport->ops->release_port(uport);
	kfree(uport->tty_groups);
	kfree(uport->name);

	/*
	 * Indicate that there isn't a port here anymore.
	 */
	uport->type = PORT_UNKNOWN;

	mutex_lock(&port->mutex);
	WARN_ON(atomic_dec_return(&state->refcount) < 0);
	wait_event(state->remove_wait, !atomic_read(&state->refcount));
	state->uart_port = NULL;
	mutex_unlock(&port->mutex);
out:
	mutex_unlock(&port_mutex);

	return ret;
}
EXPORT_SYMBOL(uart_remove_one_port);

/**
 * uart_match_port - are the two ports equivalent?
 * @port1: first port
 * @port2: second port
 *
 * This utility function can be used to determine whether two uart_port
 * structures describe the same port.
 */
bool uart_match_port(const struct uart_port *port1,
		const struct uart_port *port2)
{
	if (port1->iotype != port2->iotype)
		return false;

	switch (port1->iotype) {
	case UPIO_PORT:
		return port1->iobase == port2->iobase;
	case UPIO_HUB6:
		return port1->iobase == port2->iobase &&
		       port1->hub6   == port2->hub6;
	case UPIO_MEM:
	case UPIO_MEM16:
	case UPIO_MEM32:
	case UPIO_MEM32BE:
	case UPIO_AU:
	case UPIO_TSI:
		return port1->mapbase == port2->mapbase;
	}

	return false;
}
EXPORT_SYMBOL(uart_match_port);

/**
 * uart_handle_dcd_change - handle a change of carrier detect state
 * @uport: uart_port structure for the open port
 * @status: new carrier detect status, nonzero if active
 *
 * Caller must hold uport->lock.
 */
void uart_handle_dcd_change(struct uart_port *uport, unsigned int status)
{
	struct tty_port *port = &uport->state->port;
	struct tty_struct *tty = port->tty;
	struct tty_ldisc *ld;

	lockdep_assert_held_once(&uport->lock);

	if (tty) {
		ld = tty_ldisc_ref(tty);
		if (ld) {
			if (ld->ops->dcd_change)
				ld->ops->dcd_change(tty, status);
			tty_ldisc_deref(ld);
		}
	}

	uport->icount.dcd++;

	if (uart_dcd_enabled(uport)) {
		if (status)
			wake_up_interruptible(&port->open_wait);
		else if (tty)
			tty_hangup(tty);
	}
}
EXPORT_SYMBOL_GPL(uart_handle_dcd_change);

/**
 * uart_handle_cts_change - handle a change of clear-to-send state
 * @uport: uart_port structure for the open port
 * @status: new clear to send status, nonzero if active
 *
 * Caller must hold uport->lock.
 */
void uart_handle_cts_change(struct uart_port *uport, unsigned int status)
{
	lockdep_assert_held_once(&uport->lock);

	uport->icount.cts++;

	if (uart_softcts_mode(uport)) {
		pm_runtime_get_sync(uport->dev);
		if (uport->hw_stopped) {
			if (status) {
				uport->hw_stopped = 0;
				uport->ops->start_tx(uport);
				uart_write_wakeup(uport);
			}
		} else {
			if (!status) {
				uport->hw_stopped = 1;
				uport->ops->stop_tx(uport);
			}
		}
		pm_runtime_mark_last_busy(uport->dev);
		pm_runtime_put_autosuspend(uport->dev);

	}
}
EXPORT_SYMBOL_GPL(uart_handle_cts_change);

/**
 * uart_insert_char - push a char to the uart layer
 *
 * User is responsible to call tty_flip_buffer_push when they are done with
 * insertion.
 *
 * @port: corresponding port
 * @status: state of the serial port RX buffer (LSR for 8250)
 * @overrun: mask of overrun bits in @status
 * @ch: character to push
 * @flag: flag for the character (see TTY_NORMAL and friends)
 */
void uart_insert_char(struct uart_port *port, unsigned int status,
		 unsigned int overrun, unsigned int ch, unsigned int flag)
{
	struct tty_port *tport = &port->state->port;

	if ((status & port->ignore_status_mask & ~overrun) == 0)
		if (tty_insert_flip_char(tport, ch, flag) == 0)
			++port->icount.buf_overrun;

	/*
	 * Overrun is special.  Since it's reported immediately,
	 * it doesn't affect the current character.
	 */
	if (status & ~port->ignore_status_mask & overrun)
		if (tty_insert_flip_char(tport, 0, TTY_OVERRUN) == 0)
			++port->icount.buf_overrun;
}
EXPORT_SYMBOL_GPL(uart_insert_char);

#ifdef CONFIG_MAGIC_SYSRQ_SERIAL
static const char sysrq_toggle_seq[] = CONFIG_MAGIC_SYSRQ_SERIAL_SEQUENCE;

static void uart_sysrq_on(struct work_struct *w)
{
	int sysrq_toggle_seq_len = strlen(sysrq_toggle_seq);

	sysrq_toggle_support(1);
	pr_info("SysRq is enabled by magic sequence '%*pE' on serial\n",
		sysrq_toggle_seq_len, sysrq_toggle_seq);
}
static DECLARE_WORK(sysrq_enable_work, uart_sysrq_on);

/**
 * uart_try_toggle_sysrq - Enables SysRq from serial line
 * @port: uart_port structure where char(s) after BREAK met
 * @ch: new character in the sequence after received BREAK
 *
 * Enables magic SysRq when the required sequence is met on port
 * (see CONFIG_MAGIC_SYSRQ_SERIAL_SEQUENCE).
 *
 * Returns: %false if @ch is out of enabling sequence and should be
 * handled some other way, %true if @ch was consumed.
 */
bool uart_try_toggle_sysrq(struct uart_port *port, unsigned int ch)
{
	int sysrq_toggle_seq_len = strlen(sysrq_toggle_seq);

	if (!sysrq_toggle_seq_len)
		return false;

	BUILD_BUG_ON(ARRAY_SIZE(sysrq_toggle_seq) >= U8_MAX);
	if (sysrq_toggle_seq[port->sysrq_seq] != ch) {
		port->sysrq_seq = 0;
		return false;
	}

	if (++port->sysrq_seq < sysrq_toggle_seq_len) {
		port->sysrq = jiffies + SYSRQ_TIMEOUT;
		return true;
	}

	schedule_work(&sysrq_enable_work);

	port->sysrq = 0;
	return true;
}
EXPORT_SYMBOL_GPL(uart_try_toggle_sysrq);
#endif

/**
 * uart_get_rs485_mode() - retrieve rs485 properties for given uart
 * @port: uart device's target port
 *
 * This function implements the device tree binding described in
 * Documentation/devicetree/bindings/serial/rs485.txt.
 */
int uart_get_rs485_mode(struct uart_port *port)
{
	struct serial_rs485 *rs485conf = &port->rs485;
	struct device *dev = port->dev;
	u32 rs485_delay[2];
	int ret;

	ret = device_property_read_u32_array(dev, "rs485-rts-delay",
					     rs485_delay, 2);
	if (!ret) {
		rs485conf->delay_rts_before_send = rs485_delay[0];
		rs485conf->delay_rts_after_send = rs485_delay[1];
	} else {
		rs485conf->delay_rts_before_send = 0;
		rs485conf->delay_rts_after_send = 0;
	}

	uart_sanitize_serial_rs485_delays(port, rs485conf);

	/*
	 * Clear full-duplex and enabled flags, set RTS polarity to active high
	 * to get to a defined state with the following properties:
	 */
	rs485conf->flags &= ~(SER_RS485_RX_DURING_TX | SER_RS485_ENABLED |
			      SER_RS485_TERMINATE_BUS |
			      SER_RS485_RTS_AFTER_SEND);
	rs485conf->flags |= SER_RS485_RTS_ON_SEND;

	if (device_property_read_bool(dev, "rs485-rx-during-tx"))
		rs485conf->flags |= SER_RS485_RX_DURING_TX;

	if (device_property_read_bool(dev, "linux,rs485-enabled-at-boot-time"))
		rs485conf->flags |= SER_RS485_ENABLED;

	if (device_property_read_bool(dev, "rs485-rts-active-low")) {
		rs485conf->flags &= ~SER_RS485_RTS_ON_SEND;
		rs485conf->flags |= SER_RS485_RTS_AFTER_SEND;
	}

	/*
	 * Disabling termination by default is the safe choice:  Else if many
	 * bus participants enable it, no communication is possible at all.
	 * Works fine for short cables and users may enable for longer cables.
	 */
	port->rs485_term_gpio = devm_gpiod_get_optional(dev, "rs485-term",
							GPIOD_OUT_LOW);
	if (IS_ERR(port->rs485_term_gpio)) {
		ret = PTR_ERR(port->rs485_term_gpio);
		port->rs485_term_gpio = NULL;
		return dev_err_probe(dev, ret, "Cannot get rs485-term-gpios\n");
	}
	if (port->rs485_term_gpio)
		port->rs485_supported.flags |= SER_RS485_TERMINATE_BUS;

	return 0;
}
EXPORT_SYMBOL_GPL(uart_get_rs485_mode);

/* Compile-time assertions for serial_rs485 layout */
static_assert(offsetof(struct serial_rs485, padding) ==
              (offsetof(struct serial_rs485, delay_rts_after_send) + sizeof(__u32)));
static_assert(offsetof(struct serial_rs485, padding1) ==
	      offsetof(struct serial_rs485, padding[1]));
static_assert((offsetof(struct serial_rs485, padding[4]) + sizeof(__u32)) ==
	      sizeof(struct serial_rs485));

MODULE_DESCRIPTION("Serial driver core");
MODULE_LICENSE("GPL");<|MERGE_RESOLUTION|>--- conflicted
+++ resolved
@@ -211,6 +211,8 @@
 		return;
 
 	termios = &tty->termios;
+
+	pm_runtime_get_sync(uport->dev);
 	uport->ops->set_termios(uport, termios, old_termios);
 
 	/*
@@ -239,6 +241,8 @@
 			__uart_start(tty);
 	}
 	spin_unlock_irq(&uport->lock);
+	pm_runtime_mark_last_busy(uport->dev);
+	pm_runtime_put_autosuspend(uport->dev);
 }
 
 /*
@@ -548,59 +552,6 @@
 }
 EXPORT_SYMBOL(uart_get_divisor);
 
-<<<<<<< HEAD
-/* Caller holds port mutex */
-static void uart_change_speed(struct tty_struct *tty, struct uart_state *state,
-			      const struct ktermios *old_termios)
-{
-	struct uart_port *uport = uart_port_check(state);
-	struct ktermios *termios;
-	int hw_stopped;
-
-	/*
-	 * If we have no tty, termios, or the port does not exist,
-	 * then we can't set the parameters for this port.
-	 */
-	if (!tty || uport->type == PORT_UNKNOWN)
-		return;
-
-	termios = &tty->termios;
-
-	pm_runtime_get_sync(uport->dev);
-	uport->ops->set_termios(uport, termios, old_termios);
-
-	/*
-	 * Set modem status enables based on termios cflag
-	 */
-	spin_lock_irq(&uport->lock);
-	if (termios->c_cflag & CRTSCTS)
-		uport->status |= UPSTAT_CTS_ENABLE;
-	else
-		uport->status &= ~UPSTAT_CTS_ENABLE;
-
-	if (termios->c_cflag & CLOCAL)
-		uport->status &= ~UPSTAT_DCD_ENABLE;
-	else
-		uport->status |= UPSTAT_DCD_ENABLE;
-
-	/* reset sw-assisted CTS flow control based on (possibly) new mode */
-	hw_stopped = uport->hw_stopped;
-	uport->hw_stopped = uart_softcts_mode(uport) &&
-				!(uport->ops->get_mctrl(uport) & TIOCM_CTS);
-	if (uport->hw_stopped) {
-		if (!hw_stopped)
-			uport->ops->stop_tx(uport);
-	} else {
-		if (hw_stopped)
-			__uart_start(tty);
-	}
-	spin_unlock_irq(&uport->lock);
-	pm_runtime_mark_last_busy(uport->dev);
-	pm_runtime_put_autosuspend(uport->dev);
-}
-
-=======
->>>>>>> c6114c84
 static int uart_put_char(struct tty_struct *tty, unsigned char c)
 {
 	struct uart_state *state = tty->driver_data;
@@ -2568,13 +2519,9 @@
 			pm_runtime_put_autosuspend(uport->dev);
 			if (ret == 0) {
 				if (tty)
-<<<<<<< HEAD
-					uart_change_speed(tty, state, NULL);
-				pm_runtime_get_sync(uport->dev);
-=======
 					uart_change_line_settings(tty, state, NULL);
 				uart_rs485_config(uport);
->>>>>>> c6114c84
+				pm_runtime_get_sync(uport->dev);
 				spin_lock_irq(&uport->lock);
 				if (!(uport->rs485.flags & SER_RS485_ENABLED))
 					ops->set_mctrl(uport, uport->mctrl);
