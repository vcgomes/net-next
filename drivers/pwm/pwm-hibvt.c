// SPDX-License-Identifier: GPL-2.0-or-later
/*
 * PWM Controller Driver for HiSilicon BVT SoCs
 *
 * Copyright (c) 2016 HiSilicon Technologies Co., Ltd.
 */

#include <linux/bitops.h>
#include <linux/clk.h>
#include <linux/delay.h>
#include <linux/io.h>
#include <linux/module.h>
#include <linux/of_device.h>
#include <linux/platform_device.h>
#include <linux/pwm.h>
#include <linux/reset.h>

#define PWM_CFG0_ADDR(x)    (((x) * 0x20) + 0x0)
#define PWM_CFG1_ADDR(x)    (((x) * 0x20) + 0x4)
#define PWM_CFG2_ADDR(x)    (((x) * 0x20) + 0x8)
#define PWM_CTRL_ADDR(x)    (((x) * 0x20) + 0xC)

#define PWM_ENABLE_SHIFT    0
#define PWM_ENABLE_MASK     BIT(0)

#define PWM_POLARITY_SHIFT  1
#define PWM_POLARITY_MASK   BIT(1)

#define PWM_KEEP_SHIFT      2
#define PWM_KEEP_MASK       BIT(2)

#define PWM_PERIOD_MASK     GENMASK(31, 0)
#define PWM_DUTY_MASK       GENMASK(31, 0)

struct hibvt_pwm_chip {
	struct pwm_chip	chip;
	struct clk *clk;
	void __iomem *base;
	struct reset_control *rstc;
	const struct hibvt_pwm_soc *soc;
};

struct hibvt_pwm_soc {
	u32 num_pwms;
	bool quirk_force_enable;
};

static const struct hibvt_pwm_soc hi3516cv300_soc_info = {
	.num_pwms = 4,
};

static const struct hibvt_pwm_soc hi3519v100_soc_info = {
	.num_pwms = 8,
};

static const struct hibvt_pwm_soc hi3559v100_shub_soc_info = {
	.num_pwms = 8,
	.quirk_force_enable = true,
};

static const struct hibvt_pwm_soc hi3559v100_soc_info = {
	.num_pwms = 2,
	.quirk_force_enable = true,
};

static inline struct hibvt_pwm_chip *to_hibvt_pwm_chip(struct pwm_chip *chip)
{
	return container_of(chip, struct hibvt_pwm_chip, chip);
}

static void hibvt_pwm_set_bits(void __iomem *base, u32 offset,
					u32 mask, u32 data)
{
	void __iomem *address = base + offset;
	u32 value;

	value = readl(address);
	value &= ~mask;
	value |= (data & mask);
	writel(value, address);
}

static void hibvt_pwm_enable(struct pwm_chip *chip, struct pwm_device *pwm)
{
	struct hibvt_pwm_chip *hi_pwm_chip = to_hibvt_pwm_chip(chip);

	hibvt_pwm_set_bits(hi_pwm_chip->base, PWM_CTRL_ADDR(pwm->hwpwm),
			PWM_ENABLE_MASK, 0x1);
}

static void hibvt_pwm_disable(struct pwm_chip *chip, struct pwm_device *pwm)
{
	struct hibvt_pwm_chip *hi_pwm_chip = to_hibvt_pwm_chip(chip);

	hibvt_pwm_set_bits(hi_pwm_chip->base, PWM_CTRL_ADDR(pwm->hwpwm),
			PWM_ENABLE_MASK, 0x0);
}

static void hibvt_pwm_config(struct pwm_chip *chip, struct pwm_device *pwm,
					int duty_cycle_ns, int period_ns)
{
	struct hibvt_pwm_chip *hi_pwm_chip = to_hibvt_pwm_chip(chip);
	u32 freq, period, duty;

	freq = div_u64(clk_get_rate(hi_pwm_chip->clk), 1000000);

	period = div_u64(freq * period_ns, 1000);
	duty = div_u64(period * duty_cycle_ns, period_ns);

	hibvt_pwm_set_bits(hi_pwm_chip->base, PWM_CFG0_ADDR(pwm->hwpwm),
			PWM_PERIOD_MASK, period);

	hibvt_pwm_set_bits(hi_pwm_chip->base, PWM_CFG1_ADDR(pwm->hwpwm),
			PWM_DUTY_MASK, duty);
}

static void hibvt_pwm_set_polarity(struct pwm_chip *chip,
					struct pwm_device *pwm,
					enum pwm_polarity polarity)
{
	struct hibvt_pwm_chip *hi_pwm_chip = to_hibvt_pwm_chip(chip);

	if (polarity == PWM_POLARITY_INVERSED)
		hibvt_pwm_set_bits(hi_pwm_chip->base, PWM_CTRL_ADDR(pwm->hwpwm),
				PWM_POLARITY_MASK, (0x1 << PWM_POLARITY_SHIFT));
	else
		hibvt_pwm_set_bits(hi_pwm_chip->base, PWM_CTRL_ADDR(pwm->hwpwm),
				PWM_POLARITY_MASK, (0x0 << PWM_POLARITY_SHIFT));
}

static int hibvt_pwm_get_state(struct pwm_chip *chip, struct pwm_device *pwm,
			       struct pwm_state *state)
{
	struct hibvt_pwm_chip *hi_pwm_chip = to_hibvt_pwm_chip(chip);
	void __iomem *base;
	u32 freq, value;

	freq = div_u64(clk_get_rate(hi_pwm_chip->clk), 1000000);
	base = hi_pwm_chip->base;

	value = readl(base + PWM_CFG0_ADDR(pwm->hwpwm));
	state->period = div_u64(value * 1000, freq);

	value = readl(base + PWM_CFG1_ADDR(pwm->hwpwm));
	state->duty_cycle = div_u64(value * 1000, freq);

	value = readl(base + PWM_CTRL_ADDR(pwm->hwpwm));
	state->enabled = (PWM_ENABLE_MASK & value);
<<<<<<< HEAD
=======
	state->polarity = (PWM_POLARITY_MASK & value) ? PWM_POLARITY_INVERSED : PWM_POLARITY_NORMAL;
>>>>>>> ca1c9012

	return 0;
}

static int hibvt_pwm_apply(struct pwm_chip *chip, struct pwm_device *pwm,
			   const struct pwm_state *state)
{
	struct hibvt_pwm_chip *hi_pwm_chip = to_hibvt_pwm_chip(chip);

	if (state->polarity != pwm->state.polarity)
		hibvt_pwm_set_polarity(chip, pwm, state->polarity);

	if (state->period != pwm->state.period ||
	    state->duty_cycle != pwm->state.duty_cycle) {
		hibvt_pwm_config(chip, pwm, state->duty_cycle, state->period);

		/*
		 * Some implementations require the PWM to be enabled twice
		 * each time the duty cycle is refreshed.
		 */
		if (hi_pwm_chip->soc->quirk_force_enable && state->enabled)
			hibvt_pwm_enable(chip, pwm);
	}

	if (state->enabled != pwm->state.enabled) {
		if (state->enabled)
			hibvt_pwm_enable(chip, pwm);
		else
			hibvt_pwm_disable(chip, pwm);
	}

	return 0;
}

static const struct pwm_ops hibvt_pwm_ops = {
	.get_state = hibvt_pwm_get_state,
	.apply = hibvt_pwm_apply,

	.owner = THIS_MODULE,
};

static int hibvt_pwm_probe(struct platform_device *pdev)
{
	const struct hibvt_pwm_soc *soc =
				of_device_get_match_data(&pdev->dev);
	struct hibvt_pwm_chip *pwm_chip;
	int ret, i;

	pwm_chip = devm_kzalloc(&pdev->dev, sizeof(*pwm_chip), GFP_KERNEL);
	if (pwm_chip == NULL)
		return -ENOMEM;

	pwm_chip->clk = devm_clk_get(&pdev->dev, NULL);
	if (IS_ERR(pwm_chip->clk)) {
		dev_err(&pdev->dev, "getting clock failed with %ld\n",
				PTR_ERR(pwm_chip->clk));
		return PTR_ERR(pwm_chip->clk);
	}

	pwm_chip->chip.ops = &hibvt_pwm_ops;
	pwm_chip->chip.dev = &pdev->dev;
	pwm_chip->chip.npwm = soc->num_pwms;
	pwm_chip->soc = soc;

	pwm_chip->base = devm_platform_ioremap_resource(pdev, 0);
	if (IS_ERR(pwm_chip->base))
		return PTR_ERR(pwm_chip->base);

	ret = clk_prepare_enable(pwm_chip->clk);
	if (ret < 0)
		return ret;

	pwm_chip->rstc = devm_reset_control_get_exclusive(&pdev->dev, NULL);
	if (IS_ERR(pwm_chip->rstc)) {
		clk_disable_unprepare(pwm_chip->clk);
		return PTR_ERR(pwm_chip->rstc);
	}

	reset_control_assert(pwm_chip->rstc);
	msleep(30);
	reset_control_deassert(pwm_chip->rstc);

	ret = pwmchip_add(&pwm_chip->chip);
	if (ret < 0) {
		clk_disable_unprepare(pwm_chip->clk);
		return ret;
	}

	for (i = 0; i < pwm_chip->chip.npwm; i++) {
		hibvt_pwm_set_bits(pwm_chip->base, PWM_CTRL_ADDR(i),
				PWM_KEEP_MASK, (0x1 << PWM_KEEP_SHIFT));
	}

	platform_set_drvdata(pdev, pwm_chip);

	return 0;
}

static int hibvt_pwm_remove(struct platform_device *pdev)
{
	struct hibvt_pwm_chip *pwm_chip;

	pwm_chip = platform_get_drvdata(pdev);

	pwmchip_remove(&pwm_chip->chip);

	reset_control_assert(pwm_chip->rstc);
	msleep(30);
	reset_control_deassert(pwm_chip->rstc);

	clk_disable_unprepare(pwm_chip->clk);

	return 0;
}

static const struct of_device_id hibvt_pwm_of_match[] = {
	{ .compatible = "hisilicon,hi3516cv300-pwm",
	  .data = &hi3516cv300_soc_info },
	{ .compatible = "hisilicon,hi3519v100-pwm",
	  .data = &hi3519v100_soc_info },
	{ .compatible = "hisilicon,hi3559v100-shub-pwm",
	  .data = &hi3559v100_shub_soc_info },
	{ .compatible = "hisilicon,hi3559v100-pwm",
	  .data = &hi3559v100_soc_info },
	{  }
};
MODULE_DEVICE_TABLE(of, hibvt_pwm_of_match);

static struct platform_driver hibvt_pwm_driver = {
	.driver = {
		.name = "hibvt-pwm",
		.of_match_table = hibvt_pwm_of_match,
	},
	.probe = hibvt_pwm_probe,
	.remove	= hibvt_pwm_remove,
};
module_platform_driver(hibvt_pwm_driver);

MODULE_AUTHOR("Jian Yuan");
MODULE_DESCRIPTION("HiSilicon BVT SoCs PWM driver");
MODULE_LICENSE("GPL");<|MERGE_RESOLUTION|>--- conflicted
+++ resolved
@@ -146,10 +146,7 @@
 
 	value = readl(base + PWM_CTRL_ADDR(pwm->hwpwm));
 	state->enabled = (PWM_ENABLE_MASK & value);
-<<<<<<< HEAD
-=======
 	state->polarity = (PWM_POLARITY_MASK & value) ? PWM_POLARITY_INVERSED : PWM_POLARITY_NORMAL;
->>>>>>> ca1c9012
 
 	return 0;
 }
