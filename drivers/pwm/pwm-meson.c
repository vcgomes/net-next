--- conflicted
+++ resolved
@@ -364,11 +364,8 @@
 		state->duty_cycle = 0;
 	}
 
-<<<<<<< HEAD
-=======
 	state->polarity = PWM_POLARITY_NORMAL;
 
->>>>>>> ca1c9012
 	return 0;
 }
 
