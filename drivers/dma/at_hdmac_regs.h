/*
 * Header file for the Atmel AHB DMA Controller driver
 *
 * Copyright (C) 2008 Atmel Corporation
 *
 * This program is free software; you can redistribute it and/or modify
 * it under the terms of the GNU General Public License as published by
 * the Free Software Foundation; either version 2 of the License, or
 * (at your option) any later version.
 */
#ifndef AT_HDMAC_REGS_H
#define	AT_HDMAC_REGS_H

#include <linux/platform_data/dma-atmel.h>

#define	AT_DMA_MAX_NR_CHANNELS	8


#define	AT_DMA_GCFG	0x00	/* Global Configuration Register */
#define		AT_DMA_IF_BIGEND(i)	(0x1 << (i))	/* AHB-Lite Interface i in Big-endian mode */
#define		AT_DMA_ARB_CFG	(0x1 << 4)	/* Arbiter mode. */
#define			AT_DMA_ARB_CFG_FIXED		(0x0 << 4)
#define			AT_DMA_ARB_CFG_ROUND_ROBIN	(0x1 << 4)

#define	AT_DMA_EN	0x04	/* Controller Enable Register */
#define		AT_DMA_ENABLE	(0x1 << 0)

#define	AT_DMA_SREQ	0x08	/* Software Single Request Register */
#define		AT_DMA_SSREQ(x)	(0x1 << ((x) << 1))		/* Request a source single transfer on channel x */
#define		AT_DMA_DSREQ(x)	(0x1 << (1 + ((x) << 1)))	/* Request a destination single transfer on channel x */

#define	AT_DMA_CREQ	0x0C	/* Software Chunk Transfer Request Register */
#define		AT_DMA_SCREQ(x)	(0x1 << ((x) << 1))		/* Request a source chunk transfer on channel x */
#define		AT_DMA_DCREQ(x)	(0x1 << (1 + ((x) << 1)))	/* Request a destination chunk transfer on channel x */

#define	AT_DMA_LAST	0x10	/* Software Last Transfer Flag Register */
#define		AT_DMA_SLAST(x)	(0x1 << ((x) << 1))		/* This src rq is last tx of buffer on channel x */
#define		AT_DMA_DLAST(x)	(0x1 << (1 + ((x) << 1)))	/* This dst rq is last tx of buffer on channel x */

#define	AT_DMA_SYNC	0x14	/* Request Synchronization Register */
#define		AT_DMA_SYR(h)	(0x1 << (h))			/* Synchronize handshake line h */

/* Error, Chained Buffer transfer completed and Buffer transfer completed Interrupt registers */
#define	AT_DMA_EBCIER	0x18	/* Enable register */
#define	AT_DMA_EBCIDR	0x1C	/* Disable register */
#define	AT_DMA_EBCIMR	0x20	/* Mask Register */
#define	AT_DMA_EBCISR	0x24	/* Status Register */
#define		AT_DMA_CBTC_OFFSET	8
#define		AT_DMA_ERR_OFFSET	16
#define		AT_DMA_BTC(x)	(0x1 << (x))
#define		AT_DMA_CBTC(x)	(0x1 << (AT_DMA_CBTC_OFFSET + (x)))
#define		AT_DMA_ERR(x)	(0x1 << (AT_DMA_ERR_OFFSET + (x)))

#define	AT_DMA_CHER	0x28	/* Channel Handler Enable Register */
#define		AT_DMA_ENA(x)	(0x1 << (x))
#define		AT_DMA_SUSP(x)	(0x1 << ( 8 + (x)))
#define		AT_DMA_KEEP(x)	(0x1 << (24 + (x)))

#define	AT_DMA_CHDR	0x2C	/* Channel Handler Disable Register */
#define		AT_DMA_DIS(x)	(0x1 << (x))
#define		AT_DMA_RES(x)	(0x1 << ( 8 + (x)))

#define	AT_DMA_CHSR	0x30	/* Channel Handler Status Register */
#define		AT_DMA_EMPT(x)	(0x1 << (16 + (x)))
#define		AT_DMA_STAL(x)	(0x1 << (24 + (x)))


#define	AT_DMA_CH_REGS_BASE	0x3C	/* Channel registers base address */
#define	ch_regs(x)	(AT_DMA_CH_REGS_BASE + (x) * 0x28) /* Channel x base addr */

/* Hardware register offset for each channel */
#define	ATC_SADDR_OFFSET	0x00	/* Source Address Register */
#define	ATC_DADDR_OFFSET	0x04	/* Destination Address Register */
#define	ATC_DSCR_OFFSET		0x08	/* Descriptor Address Register */
#define	ATC_CTRLA_OFFSET	0x0C	/* Control A Register */
#define	ATC_CTRLB_OFFSET	0x10	/* Control B Register */
#define	ATC_CFG_OFFSET		0x14	/* Configuration Register */
#define	ATC_SPIP_OFFSET		0x18	/* Src PIP Configuration Register */
#define	ATC_DPIP_OFFSET		0x1C	/* Dst PIP Configuration Register */


/* Bitfield definitions */

/* Bitfields in DSCR */
#define	ATC_DSCR_IF(i)		(0x3 & (i))	/* Dsc feched via AHB-Lite Interface i */

/* Bitfields in CTRLA */
#define	ATC_BTSIZE_MAX		0xFFFFUL	/* Maximum Buffer Transfer Size */
#define	ATC_BTSIZE(x)		(ATC_BTSIZE_MAX & (x)) /* Buffer Transfer Size */
#define	ATC_SCSIZE_MASK		(0x7 << 16)	/* Source Chunk Transfer Size */
#define		ATC_SCSIZE(x)		(ATC_SCSIZE_MASK & ((x) << 16))
#define		ATC_SCSIZE_1		(0x0 << 16)
#define		ATC_SCSIZE_4		(0x1 << 16)
#define		ATC_SCSIZE_8		(0x2 << 16)
#define		ATC_SCSIZE_16		(0x3 << 16)
#define		ATC_SCSIZE_32		(0x4 << 16)
#define		ATC_SCSIZE_64		(0x5 << 16)
#define		ATC_SCSIZE_128		(0x6 << 16)
#define		ATC_SCSIZE_256		(0x7 << 16)
#define	ATC_DCSIZE_MASK		(0x7 << 20)	/* Destination Chunk Transfer Size */
#define		ATC_DCSIZE(x)		(ATC_DCSIZE_MASK & ((x) << 20))
#define		ATC_DCSIZE_1		(0x0 << 20)
#define		ATC_DCSIZE_4		(0x1 << 20)
#define		ATC_DCSIZE_8		(0x2 << 20)
#define		ATC_DCSIZE_16		(0x3 << 20)
#define		ATC_DCSIZE_32		(0x4 << 20)
#define		ATC_DCSIZE_64		(0x5 << 20)
#define		ATC_DCSIZE_128		(0x6 << 20)
#define		ATC_DCSIZE_256		(0x7 << 20)
#define	ATC_SRC_WIDTH_MASK	(0x3 << 24)	/* Source Single Transfer Size */
#define		ATC_SRC_WIDTH(x)	((x) << 24)
#define		ATC_SRC_WIDTH_BYTE	(0x0 << 24)
#define		ATC_SRC_WIDTH_HALFWORD	(0x1 << 24)
#define		ATC_SRC_WIDTH_WORD	(0x2 << 24)
#define	ATC_DST_WIDTH_MASK	(0x3 << 28)	/* Destination Single Transfer Size */
#define		ATC_DST_WIDTH(x)	((x) << 28)
#define		ATC_DST_WIDTH_BYTE	(0x0 << 28)
#define		ATC_DST_WIDTH_HALFWORD	(0x1 << 28)
#define		ATC_DST_WIDTH_WORD	(0x2 << 28)
#define	ATC_DONE		(0x1 << 31)	/* Tx Done (only written back in descriptor) */

/* Bitfields in CTRLB */
#define	ATC_SIF(i)		(0x3 & (i))	/* Src tx done via AHB-Lite Interface i */
#define	ATC_DIF(i)		((0x3 & (i)) <<  4)	/* Dst tx done via AHB-Lite Interface i */
				  /* Specify AHB interfaces */
#define AT_DMA_MEM_IF		0 /* interface 0 as memory interface */
#define AT_DMA_PER_IF		1 /* interface 1 as peripheral interface */

#define	ATC_SRC_PIP		(0x1 <<  8)	/* Source Picture-in-Picture enabled */
#define	ATC_DST_PIP		(0x1 << 12)	/* Destination Picture-in-Picture enabled */
#define	ATC_SRC_DSCR_DIS	(0x1 << 16)	/* Src Descriptor fetch disable */
#define	ATC_DST_DSCR_DIS	(0x1 << 20)	/* Dst Descriptor fetch disable */
#define	ATC_FC_MASK		(0x7 << 21)	/* Choose Flow Controller */
#define		ATC_FC_MEM2MEM		(0x0 << 21)	/* Mem-to-Mem (DMA) */
#define		ATC_FC_MEM2PER		(0x1 << 21)	/* Mem-to-Periph (DMA) */
#define		ATC_FC_PER2MEM		(0x2 << 21)	/* Periph-to-Mem (DMA) */
#define		ATC_FC_PER2PER		(0x3 << 21)	/* Periph-to-Periph (DMA) */
#define		ATC_FC_PER2MEM_PER	(0x4 << 21)	/* Periph-to-Mem (Peripheral) */
#define		ATC_FC_MEM2PER_PER	(0x5 << 21)	/* Mem-to-Periph (Peripheral) */
#define		ATC_FC_PER2PER_SRCPER	(0x6 << 21)	/* Periph-to-Periph (Src Peripheral) */
#define		ATC_FC_PER2PER_DSTPER	(0x7 << 21)	/* Periph-to-Periph (Dst Peripheral) */
#define	ATC_SRC_ADDR_MODE_MASK	(0x3 << 24)
#define		ATC_SRC_ADDR_MODE_INCR	(0x0 << 24)	/* Incrementing Mode */
#define		ATC_SRC_ADDR_MODE_DECR	(0x1 << 24)	/* Decrementing Mode */
#define		ATC_SRC_ADDR_MODE_FIXED	(0x2 << 24)	/* Fixed Mode */
#define	ATC_DST_ADDR_MODE_MASK	(0x3 << 28)
#define		ATC_DST_ADDR_MODE_INCR	(0x0 << 28)	/* Incrementing Mode */
#define		ATC_DST_ADDR_MODE_DECR	(0x1 << 28)	/* Decrementing Mode */
#define		ATC_DST_ADDR_MODE_FIXED	(0x2 << 28)	/* Fixed Mode */
#define	ATC_IEN			(0x1 << 30)	/* BTC interrupt enable (active low) */
#define	ATC_AUTO		(0x1 << 31)	/* Auto multiple buffer tx enable */

/* Bitfields in CFG */
/* are in at_hdmac.h */

/* Bitfields in SPIP */
#define	ATC_SPIP_HOLE(x)	(0xFFFFU & (x))
#define	ATC_SPIP_BOUNDARY(x)	((0x3FF & (x)) << 16)

/* Bitfields in DPIP */
#define	ATC_DPIP_HOLE(x)	(0xFFFFU & (x))
#define	ATC_DPIP_BOUNDARY(x)	((0x3FF & (x)) << 16)


/*--  descriptors  -----------------------------------------------------*/

/* LLI == Linked List Item; aka DMA buffer descriptor */
struct at_lli {
	/* values that are not changed by hardware */
	dma_addr_t	saddr;
	dma_addr_t	daddr;
	/* value that may get written back: */
	u32		ctrla;
	/* more values that are not changed by hardware */
	u32		ctrlb;
	dma_addr_t	dscr;	/* chain to next lli */
};

/**
 * struct at_desc - software descriptor
 * @at_lli: hardware lli structure
 * @txd: support for the async_tx api
 * @desc_node: node on the channed descriptors list
 * @len: descriptor byte count
 * @tx_width: transfer width
 * @total_len: total transaction byte count
 */
struct at_desc {
	/* FIRST values the hardware uses */
	struct at_lli			lli;

	/* THEN values for driver housekeeping */
	struct list_head		tx_list;
	struct dma_async_tx_descriptor	txd;
	struct list_head		desc_node;
	size_t				len;
	u32				tx_width;
	size_t				total_len;
};

static inline struct at_desc *
txd_to_at_desc(struct dma_async_tx_descriptor *txd)
{
	return container_of(txd, struct at_desc, txd);
}


/*--  Channels  --------------------------------------------------------*/

/**
 * atc_status - information bits stored in channel status flag
 *
 * Manipulated with atomic operations.
 */
enum atc_status {
	ATC_IS_ERROR = 0,
	ATC_IS_PAUSED = 1,
	ATC_IS_CYCLIC = 24,
};

/**
 * struct at_dma_chan - internal representation of an Atmel HDMAC channel
 * @chan_common: common dmaengine channel object members
 * @device: parent device
 * @ch_regs: memory mapped register base
 * @mask: channel index in a mask
 * @per_if: peripheral interface
 * @mem_if: memory interface
 * @status: transmit status information from irq/prep* functions
 *                to tasklet (use atomic operations)
 * @tasklet: bottom half to finish transaction work
 * @save_cfg: configuration register that is saved on suspend/resume cycle
 * @save_dscr: for cyclic operations, preserve next descriptor address in
 *             the cyclic list on suspend/resume cycle
<<<<<<< HEAD
 * @remain_desc: to save remain desc length
=======
>>>>>>> d525211f
 * @dma_sconfig: configuration for slave transfers, passed via
 * .device_config
 * @lock: serializes enqueue/dequeue operations to descriptors lists
 * @active_list: list of descriptors dmaengine is being running on
 * @queue: list of descriptors ready to be submitted to engine
 * @free_list: list of descriptors usable by the channel
 * @descs_allocated: records the actual size of the descriptor pool
 */
struct at_dma_chan {
	struct dma_chan		chan_common;
	struct at_dma		*device;
	void __iomem		*ch_regs;
	u8			mask;
	u8			per_if;
	u8			mem_if;
	unsigned long		status;
	struct tasklet_struct	tasklet;
	u32			save_cfg;
	u32			save_dscr;
	struct dma_slave_config dma_sconfig;

	spinlock_t		lock;

	/* these other elements are all protected by lock */
	struct list_head	active_list;
	struct list_head	queue;
	struct list_head	free_list;
	unsigned int		descs_allocated;
};

#define	channel_readl(atchan, name) \
	__raw_readl((atchan)->ch_regs + ATC_##name##_OFFSET)

#define	channel_writel(atchan, name, val) \
	__raw_writel((val), (atchan)->ch_regs + ATC_##name##_OFFSET)

static inline struct at_dma_chan *to_at_dma_chan(struct dma_chan *dchan)
{
	return container_of(dchan, struct at_dma_chan, chan_common);
}

/*
 * Fix sconfig's burst size according to at_hdmac. We need to convert them as:
 * 1 -> 0, 4 -> 1, 8 -> 2, 16 -> 3, 32 -> 4, 64 -> 5, 128 -> 6, 256 -> 7.
 *
 * This can be done by finding most significant bit set.
 */
static inline void convert_burst(u32 *maxburst)
{
	if (*maxburst > 1)
		*maxburst = fls(*maxburst) - 2;
	else
		*maxburst = 0;
}

/*
 * Fix sconfig's bus width according to at_hdmac.
 * 1 byte -> 0, 2 bytes -> 1, 4 bytes -> 2.
 */
static inline u8 convert_buswidth(enum dma_slave_buswidth addr_width)
{
	switch (addr_width) {
	case DMA_SLAVE_BUSWIDTH_2_BYTES:
		return 1;
	case DMA_SLAVE_BUSWIDTH_4_BYTES:
		return 2;
	default:
		/* For 1 byte width or fallback */
		return 0;
	}
}

/*--  Controller  ------------------------------------------------------*/

/**
 * struct at_dma - internal representation of an Atmel HDMA Controller
 * @chan_common: common dmaengine dma_device object members
 * @atdma_devtype: identifier of DMA controller compatibility
 * @ch_regs: memory mapped register base
 * @clk: dma controller clock
 * @save_imr: interrupt mask register that is saved on suspend/resume cycle
 * @all_chan_mask: all channels availlable in a mask
 * @dma_desc_pool: base of DMA descriptor region (DMA address)
 * @chan: channels table to store at_dma_chan structures
 */
struct at_dma {
	struct dma_device	dma_common;
	void __iomem		*regs;
	struct clk		*clk;
	u32			save_imr;

	u8			all_chan_mask;

	struct dma_pool		*dma_desc_pool;
	/* AT THE END channels table */
	struct at_dma_chan	chan[0];
};

#define	dma_readl(atdma, name) \
	__raw_readl((atdma)->regs + AT_DMA_##name)
#define	dma_writel(atdma, name, val) \
	__raw_writel((val), (atdma)->regs + AT_DMA_##name)

static inline struct at_dma *to_at_dma(struct dma_device *ddev)
{
	return container_of(ddev, struct at_dma, dma_common);
}


/*--  Helper functions  ------------------------------------------------*/

static struct device *chan2dev(struct dma_chan *chan)
{
	return &chan->dev->device;
}

#if defined(VERBOSE_DEBUG)
static void vdbg_dump_regs(struct at_dma_chan *atchan)
{
	struct at_dma	*atdma = to_at_dma(atchan->chan_common.device);

	dev_err(chan2dev(&atchan->chan_common),
		"  channel %d : imr = 0x%x, chsr = 0x%x\n",
		atchan->chan_common.chan_id,
		dma_readl(atdma, EBCIMR),
		dma_readl(atdma, CHSR));

	dev_err(chan2dev(&atchan->chan_common),
		"  channel: s0x%x d0x%x ctrl0x%x:0x%x cfg0x%x l0x%x\n",
		channel_readl(atchan, SADDR),
		channel_readl(atchan, DADDR),
		channel_readl(atchan, CTRLA),
		channel_readl(atchan, CTRLB),
		channel_readl(atchan, CFG),
		channel_readl(atchan, DSCR));
}
#else
static void vdbg_dump_regs(struct at_dma_chan *atchan) {}
#endif

static void atc_dump_lli(struct at_dma_chan *atchan, struct at_lli *lli)
{
	dev_crit(chan2dev(&atchan->chan_common),
		 "  desc: s0x%x d0x%x ctrl0x%x:0x%x l0x%x\n",
		 lli->saddr, lli->daddr,
		 lli->ctrla, lli->ctrlb, lli->dscr);
}


static void atc_setup_irq(struct at_dma *atdma, int chan_id, int on)
{
	u32 ebci;

	/* enable interrupts on buffer transfer completion & error */
	ebci =    AT_DMA_BTC(chan_id)
		| AT_DMA_ERR(chan_id);
	if (on)
		dma_writel(atdma, EBCIER, ebci);
	else
		dma_writel(atdma, EBCIDR, ebci);
}

static void atc_enable_chan_irq(struct at_dma *atdma, int chan_id)
{
	atc_setup_irq(atdma, chan_id, 1);
}

static void atc_disable_chan_irq(struct at_dma *atdma, int chan_id)
{
	atc_setup_irq(atdma, chan_id, 0);
}


/**
 * atc_chan_is_enabled - test if given channel is enabled
 * @atchan: channel we want to test status
 */
static inline int atc_chan_is_enabled(struct at_dma_chan *atchan)
{
	struct at_dma	*atdma = to_at_dma(atchan->chan_common.device);

	return !!(dma_readl(atdma, CHSR) & atchan->mask);
}

/**
 * atc_chan_is_paused - test channel pause/resume status
 * @atchan: channel we want to test status
 */
static inline int atc_chan_is_paused(struct at_dma_chan *atchan)
{
	return test_bit(ATC_IS_PAUSED, &atchan->status);
}

/**
 * atc_chan_is_cyclic - test if given channel has cyclic property set
 * @atchan: channel we want to test status
 */
static inline int atc_chan_is_cyclic(struct at_dma_chan *atchan)
{
	return test_bit(ATC_IS_CYCLIC, &atchan->status);
}

/**
 * set_desc_eol - set end-of-link to descriptor so it will end transfer
 * @desc: descriptor, signle or at the end of a chain, to end chain on
 */
static void set_desc_eol(struct at_desc *desc)
{
	u32 ctrlb = desc->lli.ctrlb;

	ctrlb &= ~ATC_IEN;
	ctrlb |= ATC_SRC_DSCR_DIS | ATC_DST_DSCR_DIS;

	desc->lli.ctrlb = ctrlb;
	desc->lli.dscr = 0;
}

#endif /* AT_HDMAC_REGS_H */<|MERGE_RESOLUTION|>--- conflicted
+++ resolved
@@ -232,10 +232,6 @@
  * @save_cfg: configuration register that is saved on suspend/resume cycle
  * @save_dscr: for cyclic operations, preserve next descriptor address in
  *             the cyclic list on suspend/resume cycle
-<<<<<<< HEAD
- * @remain_desc: to save remain desc length
-=======
->>>>>>> d525211f
  * @dma_sconfig: configuration for slave transfers, passed via
  * .device_config
  * @lock: serializes enqueue/dequeue operations to descriptors lists
